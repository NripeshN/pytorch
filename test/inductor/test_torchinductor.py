# Owner(s): ["module: inductor"]
import contextlib
import copy
import dataclasses
import functools
import gc
import importlib
import itertools
import math
import operator
import os
import random
import re
import subprocess
import sys
import threading
import time
import typing
import unittest
import unittest.mock
import weakref
from pathlib import Path
from typing import Tuple
from unittest.mock import patch

import numpy as np

import torch
import torch._dynamo.config as dynamo_config
import torch._inductor.aoti_eager
import torch.nn as nn
from torch._dispatch.python import enable_python_dispatcher
from torch._dynamo.debug_utils import aot_graph_input_parser
from torch._dynamo.testing import (
    CompileCounterWithBackend,
    expectedFailureCodegenDynamic,
    rand_strided,
    same,
    skipIfPy312,
)
from torch._dynamo.utils import ifdynstaticdefault
from torch._inductor.aoti_eager import (
    aoti_compile_with_persistent_cache,
    aoti_eager_cache_dir,
    load_aoti_eager_cache,
)
from torch._inductor.codegen.common import DataTypePropagation, OptimizationContext
from torch._inductor.fx_passes import pad_mm
from torch._inductor.test_case import TestCase as InductorTestCase
from torch._inductor.utils import (
    add_scheduler_init_hook,
    run_and_get_code,
    run_and_get_cpp_code,
    run_and_get_triton_code,
    run_fw_bw_and_get_code,
)
from torch._inductor.virtualized import V
from torch._prims_common import is_integer_dtype
from torch.fx.experimental.proxy_tensor import make_fx
from torch.library import _scoped_library
from torch.nn import functional as F
from torch.testing import FileCheck, make_tensor
from torch.testing._internal.common_cuda import (
    PLATFORM_SUPPORTS_FLASH_ATTENTION,
    PLATFORM_SUPPORTS_MEM_EFF_ATTENTION,
    SM80OrLater,
    TEST_CUDNN,
    tf32_on_and_off,
    with_tf32_off,
)
from torch.testing._internal.common_device_type import (
    _has_sufficient_memory,
    expectedFailureXPU,
)
from torch.testing._internal.common_dtype import all_types, get_all_dtypes
from torch.testing._internal.common_quantization import (
    _dynamically_quantize_per_channel,
)
from torch.testing._internal.common_utils import (
    DeterministicGuard,
    instantiate_parametrized_tests,
    IS_FBCODE,
    IS_MACOS,
    IS_X86,
    parametrize,
    serialTest,
    skipIfNNModuleInlined,
    skipIfRocm,
    skipIfWindows,
    skipIfXpu,
    subtest,
    TEST_WITH_ASAN,
    TEST_WITH_ROCM,
    xfailIfS390X,
)
from torch.utils import _pytree as pytree
from torch.utils._python_dispatch import TorchDispatchMode
from torch.utils._pytree import tree_flatten, tree_unflatten
from torch.utils.weak import WeakTensorKeyDictionary


DO_PERF_TEST = os.environ.get("DO_PERF_TEST") == "1"

importlib.import_module("functorch")
importlib.import_module("filelock")

from torch._inductor import config, cpu_vec_isa, test_operators
from torch._inductor.compile_fx import (
    compile_fx,
    compile_fx_inner,
    complex_memory_overlap,
)
from torch._inductor.utils import has_torchvision_roi_align
from torch.testing._internal.common_utils import slowTest
from torch.testing._internal.inductor_utils import (
    GPU_TYPE,
    HAS_CPU,
    HAS_GPU,
    HAS_MULTIGPU,
    requires_gpu,
    skipCPUIf,
    skipCUDAIf,
)


HAS_AVX2 = "fbgemm" in torch.backends.quantized.supported_engines

aten = torch.ops.aten

requires_multigpu = functools.partial(
    unittest.skipIf, not HAS_MULTIGPU, f"requires multiple {GPU_TYPE} devices"
)
skip_if_x86_mac = functools.partial(
    unittest.skipIf, IS_MACOS and IS_X86, "Does not work on x86 Mac"
)
vec_dtypes = [torch.float, torch.bfloat16, torch.float16]

libtest = torch.library.Library("test", "FRAGMENT")  # noqa: TOR901
ids = set()

f32 = torch.float32
i64 = torch.int64
i32 = torch.int32

test_dtypes = [
    torch.float32,
    torch.float64,
    torch.float16,
    torch.uint8,
    torch.int8,
    torch.int16,
    torch.int32,
    torch.int64,
]
if SM80OrLater:
    test_dtypes.append(torch.bfloat16)


def _large_cumprod_input(shape, dim, dtype, device):
    # Construct a cumprod input which guaruntees not to overflow or underflow
    if is_integer_dtype(dtype):
        # Large products don't fit in integers, the best we can do
        # is random +/-1 values to test the sign of the result
        x = torch.randint(0, 1, shape, dtype=dtype, device=device)
        return x * 2 - 1

    comp_dtype = torch._prims_common.get_computation_dtype(dtype)
    batch_size = 256
    if comp_dtype != dtype:
        batch_size = math.floor(math.log2(torch.finfo(dtype).max) / 3)

    # Create random values with a uniform magnitude and uniform exponent
    num_batches = (shape[dim] + 2 * batch_size - 1) // (2 * batch_size)
    batch_shape = (
        shape[:dim]
        + (
            num_batches,
            batch_size,
        )
        + shape[dim + 1 :]
    )
    magnitude = 1 + torch.rand(batch_shape, dtype=comp_dtype, device=device)
    exponent = torch.randint(-1, 1, batch_shape, device=device).to(comp_dtype)
    batch = magnitude * exponent.exp2()

    # Alternate each batch of values with their reciprocals so the product
    # never gets too far away from 1
    t = torch.cat((batch, batch.reciprocal()), dim=dim + 1)
    t = t.flatten(dim, dim + 1)
    t = aten.slice(t, dim=dim, start=0, end=shape[dim])

    # Randomize sign
    sign = torch.randint(0, 1, shape, device=device) * 2 - 1
    return (t * sign).to(dtype)


def define_custom_op_for_test(id_, fn_cpu, fn_cuda, fn_xpu, fn_meta, tags=()):
    global libtest
    global ids
    if id_ not in ids:
        libtest.define(f"{id_}(Tensor self) -> Tensor", tags=tags)
        libtest.impl(id_, fn_cpu, "CPU")
        libtest.impl(id_, fn_cuda, "CUDA")
        libtest.impl(id_, fn_xpu, "XPU")
        libtest.impl(id_, fn_meta, "Meta")
        ids.add(id_)


def define_custom_op_2_for_test(id_, fn_cpu, fn_cuda, fn_xpu, fn_meta, tags=()):
    global libtest
    global ids
    if id_ not in ids:
        libtest.define(
            f"{id_}(Tensor self, float scale) -> (Tensor, Tensor)", tags=tags
        )
        libtest.impl(id_, fn_cpu, "CPU")
        libtest.impl(id_, fn_cuda, "CUDA")
        libtest.impl(id_, fn_xpu, "XPU")
        libtest.impl(id_, fn_meta, "Meta")
        ids.add(id_)


def define_custom_op_3_for_test(id_, fn_cpu, fn_cuda, fn_xpu, fn_meta, tags=()):
    global libtest
    global ids
    if id_ not in ids:
        libtest.define(f"{id_}(Tensor[] x) -> Tensor", tags=tags)
        libtest.impl(id_, fn_cpu, "CPU")
        libtest.impl(id_, fn_cuda, "CUDA")
        libtest.impl(id_, fn_xpu, "XPU")
        libtest.impl(id_, fn_meta, "Meta")
        ids.add(id_)


f32 = torch.float32


def register_ops_with_aoti_compile(ns, op_set, dispatch_key, torch_compile_op_lib_impl):
    for _op_name in op_set:
        qualified_op_name = f"{ns}::{_op_name}"
        _, overload_names = torch._C._jit_get_operation(qualified_op_name)
        for overload_name in overload_names:
            try:
                reg_op_name = qualified_op_name
                schema = torch._C._get_schema(qualified_op_name, overload_name)
                if schema.overload_name:
                    reg_op_name = f"{qualified_op_name}.{schema.overload_name}"
                torch_compile_op_lib_impl._impl_with_aoti_compile(  # noqa: F821
                    reg_op_name, dispatch_key
                )
            except Exception as e:
                continue


def get_divisible_by_16(cfg):
    # attribute was renamed between triton versions, from "divisible_by_16" to "divisibility_16"
    if hasattr(cfg, "divisibility_16"):
        return cfg.divisibility_16
    return cfg.divisible_by_16


class TestCase(InductorTestCase):
    @classmethod
    def setUpClass(cls):
        super().setUpClass()
        cls._stack = contextlib.ExitStack()
        cls._stack.enter_context(
            config.patch(
                {
                    "debug": True,
                    "debug_index_asserts": True,
                    "cpp.min_chunk_size": 1,
                    "triton.autotune_pointwise": False,  # too slow
                    "implicit_fallbacks": False,
                    "generate_intermediate_hooks": True,
                }
            )
        )

    @classmethod
    def tearDownClass(cls):
        cls._stack.close()
        super().tearDownClass()

    def setUp(self):
        torch._dynamo.reset()
        torch._inductor.metrics.reset()
        super().setUp()
        self._start = time.perf_counter()

    def tearDown(self):
        super().tearDown()
        torch._dynamo.reset()
        if os.environ.get("ERROR_ON_SLOW") == "1":
            elapsed = time.perf_counter() - self._start
            assert elapsed < 120


class ToTuple(torch.nn.Module):
    def forward(self, x):
        return (x,)


@dataclasses.dataclass
class InputGen:
    n: int
    device: str

    def dense(self):
        return torch.randn((self.n, self.n), device=self.device)

    def transposed(self):
        return self.dense().transpose(0, 1)

    def strided(self):
        return torch.randn((self.n * 2, self.n * 3), device=self.device)[
            self.n :, self.n :: 2
        ]

    def broadcast1(self):
        return torch.randn((self.n,), device=self.device)

    def broadcast2(self):
        return torch.randn((1, self.n, 1), device=self.device)

    def broadcast3(self):
        return torch.randn((1,), device=self.device)

    def double(self):
        return torch.randn((self.n, self.n), device=self.device, dtype=torch.double)

    def int(self):
        return torch.arange(self.n, device=self.device, dtype=torch.int32)


def compute_grads(args, kwrags, results, grads):
    def gather_leaf_tensors(args, kwargs):
        args = pytree.arg_tree_leaves(*args, **kwargs)
        leaf_tensors = [
            arg for arg in args if isinstance(arg, torch.Tensor) and arg.requires_grad
        ]
        return leaf_tensors

    flat_results = pytree.tree_leaves(results)
    flat_diff_results = [
        r for r in flat_results if isinstance(r, torch.Tensor) and r.requires_grad
    ]
    assert len(flat_diff_results) > 0

    leaf_tensors = gather_leaf_tensors(args, kwrags)
    assert len(leaf_tensors) > 0
    return torch.autograd.grad(
        flat_diff_results,
        leaf_tensors,
        grads,
        allow_unused=True,
        retain_graph=True,
    )


def clone_preserve_strides(x, device=None):
    if not isinstance(x, torch.Tensor):
        return x
    buffer = torch.as_strided(
        x, (x.untyped_storage().size() // x.element_size(),), (1,), 0
    )
    if not device:
        buffer = buffer.clone()
    else:
        buffer = buffer.to(device, copy=True)
    out = torch.as_strided(buffer, x.size(), x.stride(), x.storage_offset())
    return out


def check_model(
    self: TestCase,
    model,
    example_inputs,
    kwargs=None,
    *,
    atol=None,
    rtol=None,
    grad_atol=None,
    grad_rtol=None,
    check_lowp=True,
    exact_dtype=True,
    nopython=True,
    copy_to_gpu=True,
    reference_in_float=True,
    assert_equal=True,
    check_gradient=False,
    check_has_compiled=True,
    output_process_fn_grad=lambda x: x,
):
    kwargs = kwargs or {}
    torch._dynamo.reset()

    ref_inputs = [clone_preserve_strides(x) for x in example_inputs]
    ref_kwargs = kwargs
    has_lowp_args = False

    if reference_in_float and exact_dtype:
        # Store expected dtypes so we can check actual result gives the correct types
        torch.manual_seed(0)
        try:
            eager_result = model(*ref_inputs, **ref_kwargs)
        except RuntimeError:
            # Eager model may fail if the dtype is not supported
            eager_result = None

        ref_inputs = [clone_preserve_strides(x) for x in example_inputs]
        expect_dtypes = [
            x.dtype if isinstance(x, torch.Tensor) else None
            for x in pytree.tree_leaves(eager_result)
        ]
        del eager_result

    ref_model = model
    if reference_in_float:
        # check_lowp is ignored here, it's kept just to be able to call `common` with extra arg
        def upcast_fn(x):
            nonlocal has_lowp_args
            if isinstance(x, torch.Tensor) and (
                x.dtype == torch.float16 or x.dtype == torch.bfloat16
            ):
                has_lowp_args = True
                return x.float()
            else:
                return x

        ref_inputs = list(map(upcast_fn, example_inputs))
        ref_kwargs = {k: upcast_fn(v) for k, v in kwargs.items()}
        if has_lowp_args and hasattr(model, "to"):
            ref_model = copy.deepcopy(model).to(torch.float)

    torch.manual_seed(0)

    correct = ref_model(*ref_inputs, **ref_kwargs)

    torch._inductor.metrics.reset()

    called = False

    def compile_fx_wrapper(model_, example_inputs_):
        nonlocal called
        called = True
        return compile_fx(model_, example_inputs_)

    def run(*ex, **kwargs):
        return model(*ex, **kwargs)

    run = torch._dynamo.optimize(compile_fx_wrapper, nopython=nopython)(run)

    torch.manual_seed(0)
    actual = run(*example_inputs, **kwargs)
    # if not called:
    #     exp = torch._dynamo.explain(run)(*example_inputs)
    #     print("Explain:", exp[0])
    #     for graph in exp[2]:
    #         print("Graph", graph)
    if check_has_compiled:
        assert called, "Ran graph without calling compile_fx"
    assert type(actual) == type(correct)
    if isinstance(actual, (tuple, list)):
        assert len(actual) == len(correct)
        assert all(
            type(actual_item) == type(correct_item)
            for actual_item, correct_item in zip(actual, correct)
        )

    correct_flat, correct_spec = tree_flatten(correct)
    actual_flat = pytree.tree_leaves(actual)

    def reference_to_expect(actual_flat, correct_flat):
        return tuple(
            (
                y.to(x.dtype)
                if isinstance(y, torch.Tensor) and y.dtype.is_floating_point
                else y
            )
            for x, y in zip(actual_flat, correct_flat)
        )

    if reference_in_float and exact_dtype:
        for expect_dtype, actual_result in zip(expect_dtypes, actual_flat):
            if expect_dtype is not None:
                assert (
                    actual_result.dtype == expect_dtype
                ), f"dtype mismatch, expected {expect_dtype} but got {actual_result.dtype}"

    if reference_in_float:
        correct_flat = reference_to_expect(actual_flat, correct_flat)
        correct = tree_unflatten(correct_flat, correct_spec)

    if assert_equal:
        self.assertEqual(
            actual,
            correct,
            atol=atol,
            rtol=rtol,
            equal_nan=True,
            exact_dtype=exact_dtype,
        )
        # In case of input mutations, check that inputs are the same
        self.assertEqual(
            ref_inputs,
            example_inputs,
            atol=atol,
            rtol=rtol,
            equal_nan=True,
            # our testing sometimes uses higher precision inputs for the reference
            exact_dtype=False,
        )
    else:
        for correct_val, actual_val in zip(correct_flat, actual_flat):
            if isinstance(correct_val, torch.Tensor):
                assert correct_val.device == actual_val.device
                assert correct_val.size() == actual_val.size()
                strides_equal, _ = torch._prims_common.check_significant_strides(
                    correct_val, actual_val
                )
                assert strides_equal
                assert correct_val.layout == actual_val.layout
                if exact_dtype:
                    assert correct_val.dtype == actual_val.dtype

    if check_gradient:
        actual = output_process_fn_grad(actual)
        correct = output_process_fn_grad(correct)
        actual_flat = pytree.tree_leaves(actual)
        correct_flat = pytree.tree_leaves(correct)

        # generate random unit norm gradients
        grads = [
            torch.rand(r.shape, device=r.device, dtype=r.dtype)
            for r in correct_flat
            if isinstance(r, torch.Tensor) and r.requires_grad
        ]
        for g in grads:
            g /= g.norm()

        correct_grad = compute_grads(ref_inputs, ref_kwargs, correct, grads)
        all_none_grads = all(x is None for x in correct_grad)
        tensor_args = [
            x
            for x in pytree.tree_flatten(example_inputs)[0]
            if isinstance(x, torch.Tensor)
        ]
        any_non_leaves = any(x.grad_fn is not None for x in tensor_args)
        if all_none_grads and any_non_leaves:
            # See Note [Detaching inputs that never need gradients]
            # There are a handful of ops that can return None gradients, into of zero gradients.
            # If all inputs to an AOTAutograd graph are supposed to get None gradients,
            # AOTAutograd will end up forcing all of the outputs of the forward to not require grad.
            # There's no easy fix to this (see the note above), although one option is to
            # force any derivative formulas in core to return tensors of zeros instead of None.
            flat_results = pytree.tree_leaves(actual)
            results_that_require_grad = [
                x
                for x in flat_results
                if isinstance(x, torch.Tensor) and x.requires_grad
            ]
            self.assertEqual(len(results_that_require_grad), 0)
        else:
            actual_grad = compute_grads(example_inputs, kwargs, actual, grads)

            if reference_in_float:
                expect_grad = reference_to_expect(actual_grad, correct_grad)
            else:
                expect_grad = correct_grad

            self.assertEqual(
                actual_grad,
                expect_grad,
                atol=grad_atol or atol,
                rtol=grad_rtol or rtol,
                equal_nan=True,
                exact_dtype=exact_dtype,
            )

    torch._dynamo.reset()


@torch._inductor.config.patch("triton.cudagraphs", False)
def check_model_gpu(
    self: TestCase,
    model,
    example_inputs,
    kwargs=None,
    *,
    atol=None,
    rtol=None,
    grad_atol=None,
    grad_rtol=None,
    check_lowp=True,
    exact_dtype=True,
    nopython=True,
    copy_to_gpu=True,
    reference_in_float=True,
    assert_equal=True,
    check_gradient=False,
    check_has_compiled=True,
    output_process_fn_grad=lambda x: x,
):
    kwargs = kwargs or {}
    if hasattr(model, "to"):
        model = model.to(device=GPU_TYPE)

    if copy_to_gpu:
        example_inputs = tuple(
            clone_preserve_strides(x, device=GPU_TYPE) for x in example_inputs
        )

    check_model(
        self,
        model,
        example_inputs,
        kwargs,
        atol=atol,
        rtol=rtol,
        grad_atol=grad_atol,
        grad_rtol=grad_rtol,
        exact_dtype=exact_dtype,
        nopython=nopython,
        reference_in_float=reference_in_float,
        assert_equal=assert_equal,
        check_gradient=check_gradient,
        check_has_compiled=check_has_compiled,
        output_process_fn_grad=output_process_fn_grad,
    )

    if check_lowp:

        def downcast_fn(x):
            if not isinstance(x, torch.Tensor) or not x.dtype == torch.float:
                return x
            return torch.empty_strided(
                x.size(), x.stride(), device=GPU_TYPE, dtype=torch.half
            ).copy_(x)

        example_inputs = list(map(downcast_fn, example_inputs))
        if hasattr(model, "to"):
            model = model.to(torch.half)
        if rtol is not None:
            rtol = max(2e-3, rtol)
        check_model(
            self,
            model,
            example_inputs,
            kwargs,
            atol=atol,
            rtol=rtol,
            grad_atol=grad_atol,
            grad_rtol=grad_rtol,
            exact_dtype=exact_dtype,
            nopython=nopython,
            reference_in_float=reference_in_float,
            assert_equal=assert_equal,
            check_gradient=check_gradient,
            check_has_compiled=check_has_compiled,
            output_process_fn_grad=output_process_fn_grad,
        )


check_model_cuda = check_model_gpu


def _run_and_assert_no_indirect_indexing(
    test_case, func, *args, has_wrapping=None, has_assert=False, **kwargs
):
    result, source_codes = run_and_get_code(func, *args, **kwargs)

    for code in source_codes:
        for line in code.split("\n"):
            stmt = None
            # Find indexing expressions
            if ".load(" in line:
                stmt = line.split(".load")[-1]
            elif "tl.store" in line:
                stmt = line.split(".store")[-1]
                stmt = ",".join(stmt.split(",")[:-2])  # Remove store value and mask
            elif ".store" in line:
                stmt = line.split(".store")[-1]
            elif "[" in line:
                stmt = line.split("[")[-1].split("]")[0]
            if "tl.make_block_ptr(" in line:
                continue

            if stmt is None:
                continue

            # indirect indexing involves a `tmp` variable
            test_case.assertTrue(
                "tmp" not in stmt,
                msg=f"Found indirect indexing in statement '{stmt}' from code:\n{code}",
            )
        if has_wrapping is not None:
            test_case.assertTrue(
                ("where" in code or ") ? (" in code) is has_wrapping,
                msg=f"Wanted {has_wrapping=} but got\n{code}",
            )
    test_case.assertTrue(
        any(
            ("device_assert" in code or "TORCH_CHECK" in code) is has_assert
            for code in source_codes
        )
    )
    return result


def assertGeneratedKernelCountEqual(self: TestCase, expected: int):
    if config.triton.multi_kernel:
        # when multi_kernel is enabled, we generated both persistent reduction
        # and non-persistent reduction kernels for the same node schedule.
        # That will mess up with the kernel count. Just don't check it.
        return
    self.assertEqual(torch._inductor.metrics.generated_kernel_count, expected)


class SweepInputs2:
    input_gen_types1 = [
        "dense",
        "transposed",
        "strided",
        "broadcast1",
        "broadcast2",
        "broadcast3",
        "double",
        "int",
    ]
    input_gen_types2 = input_gen_types1
    gen = None

    @staticmethod
    def kernel(a, b):
        return (a + b,)

    @classmethod
    def gen_template(cls, name1, name2):
        def test(self):
            check_model(
                self,
                cls.kernel,
                (
                    getattr(cls.gen, name1)(),
                    getattr(cls.gen, name2)(),
                ),
            )

        test.__name__ = f"test_{cls.gen.device}_{name1}_{name2}"
        setattr(cls, test.__name__, test)

    @classmethod
    def populate(cls):
        for name1 in cls.input_gen_types1:
            for name2 in cls.input_gen_types2:
                cls.gen_template(name1, name2)


def is_cpp_backend(device):
    return getattr(device, "type", device) == "cpu" and config.cpu_backend == "cpp"


def skip_if_halide(fn):
    @functools.wraps(fn)
    def wrapper(self):
        if is_halide_backend(self.device):
            raise unittest.SkipTest("halide not supported")
        return fn(self)

    return wrapper


def skip_if_dynamic(fn):
    @functools.wraps(fn)
    def wrapper(self):
        if ifdynstaticdefault(True, False) or torch._dynamo.config.dynamic_shapes:
            raise unittest.SkipTest("associtaive_scan doesn's support lifted SymInts.")
        return fn(self)

    return wrapper


def is_halide_backend(device):
    if getattr(device, "type", device) == "cpu":
        return config.cpu_backend == "halide"
    return config.cuda_backend == "halide"


def is_triton_cpu_backend(device):
    return getattr(device, "type", device) == "cpu" and config.cpu_backend == "triton"


def skip_if_triton_cpu(fn):
    import types

    reason = "Triton CPU not supported"

    def decorator(fn):
        @functools.wraps(fn)
        def wrapper(self):
            if is_triton_cpu_backend(self.device):
                raise unittest.SkipTest(reason)
            return fn(self)

        return wrapper

    if isinstance(fn, types.FunctionType):
        return decorator(fn)
    else:
        reason = fn
        return decorator


def xfail_if_triton_cpu(fn):
    fn._expected_failure_triton_cpu = True
    return fn


def skip_if_gpu_halide(fn):
    @functools.wraps(fn)
    def wrapper(self):
        if (
            is_halide_backend(self.device)
            and getattr(self.device, "type", self.device) == "cuda"
        ):
            raise unittest.SkipTest("halide not supported")
        return fn(self)

    return wrapper


class skip_if_cpp_wrapper:
    def __init__(self, reason: str = "") -> None:
        self.reason = reason

    def __call__(self, fn):
        @functools.wraps(fn)
        def wrapper(test_self):
            if config.cpp_wrapper:
                raise unittest.SkipTest(f"cpp wrapper bug to be fixed: {self.reason}")
            return fn(test_self)

        return wrapper


@instantiate_parametrized_tests
class CommonTemplate:
    def test_bool(self):
        def fn(a, b):
            return (
                a + b,
                a * b,
                a & b,
                a | b,
                a ^ b,
                torch.logical_and(a, b),
                torch.logical_or(a, b),
                torch.logical_not(a),
                torch.sign(b),
            )

        self.common(
            fn,
            (
                torch.tensor([True, False, True, False]),
                torch.tensor([False, False, True, True]),
            ),
        )

<<<<<<< HEAD
    @patch("torch._inductor.compile_fx._debug_force_async", True)
    def test_force_async_in_async_context(self):
        # Make sure that compiling works when we do and when we don't have an
        # existing event loop.

        def fn(a, b):
            return a + b

        # Test in a non-async context
        self.common(fn, (torch.tensor([False, True]), torch.tensor([True, True])))

        async def async_sub():
            self.common(fn, (torch.tensor([False, True]), torch.tensor([True, True])))

        # And test in an async context
        asyncio.run(async_sub())

    @patch("torch._inductor.compile_fx._debug_serde_compile", True)
    def test_serde_compile(self):
        # Make sure that compiling works when we pass the input + output from
        # fx_codegen_and_compile() through serde.

        def fn(a, b):
            return a + b

        self.common(fn, (torch.tensor([False, True]), torch.tensor([True, True])))

=======
>>>>>>> 48ca7b7b
    @skipCUDAIf(not SM80OrLater, "Requires sm80")
    @skip_if_halide  # aoti
    @skip_if_triton_cpu  # aoti
    @skipIfWindows(msg="aoti not support on Windows")
    def test_aoti_eager_dtype_device_layout(self):
        ns = "aten"
        op_name = "tril_indices"
        dispatch_key = "CPU"
        device = "cpu"
        if self.device.lower() == "cuda":
            dispatch_key = "CUDA"
            device = "cuda"

        with _scoped_library("aten", "IMPL") as torch_compile_op_lib_impl:
            row = 128
            col = 256
            offset = 1
            dtype = torch.int32
            layout = torch.strided
            pin_memory = False
            ref = torch.tril_indices(
                row=row,
                col=col,
                offset=offset,
                dtype=dtype,
                layout=layout,
                pin_memory=pin_memory,
                device=device,
            )
            register_ops_with_aoti_compile(
                ns, [op_name], dispatch_key, torch_compile_op_lib_impl
            )
            res = torch.tril_indices(
                row=row,
                col=col,
                offset=offset,
                dtype=dtype,
                layout=layout,
                pin_memory=pin_memory,
                device=device,
            )
            self.assertEqual(ref, res)

    @skipCUDAIf(not SM80OrLater, "Requires sm80")
    @skip_if_halide  # aoti
    @skip_if_triton_cpu  # aoti
    @skipIfWindows(msg="aoti not support on Windows")
    def test_aoti_eager_support_out(self):
        ns = "aten"
        op_name = "clamp"
        dispatch_key = "CPU"
        device = "cpu"
        if self.device.lower() == "cuda":
            dispatch_key = "CUDA"
            device = "cuda"

        inp_tensor = torch.randn(128, dtype=torch.float, device=device).fill_(1.0)
        min_tensor = inp_tensor - 0.05
        max_tensor = inp_tensor + 0.05
        with _scoped_library("aten", "IMPL") as torch_compile_op_lib_impl:
            ref_out_tensor = torch.randn(128, dtype=torch.float, device=device).fill_(
                -1
            )
            ref_tensor = torch.clamp(
                max=max_tensor, min=min_tensor, input=inp_tensor, out=ref_out_tensor
            )

            ref_out_tensor1 = torch.randn(128, dtype=torch.float, device=device).fill_(
                -1
            )
            ref_tensor1 = torch.clamp(
                max=max_tensor, out=ref_out_tensor1, min=min_tensor, input=inp_tensor
            )

            register_ops_with_aoti_compile(
                ns, [op_name], dispatch_key, torch_compile_op_lib_impl
            )

            res_out_tensor = torch.randn(128, dtype=torch.float, device=device).fill_(
                -1
            )
            res_tensor = torch.clamp(
                max=max_tensor, min=min_tensor, input=inp_tensor, out=res_out_tensor
            )

            self.assertEqual(ref_tensor, res_tensor)
            self.assertEqual(ref_out_tensor, res_out_tensor)

            res_out_tensor1 = torch.randn(128, dtype=torch.float, device=device).fill_(
                -1
            )
            res_tensor1 = torch.clamp(
                max=max_tensor, out=res_out_tensor1, min=min_tensor, input=inp_tensor
            )

            self.assertEqual(ref_tensor1, res_tensor1)
            self.assertEqual(ref_out_tensor1, res_out_tensor1)

    @skipCUDAIf(not SM80OrLater, "Requires sm80")
    @skip_if_halide  # aoti
    @skip_if_triton_cpu  # aoti
    @skipIfWindows(msg="aoti not support on Windows")
    def test_aoti_eager_support_str(self):
        ns = "aten"
        op_name = "div"
        dispatch_key = "CPU"
        device = "cpu"
        if self.device.lower() == "cuda":
            dispatch_key = "CUDA"
            device = "cuda"

        a = torch.randn(128, dtype=torch.float, device=device)
        b = torch.randn(128, dtype=torch.float, device=device)
        rounding_mode_list = ["trunc", "floor"]
        with _scoped_library("aten", "IMPL") as torch_compile_op_lib_impl:
            # Get ref result from eager
            ref_value_list = []
            for rounding_mode in rounding_mode_list:
                ref_value = getattr(torch.ops.aten, op_name)(
                    a, b, rounding_mode=rounding_mode
                )
                ref_value_list.append(ref_value)

            register_ops_with_aoti_compile(
                ns, [op_name], dispatch_key, torch_compile_op_lib_impl
            )

            # Invoke the pre-compiled kernel and get result.
            res_value_list = []
            for rounding_mode in rounding_mode_list:
                res_value = getattr(torch.ops.aten, op_name)(
                    a, b, rounding_mode=rounding_mode
                )
                res_value_list.append(res_value)

            for ref_value, res_value in zip(ref_value_list, res_value_list):
                self.assertEqual(ref_value, res_value)

    @skipCUDAIf(not SM80OrLater, "Requires sm80")
    @skip_if_halide  # aoti
    @skip_if_triton_cpu  # aoti
    @skipIfWindows(msg="aoti not support on Windows")
    def test_aoti_eager_cache_hit(self):
        ns = "aten"
        op_name = "abs"
        dispatch_key = "CPU"
        device = "cpu"
        if self.device.lower() == "cuda":
            dispatch_key = "CUDA"
            device = "cuda"

        input_tensor = torch.randn(128, dtype=torch.float, device=device)
        kernel_lib_path = aoti_compile_with_persistent_cache(
            ns,
            op_name,
            device,
            False,
            getattr(torch.ops.aten, op_name),
            (input_tensor,),
            {},
        )
        self.assertTrue(Path(kernel_lib_path).exists())

        from unittest import mock

        # Patch the aoti_compile_with_persistent_cache as None to ensure no new kernel is generated
        with mock.patch(
            "torch._inductor.aoti_eager.aoti_compile_with_persistent_cache", None
        ):
            with _scoped_library("aten", "IMPL") as torch_compile_op_lib_impl:
                # Get ref result from eager
                ref_value = getattr(torch.ops.aten, op_name)(input_tensor)

                register_ops_with_aoti_compile(
                    ns, [op_name], dispatch_key, torch_compile_op_lib_impl
                )

                # Invoke the pre-compiled kernel and get result.
                res_value = getattr(torch.ops.aten, op_name)(input_tensor)

                self.assertEqual(ref_value, res_value)

    @skipCUDAIf(not SM80OrLater, "Requires sm80")
    @skip_if_halide  # aoti
    @skip_if_triton_cpu  # aoti
    @skipIfWindows(msg="aoti not support on Windows")
    def test_aoti_eager_with_persistent_cache(self):
        def fn(a):
            return torch.abs(a)

        ns = "aten"
        op_name = "abs"

        device = "cpu"
        if self.device.lower() == "cuda":
            device = "cuda"

        input_tensor = torch.randn(128, dtype=torch.float, device=device)
        kernel_lib_path = aoti_compile_with_persistent_cache(
            ns,
            op_name,
            input_tensor.device.type,
            False,
            fn,
            args=(input_tensor,),
            kwargs={},
        )
        self.assertTrue(len(kernel_lib_path) > 0)

        device_kernel_cache = aoti_eager_cache_dir(ns, device)
        kernel_conf = device_kernel_cache / f"{op_name}.json"
        self.assertTrue(kernel_conf.exists())

        json_data = load_aoti_eager_cache("aten", "abs", input_tensor.device.type)
        self.assertTrue(json_data is not None)
        self.assertTrue(isinstance(json_data, list))
        self.assertTrue(len(json_data) > 0)

        op_info = json_data[0]
        self.assertTrue(isinstance(op_info, dict))
        self.assertTrue("meta_info" in op_info)
        self.assertTrue("kernel_path" in op_info)
        kernel_libs_abs_path = []
        for item in json_data:
            kernel_path = device_kernel_cache / item["kernel_path"]
            kernel_libs_abs_path.append(kernel_path.as_posix())

        self.assertTrue(kernel_lib_path in kernel_libs_abs_path)

    @skipCUDAIf(not SM80OrLater, "Requires sm80")
    @skip_if_halide  # aoti
    @skip_if_triton_cpu  # aoti
    @skipIfWindows(msg="aoti not support on Windows")
    def test_aoti_eager_with_scalar(self):
        namespace_name = "aten"
        op_name = "add"
        op_overload_name = "Tensor"
        op_name_with_overload = f"{op_name}.{op_overload_name}"

        dispatch_key = "CPU"
        device = torch.device("cpu")
        if self.device.lower() == "cuda":
            dispatch_key = "CUDA"
            device = torch.device("cuda")

        # Test the difference between scalar tensor and scalar
        a = torch.scalar_tensor(1.0, device=device)
        b = torch.scalar_tensor(2.0, device=device)

        kernel_lib_path = aoti_compile_with_persistent_cache(
            namespace_name,
            op_name_with_overload,
            a.device.type,
            False,
            torch.ops.aten.add,
            args=(a, b),
            kwargs={"alpha": 3.0},
        )
        self.assertTrue(Path(kernel_lib_path).exists())
        device_kernel_cache = aoti_eager_cache_dir(namespace_name, device.type)
        kernel_conf = device_kernel_cache / f"{op_name_with_overload}.json"
        self.assertTrue(kernel_conf.exists())
        json_data = load_aoti_eager_cache(
            namespace_name, op_name_with_overload, a.device.type
        )
        op_info = json_data[0]
        self.assertTrue(isinstance(op_info, dict))
        self.assertTrue("meta_info" in op_info)
        self.assertTrue(len(op_info["meta_info"]) == 3)
        # Scalar Tensor
        self.assertTrue("scalar_value" not in op_info["meta_info"][0])
        self.assertTrue(op_info["meta_info"][0]["sizes"] == [])
        self.assertTrue(op_info["meta_info"][0]["strides"] == [])
        # Scalar Tensor
        self.assertTrue("scalar_value" not in op_info["meta_info"][1])
        self.assertTrue(op_info["meta_info"][1]["sizes"] == [])
        self.assertTrue(op_info["meta_info"][1]["strides"] == [])
        # Scalar
        self.assertTrue("scalar_value" in op_info["meta_info"][2])
        self.assertTrue("sizes" not in op_info["meta_info"][2])
        self.assertTrue("strides" not in op_info["meta_info"][2])

        with _scoped_library("aten", "IMPL") as torch_compile_op_lib_impl:
            a = torch.randn(128, device=device)
            b = torch.randn(128, device=device)

            scalar_values = [1.0, 2.0, 3.0]
            ref_values = []
            for scalar_value in scalar_values:
                ref_values.append(torch.add(a, b, alpha=scalar_value))

            register_ops_with_aoti_compile(
                namespace_name, [op_name], dispatch_key, torch_compile_op_lib_impl
            )

            res_values = []
            for scalar_value in scalar_values:
                res_values.append(torch.add(a, b, alpha=scalar_value))

            self.assertEqual(len(ref_values), len(res_values))
            self.assertEqual(ref_values, res_values)

    @skipCUDAIf(not SM80OrLater, "Requires sm80")
    @skip_if_halide  # aoti
    @skip_if_triton_cpu  # aoti
    @skipIfWindows(msg="aoti not support on Windows")
    def test_aoti_eager_override_registration(self):
        namespace_name = "aten"
        dispatch_key = "CPU"
        device = torch.device("cpu")
        if self.device.lower() == "cuda":
            dispatch_key = "CUDA"
            device = torch.device("cuda")

        unary_op_set = ["abs", "acos"]

        def fn(x, op_name=""):
            return getattr(torch, op_name)(x)

        # Invoke torch.compile directly to get referent results
        x = torch.randn(3, 4, device=device)

        ref_array = []
        for unary_op_name in unary_op_set:
            opt_fn = torch.compile(functools.partial(fn, op_name=unary_op_name))
            ref = opt_fn(x)
            ref_array.append(ref)

        with _scoped_library("aten", "IMPL") as torch_compile_op_lib_impl:
            register_ops_with_aoti_compile(
                namespace_name, unary_op_set, dispatch_key, torch_compile_op_lib_impl
            )

            res_array = []
            for unary_op_name in unary_op_set:
                res_array.append(getattr(torch, unary_op_name)(x))

            for ref, res in zip(ref_array, res_array):
                self.assertEqual(ref, res)

        a = torch.randn(128, device=device)
        min_tensor = torch.randn(128, device=device)
        max_tensor = min_tensor + 0.5

        ref_with_min = torch.ops.aten.clamp(a, min_tensor)
        ref_with_min_max = torch.ops.aten.clamp(a, min_tensor, max_tensor)

        with _scoped_library("aten", "IMPL") as torch_compile_op_lib_impl:
            register_ops_with_aoti_compile(
                namespace_name, ["clamp"], dispatch_key, torch_compile_op_lib_impl
            )
            res_with_min = torch.ops.aten.clamp(a, min_tensor)
            res_with_min_max = torch.ops.aten.clamp(a, min_tensor, max_tensor)
            self.assertEqual(ref_with_min, res_with_min)
            self.assertEqual(ref_with_min_max, res_with_min_max)

    def test_add_const_int(self):
        def fn(a):
            return (a + 1, torch.add(a, 1, alpha=2))

        for dtype in [torch.float32, torch.int32, torch.int64]:
            self.common(fn, (torch.arange(32, dtype=dtype),))

    def test_add_const_float(self):
        def fn(a):
            return (a + 1.5,)

        self.common(fn, (torch.randn(32),))

    def test_add_inplace_permuted(self):
        def fn(x, y):
            return x.add_(y)

        x = torch.ones([2, 12, 13, 17]).transpose(1, 2)
        y = torch.randn([2, 13, 1, 17])

        self.common(fn, (x, y))

    def test_add_complex(self):
        def fn(a, b, alpha):
            return torch.add(a, b, alpha=alpha)

        x = torch.tensor([1 + 1j, -1 + 1j, -2 + 2j, 3 - 3j, 0, 1j, 1, -1])
        y = torch.tensor([1 + 1j, -1 + 1j, -2 + 2j, 3 - 3j, 0, 1j, 1, -1])

        self.common(fn, (x, y, 2))

    def test_add_complex3(self):
        # fix https://github.com/pytorch/pytorch/issues/115071
        @torch.compile
        def fn(*args):
            a = torch.neg(args[0])
            b = torch.add(args[0], args[0])
            return (a, b)

        x = torch.randn(41, dtype=torch.complex64)
        y = x.clone()
        # should not inplace write to the input
        fn(x)
        self.assertEqual(x, y)

    def test_add_complex4(self):
        @torch.compile
        def fn(a, b):
            c = a + b
            d = a + b
            return c + d

        for dtype in [torch.complex32, torch.complex64, torch.complex128]:
            x = torch.tensor(
                [1 + 1j, -1 + 1j, -2 + 2j, 3 - 3j, 0, 1j, 1, -1],
                dtype=dtype,
                device=self.device,
            )
            y = torch.tensor(
                [1 + 1j, -1 + 1j, -2 + 2j, 3 - 3j, 0, 1j, 1, -1],
                dtype=dtype,
                device=self.device,
            )
            _, code = run_and_get_code(fn, x, y)
            self.assertEqual(
                " ".join(code).count(
                    "view_dtype" if config.cpp_wrapper else "aten.view"
                ),
                3,
            )

    def test_add_complex5(self):
        def fn(a, b, alpha):
            return torch.add(a, b, alpha=alpha)

        x = torch.tensor([[1 + 1j, -1 + 1j], [-2 + 2j, 3 - 3j]])
        y = torch.tensor([[1 + 1j, -1 + 1j], [-2 + 2j, 3 - 3j]])

        self.common(fn, (x, y, 2))

    def test_add_complex6(self):
        # Fix https://github.com/pytorch/pytorch/issues/125745.
        # Add complex tensors with broadcasting.
        def fn(a, b, alpha):
            return torch.add(a, b, alpha=alpha)

        x = torch.tensor([[1 + 1j, -1 + 1j, -2 + 2j, 3 - 3j]])
        y = torch.tensor([[1 + 1j]])

        self.common(fn, (x, y, 2))

    def test_concat_add_inplace(self):
        def fn(x, y, z):
            return torch.cat([x, y], dim=1).add_(z)

        x = torch.randn([2, 12, 14, 14])
        y = torch.randn([2, 12, 14, 14])
        z = torch.randn([2, 24, 14, 14])

        self.common(fn, (x, y, z))

    def test_abs(self):
        def fn(a):
            return (a / (torch.abs(a) + 1),)

        self.common(fn, (torch.randn(17),))

    @xfail_if_triton_cpu
    def test_angle(self):
        def fn(a, b, c):
            return torch.angle(a), torch.angle(b), torch.angle(c)

        complex_input = torch.tensor(
            [1 + 1j, -1 + 1j, -2 + 2j, 3 - 3j, 0, 1j, 1, -1, float("nan")]
        )
        real_input = torch.tensor([-1.0, 0.0, 1.0, float("nan")])
        interger_real_input = torch.tensor([-1, 0, 1])
        self.common(fn, (complex_input, real_input, interger_real_input))

    def test_sgn(self):
        def fn(a):
            return torch.sgn(a), torch.sgn(a + 1) - 1

        self.common(fn, [torch.linspace(-10, 10, 41)])

    @skipCUDAIf(not SM80OrLater, "uses bfloat16 which requires SM >= 80")
    def test_scatter_bf16(self):
        def fn(inp, src, index):
            return inp.scatter_add(0, index, src)

        for dtype in [torch.int64, torch.bool, torch.bfloat16]:
            self.common(
                fn,
                [
                    torch.zeros(3, 5, dtype=dtype),
                    torch.ones((2, 5), dtype=dtype),
                    torch.tensor([[0, 1, 2, 0, 0]]),
                ],
            )

    def test_randn_generator(self):
        def fn(a, generator):
            return torch.randn([20, 20], generator=generator, device=a.device)

        self.common(fn, (torch.linspace(-10, 10, 41), None), assert_equal=False)

        # generator not yet supported in dynamo
        with self.assertRaisesRegex(torch._dynamo.exc.Unsupported, "Generator"):
            self.common(fn, (torch.linspace(-10, 10, 41), torch.Generator(self.device)))

    def test_sgn_extremal(self):
        def fn(a):
            return (torch.sgn(a),)

        self.common(fn, [torch.tensor([np.nan, np.inf, -np.inf, 0])])

    def test_max_min(self):
        def fn(a, b):
            return (torch.maximum(a, b), torch.minimum(a, b))

        self.common(fn, (torch.randn(8), torch.randn(8)))
        t1 = torch.randn(8)
        t1[0] = float("nan")
        t2 = torch.randn(8)
        t2[1] = float("nan")
        self.common(fn, (t1, t2))

    def test_neg_max_uint8(self):
        # https://github.com/pytorch/pytorch/issues/93380
        def fn(a, b):
            c = torch.neg(a)
            return torch.maximum(b, c)

        a = torch.randint(256, (1,), dtype=torch.uint8)
        b = torch.randint(256, (8390,), dtype=torch.uint8)
        self.common(fn, (a, b))

    def test_compar(self):
        def fn(x):
            return x.gt(3.5), x.ge(3.5), x.eq(3.5), x.le(2.5), x.lt(3.5), x.ne(3.5)

        a = torch.tensor([3])
        self.common(fn, (a,))

    def test_horizonal_fusion1(self):
        def fn(a, b, c):
            return (a + b, a - c, b * c)

        self.common(
            fn, (torch.randn(8, 16, 16), torch.randn(8, 16, 16), torch.randn(1, 16, 1))
        )

    def test_horizonal_fusion2(self):
        def fn(a, b, c):
            return a + 1, b + 2, c + 3

        self.common(fn, (torch.randn(8, 16, 8), torch.randn(8, 16), torch.randn(16, 8)))

    def test_vertical_fusion1(self):
        def fn(sa, ct, p):
            # From torchbench.pyhpc_equation_of_state
            v17 = -3.087032500374211e-7
            v18 = -1.988366587925593e-8
            v19 = -1.061519070296458e-11
            v20 = 1.550932729220080e-10
            t15 = v19 * ct
            t19 = v17 + ct * (v18 + t15) + v20 * sa
            t20 = 1.0 / t19
            t128 = t19 * p
            return t20 + t128

        self.common(
            fn,
            (
                torch.randn(204, 204, 26),
                torch.randn(204, 204, 26),
                torch.randn(26),
            ),
        )
        assertGeneratedKernelCountEqual(self, 1)

    @config.patch({"fx_graph_cache": False})
    @skipIfWindows(msg="torch._dynamo.exc.Unsupported")
    def test_forced_buffer_realize(self):
        # Test torch._test_inductor_realize forces a buffer to be realized
        def fn(a):
            b = test_operators.realize(a * 2)
            return (b * 2,)

        self.common(fn, (torch.randn(10),))
        self.assertEqual(torch._inductor.metrics.ir_nodes_pre_fusion, 2)

    @config.patch({"fx_graph_cache": False})
    @skipIfWindows(msg="torch._dynamo.exc.Unsupported")
    def test_scheduler_vertical_fusion1(self):
        realize = test_operators.realize

        def fn(sa, ct, p):
            # From torchbench.pyhpc_equation_of_state
            v17 = -3.087032500374211e-7
            v18 = -1.988366587925593e-8
            v19 = -1.061519070296458e-11
            v20 = 1.550932729220080e-10
            t15 = realize(v19 * ct)
            t19 = realize(v17 + ct * (v18 + t15) + v20 * sa)
            t20 = realize(1.0 / t19)
            t128 = realize(t19 * p)
            return t20 + t128

        self.common(
            fn,
            (
                torch.randn(204, 204, 26),
                torch.randn(204, 204, 26),
                torch.randn(26),
            ),
        )
        self.assertEqual(torch._inductor.metrics.ir_nodes_pre_fusion, 5)
        assertGeneratedKernelCountEqual(
            self, 1 if not is_cpp_backend(self.device) else 2
        )

    def test_index_propagation(self):
        def copy(x):
            i = torch.arange(x.size(0), device=x.device)
            return x[i]

        x = torch.randn(8, device=self.device)
        copy_opt = torch._dynamo.optimize("inductor")(copy)

        expect = copy(x)
        actual = _run_and_assert_no_indirect_indexing(self, copy_opt, x)
        self.assertEqual(expect, actual)

    @dynamo_config.patch("capture_dynamic_output_shape_ops", True)
    # https://github.com/halide/Halide/issues/8308
    @config.patch("halide.scheduler_cpu", "Mullapudi2016")
    @config.patch("halide.scheduler_cuda", "Li2018")
    @config.patch(implicit_fallbacks=True)
    def test_index_propagation_nested_indirect_indexing(self):
        def nested(x, repeats):
            rank = torch.arange(repeats.numel(), device=x.device)
            index = rank.repeat_interleave(repeats, dim=0)
            return torch.index_select(x, index=index, dim=0)

        example_inputs = (
            torch.randn((32, 64), device=self.device),
            repeats := torch.tensor([5, 10, 15], device=self.device),
        )
        torch._dynamo.mark_dynamic(repeats, 0)  # create backed symint

        nested_opt = torch._dynamo.optimize("inductor")(nested)

        expect = nested(*example_inputs)
        actual = nested_opt(*example_inputs)
        self.assertEqual(expect, actual)

    def test_index_propagation_flip(self):
        def flip(x):
            i = torch.arange(x.size(0) - 1, -1, -1, device=x.device)
            return x[i]

        x = torch.randn(8, device=self.device)
        flip_opt = torch._dynamo.optimize("inductor")(flip)

        expect = flip(x)
        actual = _run_and_assert_no_indirect_indexing(self, flip_opt, x)
        self.assertEqual(expect, actual)

    def test_index_propagation_floordiv(self):
        def repeat_interleave(x, n):
            # e.g. x=[1, 2, 3], n=2 => returns [1, 1, 2, 2, 3, 3]
            i = torch.arange(x.shape[0] * n, device=x.device)
            return x[i // n]

        x = torch.randn(8, 16, device=self.device)
        repeat_interleave_opt = torch._dynamo.optimize("inductor")(repeat_interleave)
        # With static shapes we can prove the bound, our dynamic shapes reasoning is not good enough
        has_assert = ifdynstaticdefault(False, True)
        # this should be collapsed to direct indexing
        actual = _run_and_assert_no_indirect_indexing(
            self, repeat_interleave_opt, x, 3, has_assert=has_assert
        )
        expect = torch.repeat_interleave(x, 3, dim=0)
        self.assertEqual(expect, actual)
        self.assertEqual(actual, repeat_interleave(x, 3))

    def test_index_propagation_remainder(self):
        def repeat(x, n):
            # e.g. x=[1, 2, 3], n=2 => returns [1, 2, 3, 1, 2, 3]
            i = torch.arange(x.shape[0] * n, device=x.device)
            return x[i % x.shape[0]]

        x = torch.randn(8, 16, device=self.device)
        repeat_opt = torch._dynamo.optimize("inductor")(repeat)

        # With static shapes we can prove the bound, our dynamic shapes reasoning is not good enough
        has_assert = ifdynstaticdefault(False, True)
        # this should be collapsed to direct indexing
        actual = _run_and_assert_no_indirect_indexing(
            self, repeat_opt, x, 3, has_wrapping=False, has_assert=has_assert
        )
        expect = x.repeat(3, 1)
        self.assertEqual(expect, actual)
        self.assertEqual(actual, repeat(x, 3))

    def test_index_propagation_abs(self):
        def reflection_pad_left(x, n):
            # e.g. x=[1, 2, 3], n=2 => returns [3, 2, 1, 2, 3]
            i = torch.arange(x.shape[0] + n, device=x.device)
            return x[(i - n).abs()]

        x = torch.randn(8, device=self.device)
        opt_fn = torch._dynamo.optimize("inductor")(reflection_pad_left)

        # With static shapes we can prove the bound, our dynamic shapes reasoning is not good enough
        has_assert = ifdynstaticdefault(False, True)
        # this should be collapsed to direct indexing
        actual = _run_and_assert_no_indirect_indexing(
            self, opt_fn, x, 3, has_wrapping=False, has_assert=has_assert
        )
        expect = reflection_pad_left(x, 3)
        self.assertEqual(expect, actual)

    def test_index_propagation_device_assert_masked(self):
        def fn(a):
            idx = torch.arange(a.size(0), device=a.device)
            padded_idx = torch.constant_pad_nd(idx, (1050, 0))
            padded_idx = torch.where(padded_idx >= 0, padded_idx, padded_idx)
            return a[padded_idx]

        self.common(fn, (torch.randn(1024),))

    @config.patch(debug_index_asserts=False)
    @config.patch("cpp.enable_tiling_heuristics", False)
    def test_neg_index(self):
        def test(
            fn, inps, has_assert: bool, has_wrapping: bool, vectorize: bool = True
        ):
            fn_opt = torch.compile(fn)
            if is_halide_backend(self.device):
                pass  # no device asserts in halide
            elif self.device == "cpu" and not is_triton_cpu_backend(self.device):
                _, code = run_and_get_cpp_code(fn_opt, *inps)
                self.assertTrue(("TORCH_CHECK" in code) is has_assert)
                if (
                    cpu_vec_isa.valid_vec_isa_list()
                    and os.getenv("ATEN_CPU_CAPABILITY") != "default"
                ):
                    self.assertTrue(
                        (") ? (" in code or "blendv" in code) is has_wrapping
                    )
                    # Assert that we always vectorize the kernel regardless of wrapping / checks
                    self.assertTrue(("loadu" in code) is vectorize)
            else:
                code = run_and_get_triton_code(fn_opt, *inps)
                self.assertTrue(("tl.where" in code) is has_wrapping)
                self.assertTrue(("device_assert" in code) is has_assert)

        def indirect(a, b):
            return a[b - 1]

        a = torch.rand(1024, device=self.device)
        b = torch.zeros(256, dtype=torch.long, device=self.device)
        test(indirect, (a, b), has_assert=True, has_wrapping=True)

        def direct(x):
            return x[:, -1]

        a = torch.rand(1, 64, 32, device=self.device)
        # Does not even generate a kernel as it's a view
        test(direct, (a,), has_assert=False, has_wrapping=False, vectorize=False)

        def flip(a, b):
            return a[b]

        a = torch.rand(1024, device=self.device)
        b = torch.arange(start=-1, end=-a.numel() - 1, step=-1, device=self.device)
        test(flip, (a, b), has_assert=True, has_wrapping=True)

        # Constant propagate a constant that's negative
        def flip_with_index_constant(a):
            b = torch.arange(start=-1, end=-a.numel() - 1, step=-1, device=a.device)
            return a[b]

        # Wrapping is constant-folded
        test(flip_with_index_constant, (a,), has_assert=False, has_wrapping=False)

        # Operation where we can't prove that the index is always positive or negative
        def pos_and_neg(a):
            b = torch.arange(start=1, end=-a.numel() - 1, step=-1, device=a.device)
            return a[b]

        # It has wrapping but no assert
        test(pos_and_neg, (a,), has_assert=False, has_wrapping=True)

        # We currently don't do constant propagation with float constants
        # We cannot prove this kind of asserts just with bounds. We would need
        # to lift IndexPropagation.shape_env to be accessible in all of Inductor
        def flip_with_index(a):
            b = 1.0 * torch.arange(
                start=-1, end=-a.numel() - 1, step=-1, device=a.device
            )
            b = b.int()
            return a[b]

        test(
            flip_with_index,
            (a,),
            has_assert=ifdynstaticdefault(False, True),
            has_wrapping=False,
            vectorize=True,
        )

        def unsafe_index(a, b):
            return aten._unsafe_index(a, (b,))

        test(unsafe_index, (a, b), has_assert=False, has_wrapping=True)

        def constant_propagation(a):
            b = torch.tensor([2], device=a.device)
            return a[b]

        test(
            constant_propagation,
            (a,),
            has_assert=ifdynstaticdefault(False, True),
            has_wrapping=False,
            vectorize=False,  # There's no loop to vectorize!
        )

        def constant_propagation_neg(a):
            b = torch.tensor([-2], device=a.device)
            return a[b]

        # In symbolic shapes, we know that we can access -2, so no assert is necessary!
        test(
            constant_propagation_neg,
            (a,),
            has_assert=False,
            has_wrapping=False,
            vectorize=False,  # There's no loop to vectorize!
        )

    def test_computed_buffer_inlining(self):
        def flip(x):
            idx = torch.arange(x.size(0) - 1, -1, -1, device=x.device)
            return x[idx], idx

        flip_opt = torch._dynamo.optimize("inductor")(flip)
        x = torch.randn(8, device=self.device)

        expect = flip(x)
        actual = _run_and_assert_no_indirect_indexing(self, flip_opt, x)
        self.assertEqual(expect, actual)

    def test__unsafe_masked_index(self):
        def fn(a, mask, idx):
            return aten._unsafe_masked_index(a, mask, idx, 1)

        self.common(
            fn,
            (
                torch.randn(8, device=self.device),
                torch.tensor([True, False, True], device=self.device),
                [torch.tensor([3, 9, 2], device=self.device)],
            ),
        )

    def test__unsafe_masked_index_put_accumulate(self):
        def fn(a, mask, idx, values):
            return aten._unsafe_masked_index_put_accumulate(a, mask, idx, values)

        self.common(
            fn,
            (
                torch.randn(8, device=self.device),
                torch.tensor([True, False, True], device=self.device),
                [torch.tensor([3, 9, 2], device=self.device)],
                torch.randn(3, device=self.device),
            ),
        )

    def test_sum1(self):
        def fn(a, b):
            return ((a + b).sum(-1),)

        self.common(fn, (torch.randn(8, 8), torch.randn(8, 8)))

    def test_sum2(self):
        def fn(a, b):
            return ((a + b).sum([1, 2]), (a + b).sum(-1))

        self.common(fn, (torch.randn(8, 9, 3, 21), torch.randn(8, 9, 3, 21)))

    def test_sum3(self):
        def fn(a, b):
            r1 = a + b
            r2 = r1.sum(-1)
            r3 = torch.squeeze(b) + 10
            return (r1, r2, r3)

        # Mismatched elements: 2 / 10 (20.0%)
        # Greatest absolute difference: 0.0029296875 at index (8,) (up to 1e-05 allowed)
        # Greatest relative difference: 0.0017482517482517483 at index (6,) (up to 0.001 allowed)
        self.common(fn, (torch.randn(10, 10), torch.randn(1, 10)), atol=1e-5, rtol=2e-3)

    def test_sum4(self):
        def fn(a):
            b = a + 1
            c = b.sum(-1)
            d = c + 3
            e = d.sum(-1)
            f = e + 5
            return (f, e, d, c, b)

        self.common(fn, (torch.randn(1, 16, 8, 8),))

    def test_sum5(self):
        def fn(a):
            b = a + 1
            c = b.sum(-1)
            d = c + 3
            e = d.sum(-1)
            f = e + 5
            return (f,)

        self.common(fn, (torch.randn(1, 17, 8, 9),))

    def test_reduction1(self):
        def fn(a):
            return (a.sum(), a.max(), a.min(), a.argmax(), a.argmin())

        self.common(fn, (torch.tensor([float("-inf"), 0.0, float("inf")]),))

    @skip_if_x86_mac()
    def test_reduction2(self):
        def fn(a):
            # FIXME: a.argmax
            return (a.sum(), a.max(), a.min(), a.argmin())

        self.common(fn, (torch.full((4,), float("inf")),))

    @skip_if_x86_mac()
    def test_reduction3(self):
        def fn(a):
            # FIXME: a.argmin
            return (a.sum(), a.max(), a.min(), a.argmax())

        self.common(fn, (torch.full((4,), float("-inf")),))

    def test_reduction4(self):
        if self.device == "cpu":
            raise unittest.SkipTest("Non-deterministic CPU results")

        def fn(a):
            return (a.argmax(-1), a.argmin(-1))

        inputs = (torch.ones(128), torch.ones(4, 4, 1))
        for i in inputs:
            self.common(fn, (i,), check_lowp=not is_halide_backend(self.device))

    @config.patch(unroll_reductions_threshold=1)
    def test_reduction5(self):
        if self.device == "cpu":
            raise unittest.SkipTest("Non-deterministic CPU results")

        def fn(a):
            return (a.sum(), a.max(), a.min(), a.argmax())

        self.common(fn, (torch.full((4,), float("-inf")),))

    @requires_gpu()
    def test_reduction_config_limit(self):
        """
        This unit-test tests whether we exceed cudaDeviceProperties.maxGridSize in
        triton reduction configs for large size hints. #128826 introduced a scaling XBLOCK
        feature to resolve the issue in reduction configs which may exceed the maxGridSize
        """
        from torch._inductor.runtime.runtime_utils import next_power_of_2
        from torch._inductor.runtime.triton_heuristics import triton_config_reduction

        size_hints = [67108864, 8192]
        for i in range(4):
            size_hints[0] = next_power_of_2(size_hints[0])
            triton_config_reduction(size_hints, 1, 2048, 1, 8)

    def test_prod(self):
        def fn(a):
            return a.prod(0), a.prod(1), a.prod()

        self.common(fn, (torch.rand((10, 10)),))
        self.common(fn, (torch.rand((1, 2050)),))

    def test_unroll_small_reduction(self):
        def fn(x):
            val1, index1 = x.min(-1)
            val2, index2 = x.max(-1)
            return (
                val1,
                index1,
                val2,
                index2,
                x.sum(-1),
                (x > 1).any(-1),
                (x > 0).all(-1),
                x.argmin(-1),
                x.argmax(-1),
                x.amin(-1),
                x.amax(-1),
                x.aminmax(),
            )

        with config.patch(unroll_reductions_threshold=8):
            # small sized reductions will get unrolled
            self.common(fn, (torch.randn(8, 3),))
        torch._dynamo.reset()
        with config.patch(unroll_reductions_threshold=1):
            # make sure things also work if they aren't unrolled
            self.common(fn, (torch.randn(8, 3),))

    def test_multilayer_sum_low_prec(self):
        # fp16 nyi for cpu
        if self.device == "cpu":
            raise unittest.SkipTest(f"requires {GPU_TYPE}")

        def fn(a):
            return torch.mean(a)

        self.common(fn, ((torch.rand((10, 3, 352, 352), dtype=torch.float16),)))

    def test_multilayer_prime_size(self):
        def fn(a):
            return torch.max(a), torch.sum(a)

        # Requires masked loading for the intermediate reduction
        sample = torch.full((3999971,), 0, dtype=torch.int64)
        sample[-1] = 1
        self.common(fn, (sample,))

    @skip_if_gpu_halide
    @skipCPUIf(IS_MACOS, "fails on macos")
    @xfailIfS390X
    def test_multilayer_var(self):
        def fn(a):
            return torch.var(a)

        self.common(
            fn,
            ((torch.rand((10, 3, 352, 352), dtype=torch.float32),)),
            atol=1e-3,
            rtol=1e-3,
        )
        self.common(
            fn,
            ((torch.rand((14923), dtype=torch.float32),)),
            atol=1e-3,
            rtol=1e-3,
        )

    @skipCPUIf(IS_MACOS, "fails on macos")
    @skip_if_halide  # accuracy 4.7% off
    @xfailIfS390X
    def test_multilayer_var_lowp(self):
        def fn(a):
            return torch.var(a)

        atol = None
        rtol = None
        if self.device == "cpu" and os.getenv("ATEN_CPU_CAPABILITY") == "default":
            atol = 1e-3
            rtol = 1e-3
        self.common(
            fn,
            (torch.rand((16, 16, 352, 352), dtype=torch.float16),),
            atol=atol,
            rtol=rtol,
        )
        self.common(
            fn, (torch.rand((14923), dtype=torch.float16),), atol=atol, rtol=rtol
        )

    def test_split_cumsum(self):
        def fn(a):
            return torch.cumsum(a, -1)

        for dtype in get_all_dtypes(
            include_bfloat16=False,
            include_bool=True,
            include_complex=False,
            include_half=False,
        ):
            # Use low=0 since when the mean value is 0, cumsum at all points
            # tends towards zero which makes the relative error term blow up
            inp = make_tensor(10, 3, 352, 352, low=0, dtype=dtype, device=self.device)
            self.common(fn, (inp.view(-1),), rtol=1e-4, atol=1e-5, check_lowp=False)
            self.common(fn, (inp.view(10, -1),), rtol=1e-4, atol=1e-5, check_lowp=False)

    @skipCUDAIf(not SM80OrLater, "Requires sm80")
    @skipCUDAIf(TEST_WITH_ROCM, "Computation not done in float on ROCm")
    @skip_if_gpu_halide  # accuracy issue
    def test_split_cumsum_low_prec(self):
        if is_cpp_backend(self.device):
            raise unittest.SkipTest("ir.Scan nyi on CPU")

        def fn(a):
            return torch.cumsum(a.view(-1), 0)

        self.common(
            fn,
            (torch.rand((10, 3, 352, 352), dtype=torch.float16),),
            reference_in_float=True,
            check_lowp=False,
        )

    def test_consecutive_split_cumsum(self):
        def fn(a, b):
            a = a.view(-1)
            b = b.view(-1)
            return torch.cumsum(a, 0) + torch.cumsum(b, 0)

        a = make_tensor(10, 3, 352, 352, low=0, dtype=torch.float32, device=self.device)
        b = make_tensor(10, 3, 352, 352, low=0, dtype=torch.float64, device=self.device)
        self.common(fn, (a, b), rtol=1e-4, atol=1e-5, check_lowp=False)

    @config.patch(max_autotune_pointwise=True)
    def test_split_cumsum_index(self):
        # Split scan uses a workspace that needs to be zeroed before use.
        # data[index] does indirect indexing that should catch issues if the
        # workspace is not zeroed.
        def fn(lengths, data):
            offsets = torch.cumsum(lengths, 0)
            return data[offsets]

        lengths = torch.full((2**14,), 2**2, dtype=torch.int64, device=self.device)
        lengths[-2] = 3
        lengths[-1] = 3
        data = make_tensor((2**16,), dtype=torch.float32, device=self.device)
        self.common(fn, (lengths, data))

    def test_split_cumprod(self):
        def fn(a):
            return torch.cumprod(a, -1)

        for dtype in [torch.float32, torch.float64, torch.int32, torch.int64]:
            inp = _large_cumprod_input(
                (10, 10000), dim=1, dtype=dtype, device=self.device
            )
            self.common(fn, (inp,), atol=1e-5, rtol=1e-4, check_lowp=False)

    @skipCUDAIf(not SM80OrLater, "Requires sm80")
    @skipCUDAIf(TEST_WITH_ROCM, "Computation not done in float on ROCm")
    @skip_if_gpu_halide  # accuracy issue
    def test_split_cumprod_low_prec(self):
        if is_cpp_backend(self.device):
            raise unittest.SkipTest("ir.Scan nyi on CPU")

        def fn(a):
            return torch.cumprod(a.view(-1), 0)

        for dtype in [torch.float16, torch.bfloat16]:
            inp = _large_cumprod_input(
                (10, 10000), dim=1, dtype=dtype, device=self.device
            )
            self.common(
                fn,
                (inp,),
                reference_in_float=True,
                check_lowp=False,
            )

    def test_consecutive_split_cumprod(self):
        def fn(a, b):
            return torch.cumprod(a, 0) + torch.cumprod(b, 0)

        a = _large_cumprod_input(
            (10000,), dim=0, dtype=torch.float32, device=self.device
        )
        b = _large_cumprod_input(
            (10000,), dim=0, dtype=torch.float64, device=self.device
        )
        self.common(fn, (a, b), atol=1e-5, rtol=1e-5, check_lowp=False)

    @skipCUDAIf(TEST_WITH_ROCM, "associative_scan is not supported on ROCm")
    @skip_if_halide  # scan ops
    @skip_if_dynamic  # TODO: support lifted symints when dynamic
    def test_custom_scan_op(self):
        if self.device != "cuda":
            raise unittest.SkipTest("associative_scan only supported on GPU")

        def sum_combine(a, b):
            return a + b

        from torch._higher_order_ops.associative_scan import associative_scan

        a = torch.randn(100, 100, device=self.device)
        expect = torch.cumsum(a, 0)
        actual = associative_scan(sum_combine, a, 0)
        self.assertEqual(expect, actual)

        def logcumsum_combine(a, b):
            min_v = torch.minimum(a, b)
            max_v = torch.maximum(a, b)
            mask = (min_v != max_v) | ~min_v.isinf()
            return torch.where(mask, max_v + (min_v - max_v).exp().log1p(), a)

        expect = torch.logcumsumexp(a, 0)
        actual = associative_scan(logcumsum_combine, a, 0)
        self.assertEqual(expect, actual)

    @skip_if_halide  # scan ops
    @skip_if_dynamic  # TODO: support lifted symints when dynamic
    def test_custom_scan_op_compiled(self):
        if self.device != "cuda":
            raise unittest.SkipTest("associative_scan only supported on GPU")

        from torch._higher_order_ops.associative_scan import associative_scan

        def sum_combine(a, b):
            return a + b

        def fn(a, b, dim):
            diff = (a - b).abs()
            sad = associative_scan(sum_combine, diff, dim)
            return sad.sum(dim)

        a = torch.randn(100, 100, device=self.device)
        b = torch.randn(100, 100, device=self.device)
        self.common(fn, (a, b, 0))
        cfn = torch.compile(fn)
        _, code = run_and_get_code(cfn, a, b, 0)

        # Check everything is fused into a single kernel
        FileCheck().check_not("run(").check_regex(
            r"triton_.*\.run\(arg[01]_1, arg[12]_1, buf1,"
        ).check_not("run(").run(code[0])

    @skipCUDAIf(TEST_WITH_ROCM, "associative_scan is not supported on ROCm")
    @skip_if_halide  # scan ops
    @skip_if_dynamic  # TODO: support lifted symints when dynamic
    def test_custom_scan_op_multi_input(self):
        if self.device != "cuda":
            raise unittest.SkipTest("associative_scan only supported on GPU")

        def argmax_combine(a, b):
            a_value, a_index = a
            b_value, b_index = b
            mask = (a_value > b_value) | ((a_value == b_value) & (a_index > b_index))
            return (
                torch.where(mask, a_value, b_value),
                torch.where(mask, a_index, b_index),
            )

        from torch._higher_order_ops.associative_scan import associative_scan

        a = torch.randn(100, 100, device=self.device)
        expect = torch.cummax(a, 0)

        idx = torch.arange(100, device=self.device).view(100, 1).expand(100, 100)
        actual = associative_scan(argmax_combine, (a, idx), 0)
        self.assertEqual(expect, actual)

    @skipCUDAIf(TEST_WITH_ROCM, "associative_scan is not supported on ROCm")
    @skip_if_halide  # scan ops
    @skip_if_dynamic  # TODO: support lifted symints when dynamic
    def test_custom_scan_would_split(self):
        if self.device != "cuda":
            raise unittest.SkipTest("associative_scan only supported on GPU")

        def combine_linear_recurrence(left, right):
            xl, fl = left
            xr, fr = right
            x = xl * fr + xr
            f = fl * fr
            return x, f

        def eager_scan(x, g):
            x, g = x.to(torch.float64), g.to(torch.float64)
            x_out = torch.empty_like(x)
            g_out = torch.empty_like(g)
            x_out[:, 0] = x[:, 0]
            g_out[:, 0] = g[:, 0]
            for i in range(1, x.shape[1]):
                x_out[:, i], g_out[:, i] = combine_linear_recurrence(
                    (x_out[:, i - 1], g_out[:, i - 1]),
                    (x[:, i], g[:, i]),
                )
            return x_out.float(), g_out.float()

        @torch.compile
        def compiled_scan(x, f):
            from torch._higher_order_ops.associative_scan import associative_scan

            x, f = associative_scan(combine_linear_recurrence, (x, f), dim=1)
            return x, f

        x = torch.randn(1, 129, 2, device=self.device)
        f = torch.randn(1, 129, 2, device=self.device)
        expect = eager_scan(x, f)
        actual = compiled_scan(x, f)
        self.assertEqual(expect, actual)

    def test_embedding_bag_byte_unpack(self):
        if self.device != "cpu":
            raise unittest.SkipTest(f"No {GPU_TYPE} implementation (it returns empty)")

        def fn(a):
            return torch.ops.quantized.embedding_bag_byte_unpack(a)

        M, N = 32, 64
        scales = torch.randn(M, 1).view(torch.uint8)
        offsets = torch.randn(M, 1).view(torch.uint8)
        data = torch.randint(0, 255, (M, N), dtype=torch.uint8)
        packed = torch.cat([data, scales, offsets], dim=-1)
        self.common(fn, [packed])

    @skipCUDAIf(True, "No _weight_int8pack_mm implementation on CUDA")
    @skipIfXpu(msg="No _weight_int8pack_mm implementation on XPU")
    def test_int8_weight_only_quant(self):
        def convert_weight_to_int8pack(b):
            b_int8pack, b_scales, _ = _dynamically_quantize_per_channel(
                b, -128, 127, torch.int8
            )
            return b_int8pack, b_scales

        def fn(a, b_int8pack, b_scales, c):
            res = torch._weight_int8pack_mm(a, b_int8pack, b_scales)
            res = res + c
            return res

        m = 32
        k = 32
        n = 48
        a = torch.rand((m, k), dtype=torch.bfloat16)
        b = torch.rand((n, k), dtype=torch.bfloat16)
        c = torch.rand((m, n), dtype=torch.bfloat16)
        b_int8pack, b_scales = convert_weight_to_int8pack(b)
        self.common(fn, (a, b_int8pack, b_scales, c))

    def test_expanded_reduction(self):
        def fn(x, y):
            z = x * y
            return z.sum((0, 1))

        atol = None
        rtol = None

        # By default, inductor generate non-persistent reduction kernels in this
        # case. But when multi-kernel is enabled, inductor will pick the faster
        # of persistent reduction and non-persistent-reduction kernel.
        # In this case, inductor picked the persistent-reduction kernel.
        # The persistent reduction kernel happens to need looser tolerance.
        if config.triton.multi_kernel:
            atol = 1e-5
            rtol = 1e-5
        self.common(
            fn, (torch.randn(2, 197, 256), torch.randn(2, 1, 256)), atol=atol, rtol=rtol
        )

    @skip_if_gpu_halide
    def test_min_max_reduction(self):
        def fn(a, b):
            return (
                (a + b).max(),
                (a + b).min(),
                torch.amax(a + 1, keepdim=True),
                torch.amin(b + 1, keepdim=True),
            )

        dtypes = [torch.float, torch.float16]
        if not (self.device == "cuda" and not SM80OrLater):
            dtypes += [torch.bfloat16]
        for dtype in dtypes:
            self.common(fn, (torch.randn(8, 8).to(dtype), torch.randn(8, 8).to(dtype)))

    @skip_if_halide  # bug in nan handling
    def test_min_max_reduction_nan(self):
        def fn(a):
            return (torch.max(a), torch.min(a))

        t1 = torch.randn(32)
        t1[16] = float("nan")
        self.common(fn, (t1,))

    @skip_if_halide  # bug in nan handling
    def test_fmin_fmax(self):
        def fn(a, b):
            return (
                torch.fmin(a, b),
                torch.fmax(a, b),
                torch.fmax(a + 1, torch.tensor(0.0)),
            )

        self.common(
            fn,
            (
                torch.tensor(
                    [-10.0, 10.0, float("nan"), float("nan"), float("nan"), 3, 4]
                ),
                torch.tensor(
                    [float("nan"), float("nan"), -10.0, 10.0, float("nan"), 4, 3]
                ),
            ),
        )

    def test_sum_int(self):
        def fn(x):
            return 2 * x.sum(-1) + x.sum()

        dtypes = torch.bool, torch.uint8, torch.int
        inps = [torch.randint(2, (64,), dtype=dtype) for dtype in dtypes]
        for i in inps:
            self.common(fn, (i,), check_lowp=False)

    def test_sum_dtype(self):
        def fn(x):
            return x * x.sum(-1, dtype=torch.double) + x.sum(dtype=torch.double)

        self.common(fn, (torch.ones(32, 32) * 70,))

    def test_cumsum(self):
        def fn(x):
            return x.cumsum(0), x.cumsum(1)

        # Persistent reductions
        self.common(
            fn, (torch.rand(16, 32),), check_lowp=not is_halide_backend(self.device)
        )
        self.common(
            fn, (torch.rand(20, 30),), check_lowp=not is_halide_backend(self.device)
        )

        # Non-persistent reduction
        self.common(
            fn,
            (torch.rand(100, 4000),),
            check_lowp=not is_halide_backend(self.device),
            atol=1e-5,
            rtol=1e-5,
        )

    def test_cumsum_zero_dim(self):
        def fn(x):
            return x.cumsum(0), x.cumsum(-1)

        a = torch.rand(())
        self.common(fn, (a,))

    def test_cumsum_no_mask(self):
        def fn(x):
            return x.cumsum(-1)

        # Persistent reduction
        a = torch.rand((1, 1024))
        self.common(
            fn, (a,), check_lowp=not (TEST_WITH_ROCM or is_halide_backend(self.device))
        )

        # Non-persistent reduction
        b = torch.rand((1, 8192))
        self.common(
            fn,
            (b,),
            check_lowp=not (TEST_WITH_ROCM or is_halide_backend(self.device)),
            atol=1e-5,
            rtol=1e-5,
        )

    def test_cumprod_zero_dim(self):
        def fn(x):
            return x.cumprod(0), x.cumprod(-1)

        a = torch.rand(())
        self.common(fn, (a,))

    def test_cumsum_inf(self):
        def fn(x):
            return x.cumsum(-1)

        def make_tensor(shape):
            return torch.full(
                shape, float("inf"), device=self.device, dtype=torch.float64
            )

        cfn = torch.compile(fn)

        for n in [100, 10, 100]:
            inp = torch.full(
                (2, n), float("inf"), device=self.device, dtype=torch.float64
            )
            self.assertEqual(cfn(inp), fn(inp))

    @xfail_if_triton_cpu
    def test_logcumsumexp(self):
        def fn(x):
            return x.logcumsumexp(0), x.logcumsumexp(1)

        # Persistent reductions
        self.common(
            fn,
            (torch.rand(16, 32),),
            check_lowp=not (TEST_WITH_ROCM or is_halide_backend(self.device)),
        )
        self.common(
            fn,
            (torch.rand(20, 30),),
            check_lowp=not (TEST_WITH_ROCM or is_halide_backend(self.device)),
        )

        # Non-persistent reduction
        self.common(
            fn,
            (torch.rand(100, 4000),),
            check_lowp=not (TEST_WITH_ROCM or is_halide_backend(self.device)),
            atol=1e-5,
            rtol=1e-5,
        )

    def test_logcumsumexp_zero_dim(self):
        def fn(x):
            return x.logcumsumexp(0), x.logcumsumexp(-1)

        a = torch.rand(())
        self.common(fn, (a,))

    def test_clamp(self):
        def fn(a, b):
            return (a.clamp(-0.1, 0.1), b.clamp(0), torch.clamp(a + b, max=0))

        self.common(fn, (torch.randn(8, 8), torch.randn(8, 8)))

    def test_clamp_type_promotion(self):
        def fn(a):
            b = torch.tensor(1.0, dtype=torch.double, device=self.device)
            c = torch.full((4,), 2, device=self.device)
            return a.clamp(min=b, max=c)

        self.common(fn, (torch.randint(4, (4,)),))

    @skip_if_gpu_halide
    @xfail_if_triton_cpu
    def test_dist(self):
        def fn(a, b):
            return (
                torch.dist(a, b),
                torch.dist(a, b, p=1.2),
            )

        self.common(fn, (torch.randn(4, 4), torch.randn(4, 4)))

    @skipCUDAIf(not SM80OrLater, "Requires sm80")
    @skip_if_gpu_halide  # https://github.com/halide/Halide/issues/8311
    def test_dist_bf16(self):
        def fn(a, b):
            return torch.dist(a.to(torch.bfloat16), b.to(torch.bfloat16))

        self.common(fn, (torch.randn(4, 4), torch.randn(4, 4)))

    def test_arange1(self):
        def fn(x):
            rng1 = torch.arange(8 * 8, dtype=torch.float32, device=x.device).view(8, 8)
            rng2 = torch.arange(10, 18, device=x.device)
            tmp = x * rng1
            return tmp, tmp + rng2

        self.common(fn, (torch.randn(8, 8),))

    def test_arange2(self):
        def fn(x):
            rng1 = torch.arange(8, device=x.device)
            return (x + rng1,)

        self.common(fn, (torch.randint(4, (8, 8)),), check_lowp=False)

    def test_arange3(self):
        def fn(x):
            return x + torch.ops.aten.arange.start_step(
                0, 53, 4, dtype=torch.int64, device=x.device
            )

        self.common(fn, (torch.randn(14),))

    def test_arange4(self):
        def fn(x):
            return x - torch.arange(512, -512, -1.0, device=x.device)

        self.common(fn, (torch.randn(1024),))

    def test_arange5(self):
        def fn(step, device):
            return torch.arange(512, -512, step, device=device)

        compiled_fn = torch._dynamo.optimize()(fn)

        # NOTE: use assertEqual to check dtypes which self.common doesn't do
        for step in (-1, -1.0):
            expect = fn(step, self.device)
            actual = compiled_fn(step, self.device)
            self.assertEqual(expect, actual)
        self.assertEqual(expect, actual)

    def test_arange6(self):
        def fn(x):
            return torch.arange(0.1, 8.0001, 1, dtype=x.dtype, device=x.device)

        # Test that float arguments are truncated to int when dtype is set explicitly
        make_arg = functools.partial(
            make_tensor, device=self.device, requires_grad=False
        )
        self.common(fn, (make_arg(1, dtype=torch.float32),))
        self.common(fn, (make_arg(1, dtype=torch.int64),))

    def test_linspace1(self):
        def fn(x):
            return torch.linspace(0.125, 0.875, 7, device=x.device) + x

        self.common(fn, (torch.randn(1, 7),))

    def test_linspace2(self):
        def fn(x):
            return torch.linspace(0, 2, 1, device=x.device) + x

        self.common(fn, (torch.randn(1, 1),))

    def test_linspace3(self):
        def fn(x):
            return torch.linspace(0, 2, 0, device=x.device)

        self.common(fn, (torch.Tensor([]),))

    def test_tensor1(self):
        def fn(x):
            return torch.tensor([1], device=x.device) + x, torch.tensor(
                5, device=x.device
            )

        self.common(fn, (torch.randn(10),))

    def test_tensor2(self):
        def fn(x):
            return torch.tensor(list(range(2, 40, 2)), device=x.device) + x

        self.common(fn, (torch.randn(1),))

    def test_tensor3(self):
        def fn(x):
            return (
                torch.tensor([], device=x.device),
                torch.tensor([1, 2], device=x.device) + 1,
                torch.tensor([1, 2, 3], device=x.device) + 2,
                torch.tensor([1, 2, 3, 4], device=x.device) + x,
            )

        self.common(fn, [torch.randn(4)])

    def test_views1(self):
        def fn1(x, y):
            return (x.view(size2) + y,)

        def fn2(x, y):
            return ((x + 1).view(size2) + y,)

        views = [
            ([5 * 7], [5, 7]),
            ([2 * 3 * 4 * 5 * 6 * 7], [2, 3, 4, 5, 6, 7]),
            ([2 * 3, 4, 5, 6 * 7], [2, 3, 4, 5, 6, 7]),
            ([10 * 5, 20], [10, 5, 20]),
            ([1, 10, 1], [10]),
            ([10, 1, 10, 1, 10], [10, 100]),
            ([2, 2, 2, 2], [4, 4]),
        ]
        for size1, size2 in views:
            self.common(fn1, (torch.randn(size1), torch.randn(size2)))
            self.common(fn2, (torch.randn(size1), torch.randn(size2)))

        for size2, size1 in views:
            self.common(fn1, (torch.randn(size1), torch.randn(size2)))
            self.common(fn2, (torch.randn(size1), torch.randn(size2)))

    def test_views2(self):
        def fn1(x):
            return (x.view(size2) + 1,)

        def fn2(x):
            return ((x * 2).view(size2) + 1,)

        for size1, size2 in [
            ([2, 2, 2, 2], [4, -1]),
            ([10, 1, 10, 1, 10], [-1, 100]),
            ([10 * 5, 20], [10, -1, 20]),
        ]:
            self.common(fn1, (torch.randn(size1),))
            self.common(fn2, (torch.randn(size1),))

    def test_views3(self):
        # example taken from hf_BigBird
        def forward(arg1, arg2):
            index = torch.ops.aten.index(arg1, [arg2])
            view_1 = torch.ops.aten.view(index, [1, 2232, 64])
            view_2 = torch.ops.aten.view(view_1, [1, 12, 62, 192])
            return view_2

        self.common(
            forward,
            (
                rand_strided((64, 64), (64, 1), torch.float32),
                rand_strided((2232,), (1,), torch.int64),
            ),
        )

    def test_views4(self):
        # example taken from hf_BigBird
        def forward(arg1, arg2):
            arg1 = arg1.index_select(0, arg2)
            arg1 = torch.ops.aten.view(arg1, [2, 3, 4, 5, 5])
            arg1 = torch.ops.aten.view(arg1, [2, 3, 2, 10, -1])
            return arg1

        self.common(
            forward,
            (
                torch.randn(12, 5, 5),
                torch.randint(0, 11, (24,)),
            ),
        )

    def test_views5(self):
        # tensor with shape 0 in any dimension
        def forward(x):
            y = x[:, 4:]
            return y.view(len(y), -1, 4)

        self.common(
            forward,
            (torch.randn(4, 4, 4, 4),),
        )

    def test_views6(self):
        def forward(x):
            x = torch.ops.aten.relu(x)
            s = torch.ops.aten.slice(x, 0, 0, 9223372036854775807)
            s = torch.ops.aten.slice(s, 1, 0, 9223372036854775807)
            s = torch.ops.aten.slice(s, 3, 0, 0)
            y = torch.ops.aten.view(s, [4, 2, -1])
            return y

        self.common(
            forward,
            (torch.randn(4, 2, 4, 4),),
        )

    def test_views7(self):
        # x.view(dtype)
        def forward(x, y):
            x = (x + 1).to(torch.float32)
            y = (y + 1).to(torch.int32)
            return x.view(torch.int32), y.view(torch.float32)

        self.common(
            forward,
            (
                torch.rand(2, 3, dtype=torch.float32),
                torch.randint(10, (2, 3), dtype=torch.int32),
            ),
        )

    def test_relu(self):
        def fn(a, b):
            return (torch.relu(a), torch.relu(a + b) / 10)

        self.common(fn, (torch.randn(8, 8), torch.randn(8, 8)))

    def test_exp(self):
        def fn(a, b):
            return (torch.exp(a), torch.exp(a + b))

        self.common(fn, (torch.randn(8, 8), torch.randn(8, 8)))

    def test_exp2(self):
        def fn(a, b):
            return (torch.exp2(a), torch.exp2(a + b), torch.pow(2, -torch.abs(a - b)))

        self.common(fn, (torch.randn(8, 8), torch.randn(8, 8)))

    def test_sigmoid(self):
        def fn(a, b):
            return (torch.sigmoid(a), torch.sigmoid(a + b))

        self.common(fn, (torch.randn(8, 8), torch.randn(8, 8)))

    @xfail_if_triton_cpu
    def test_round(self):
        def fn(a, b):
            return torch.round(a), torch.round(b + 1), torch.round(a, decimals=2)

        # without manual_seed, there is some chance this test fails due to:
        # https://github.com/openai/triton/issues/530
        torch.manual_seed(0)

        # with *100 we are always getting a number exactly at .5 which we don't do right in half
        self.common(fn, (torch.randn(8, 8) * 100, torch.randn(8, 8) * 10))

    @xfail_if_triton_cpu
    def test_round_correctness(self):
        if self.device == "cuda":
            raise unittest.SkipTest("need to debug tl.libdevice on A100/V100")

        def fn(a):
            return torch.round(a)

        self.common(
            fn,
            [torch.arange(-10, 10, 0.1, dtype=torch.float64)],
            check_lowp=False,
        )

    @xfail_if_triton_cpu
    def test_builtins_round(self):
        def fn(x, i):
            return x[: round(i / 2 + 1)] + round(i / 2)

        cfn = torch.compile(fullgraph=True, dynamic=True)(fn)

        x = torch.zeros(5, dtype=torch.int, device=self.device)
        with torch.no_grad():
            for i in range(1, 6):
                self.assertEqual(cfn(x, i), fn(x, i))

    @xfail_if_triton_cpu
    def test_builtins_round_float_ndigits_pos(self):
        def fn(x, i):
            return x + round(i / 2 * 123.4567, 1)

        cfn = torch.compile(fullgraph=True, dynamic=True)(fn)

        x = torch.zeros(2, device=self.device)
        i = 2

        with torch.no_grad():
            self.assertEqual(cfn(x, i), fn(x, i))

    @xfail_if_triton_cpu
    def test_builtins_round_float_ndigits_zero(self):
        def fn(x, i):
            return x + round(i / 2 * 123.4567, 0)

        cfn = torch.compile(fullgraph=True, dynamic=True)(fn)

        x = torch.zeros(2, device=self.device)
        i = 2

        with torch.no_grad():
            self.assertEqual(cfn(x, i), fn(x, i))

    @xfail_if_triton_cpu
    def test_builtins_round_float_ndigits_neg(self):
        def fn(x, i):
            return x + round(i / 2 * 123.4567, -1)

        cfn = torch.compile(fullgraph=True, dynamic=True)(fn)

        x = torch.zeros(2, device=self.device)
        i = 2

        with torch.no_grad():
            self.assertEqual(cfn(x, i), fn(x, i))

    def test_builtins_round_int_ndigits_pos(self):
        def fn(x, i):
            return x + round(i, 1)

        cfn = torch.compile(fullgraph=True, dynamic=True)(fn)

        x = torch.zeros(2, device=self.device)
        i = 123

        with torch.no_grad():
            self.assertEqual(cfn(x, i), fn(x, i))

    def test_builtins_round_int_ndigits_zero(self):
        def fn(x, i):
            return x + round(i, 0)

        cfn = torch.compile(fullgraph=True, dynamic=True)(fn)

        x = torch.zeros(2, device=self.device)
        i = 123

        with torch.no_grad():
            self.assertEqual(cfn(x, i), fn(x, i))

    def test_silu(self):
        def fn(a):
            return (torch.nn.functional.silu(a),)

        self.common(fn, (torch.randn(8, 8),))

    @skip_if_halide  # halide has buggy nan handling
    def test_nan_to_num(self):
        def fn(a):
            return (
                torch.nan_to_num(a),
                torch.nan_to_num(a, nan=3.0),
                torch.nan_to_num(a, nan=None),
                torch.nan_to_num(a, posinf=4.0),
                torch.nan_to_num(a, neginf=5.0),
                torch.nan_to_num(a, nan=3.0, posinf=4.0, neginf=5.0),
            )

        self.common(
            fn,
            (torch.tensor((float("nan"), float("inf"), float("-inf"), 1.0)),),
            check_lowp=False,  # a much more elaborate test is required to match finfo max's for float and half
        )

    def test_one_hot(self):
        def fn(a):
            return torch.nn.functional.one_hot(a, 8) + 1

        self.common(
            fn,
            (torch.arange(100).view(4, 5, 5) % 8,),
            check_lowp=False,
        )

    def test_div1(self):
        def fn(a, b):
            return (
                aten.div(a, b, rounding_mode=None),
                aten.div(a, b, rounding_mode="floor"),
                aten.div(a, b, rounding_mode="trunc"),
                a / b,
                a // b,
            )

        self.common(fn, (torch.randn(8, 8) * 100, torch.randn(8, 8) * 100))

    def test_div2(self):
        def fn(a, b):
            return (
                aten.div(a, b, rounding_mode=None),
                aten.div(a, b, rounding_mode="floor"),
                aten.div(a, b, rounding_mode="trunc"),
                a / b,
                a // b,
            )

        self.common(fn, (torch.randint(-100, 100, [8, 8]), 100 * torch.randn(8, 8)))

    def test_div3(self):
        def fn(a, b):
            return (
                aten.div(a, b, rounding_mode=None),
                aten.div(a, b, rounding_mode="floor"),
                aten.div(a, b, rounding_mode="trunc"),
                a / b,
                a // b,
            )

        a = torch.randint(1, 100, [8, 8])
        self.common(fn, (a * 2, a))

    def test_div4(self):
        def fn(a, b):
            return (
                aten.div(a, b, rounding_mode=None),
                aten.div(a, b, rounding_mode="floor"),
                aten.div(a, b, rounding_mode="trunc"),
                a / b,
                a // b,
            )

        self.common(
            fn,
            (torch.randint(-100, 0, [8, 8]), torch.randint(1, 10, [8, 8])),
        )

    def test_div5(self):
        def fn(a, b):
            return (
                aten.div(a, b, rounding_mode=None),
                aten.div(a, b, rounding_mode="floor"),
                aten.div(a, b, rounding_mode="trunc"),
                a / b,
                a // b,
            )

        # divide a scalar
        self.common(fn, (torch.randint(-100, 0, [8, 8]), 16))

    def test_div6(self):
        def fn(a, b):
            return (
                aten.div(a, b, rounding_mode=None),
                aten.div(a, b, rounding_mode="floor"),
                aten.div(a, b, rounding_mode="trunc"),
                a / b,
                a // b,
            )

        # treat boolean as integer
        self.common(
            fn,
            (torch.ones([8, 8], dtype=torch.bool), torch.randint(-100, -1, [8, 8])),
        )

    @skip_if_triton_cpu  # divide by zero; cannot xfail because it crashes process
    def test_div7(self):
        def fn(a, b):
            return (
                aten.div(a, b, rounding_mode=None),
                aten.div(a, b, rounding_mode="floor"),
                aten.div(a, b, rounding_mode="trunc"),
                a / b,
                a // b,
            )

        self.common(
            fn,
            (
                torch.randint(2**32, 2**40, [100, 100]),
                torch.randint(-10, -1, [100, 100]),
            ),
        )

    def test_div8(self):
        def fn(a, b):
            return (
                aten.div(a, b, rounding_mode=None),
                aten.div(a * 0.5, b, rounding_mode=None),
                aten.div(a, b * 1.0, rounding_mode=None),
                aten.div(a, b, rounding_mode="floor"),
                aten.div(a, b, rounding_mode="trunc"),
                a / b,
                a // b,
            )

        self.common(fn, (1024, 100))

    def test_div9(self):
        def fn(x):
            return (torch.div(42, x), aten.true_divide(42, x), aten.div.Tensor(42, x))

        self.common(fn, (torch.randn(8),))

    @skip_if_triton_cpu  # divide by zero; cannot xfail because it crashes process
    def test_div_zero_dim(self):
        def fn(a, b):
            return (
                aten.div(a, b, rounding_mode=None),
                aten.div(a, b, rounding_mode="floor"),
                aten.div(a, b, rounding_mode="trunc"),
                a / b,
                a // b,
            )

        for dtype in (torch.float32, torch.int64):
            self.common(
                fn,
                (
                    make_tensor(10, device=self.device, dtype=dtype),
                    make_tensor((), device=self.device, dtype=dtype, exclude_zero=True),
                ),
            )
            self.common(
                fn,
                (
                    make_tensor((), device=self.device, dtype=dtype),
                    make_tensor(10, device=self.device, dtype=dtype, exclude_zero=True),
                ),
            )

    @skip_if_triton_cpu  # divide by zero; cannot xfail because it crashes process
    def test_div_prim(self):
        def fn(a, b):
            return (torch.ops.prims.div(a, b),)

        for dtype in (torch.float32, torch.int64):
            self.common(
                fn,
                (
                    make_tensor(100, device=self.device, dtype=dtype),
                    make_tensor(
                        100, device=self.device, dtype=dtype, exclude_zero=True
                    ),
                ),
            )

    def test_floordiv(self):
        def fn_floor_input(a, i):
            n = (i * 1.234) // 8.234
            return a + n

        self.common(
            fn_floor_input,
            (make_tensor(10, device=self.device, dtype=torch.float32), 33),
        )

        def fn_int_input(a, i):
            n = i // 8
            return a + n

        self.common(
            fn_int_input, (make_tensor(10, device=self.device, dtype=torch.float32), 33)
        )

    def test_div_precision(self):
        # Reproducer for https://github.com/pytorch/pytorch/issues/101039

        def forward(x, y):
            z = x.div(y)
            return F.softmax(z, dim=-1)

        query = torch.randn(1, 10, 40)
        key = torch.randn(1, 2, 40)
        x = torch.matmul(query, key.transpose(-2, -1))
        self.common(forward, (x, 1e-6))

        x = torch.tensor(
            [
                [
                    [
                        [-16.1649, 5.6846, -5.1022, -9.1134],
                        [-11.5552, -2.2615, -12.8913, 10.6538],
                        [-7.1666, -5.3333, 2.0776, -9.7984],
                        [7.4469, -2.3948, 2.7371, 0.9201],
                    ],
                    [
                        [-8.0361, -16.3771, 22.7741, 4.4685],
                        [20.8047, -0.7771, -2.4355, -2.2299],
                        [3.8343, -2.0914, -2.4077, 2.2740],
                        [-15.8663, -2.7015, -12.5241, -3.0040],
                    ],
                    [
                        [-2.5139, 14.4393, -3.7186, 1.2255],
                        [5.6742, 14.1842, -8.5976, 16.8366],
                        [-9.7358, -3.0279, 11.8164, -4.0787],
                        [-9.0621, 8.2580, 29.9486, -2.4107],
                    ],
                    [
                        [7.3622, 12.5640, -20.5592, 13.6237],
                        [-11.5640, 0.8832, 16.7275, -2.5009],
                        [-2.0953, -12.2276, -26.2633, 4.5268],
                        [15.3329, -11.7492, 6.5650, -9.2483],
                    ],
                ],
                [
                    [
                        [7.9980, -4.9369, 3.1508, 5.2994],
                        [3.8052, 3.9514, 8.4987, -10.5045],
                        [-2.6827, -4.0010, -4.0611, 6.4091],
                        [-19.0318, 6.4073, 2.8923, 8.0250],
                    ],
                    [
                        [7.1650, -3.4585, 5.7720, -5.0305],
                        [-0.9765, -3.0086, 11.7114, 8.0555],
                        [-3.1027, -3.5514, 9.6182, -8.8526],
                        [-9.2348, -6.0239, 6.2528, -6.7221],
                    ],
                    [
                        [11.5936, 22.4139, -0.4089, -4.9889],
                        [14.8217, -2.3426, -17.6189, 3.7427],
                        [1.9546, -13.0902, 8.6293, -7.2457],
                        [-7.6900, -4.5796, 9.6332, -10.2631],
                    ],
                    [
                        [0.8027, -1.0955, 14.8404, -0.2673],
                        [3.2143, -1.8640, -2.9678, 6.5165],
                        [-3.9865, 6.5230, 6.3019, -0.4247],
                        [8.3185, -13.5076, 27.0986, -1.6792],
                    ],
                ],
            ]
        )
        x = torch.matmul(x, x)
        y = torch.tensor([[[0.6331]], [[1.6358]], [[-0.3459]], [[1.0196]]])
        self.common(forward, (x, y))

    def test_div_softmax_symfloat(self):
        def forward(x, y):
            z = x.div(y * x.shape[-1])
            return F.softmax(z, dim=-1)

        query = torch.randn(1, 10, 40)
        key = torch.randn(1, 2, 40)
        x = torch.matmul(query, key.transpose(-2, -1))

        cf = torch.compile(forward, dynamic=True)
        cf(x, 1e-5)
        cf(x, 1e-6)

    def test_mul_softmax_symfloat(self):
        def forward(x, y):
            z = x.mul(y * x.shape[-1])
            return F.softmax(z, dim=-1)

        query = torch.randn(1, 10, 40)
        key = torch.randn(1, 2, 40)
        x = torch.matmul(query, key.transpose(-2, -1))

        cf = torch.compile(forward, dynamic=True)
        cf(x, 1e-5)
        cf(x, 1e-6)

    def test_div_by_zero(self):
        def fn(x, runtime_zero, runtime_neg_zero):
            zero = torch.zeros_like(x)
            return (
                x / 0.0,
                x / -0.0,
                zero / 0.0,
                x / zero,
                x / -zero,
                zero / zero,
                x / runtime_zero,
                # NOTE: -runtime_zero doesn't work as -(0.0) is broken in triton
                x / runtime_neg_zero,
                runtime_zero / runtime_neg_zero,
            )

        a = torch.randn(10)
        zero = torch.zeros(10)
        neg_zero = -zero
        self.common(fn, (a, zero, neg_zero))

    def test_both_scalars(self):
        def fn(a, b):
            return (
                aten.add(a, b),
                aten.add(b, a),
                aten.sub(a, b),
                aten.sub(b, a),
                aten.mul(a, b),
                aten.mul(b, a),
            )

        self.common(fn, (4, 3.3), reference_in_float=False)

    def test_sum_keepdims(self):
        def fn(a, b):
            return (torch.sum(a + b, -1, keepdim=True),)

        self.common(fn, (torch.randn(8, 8), torch.randn(8, 8)))

    @skip_if_halide  # only 32-bit indexing
    def test_large_tensor_reduction(self):
        if self.device == "cpu":
            raise unittest.SkipTest("Fails on CPU")

        # If this is running with cpp_wrapper, the auto-tuning step will generate an
        # additional array of the same size as the input.  Numbers derived
        # experimentally.
        required_memory = 2**33 if config.cpp_wrapper else 2**32 + 2**16
        if not _has_sufficient_memory(self.device, required_memory):
            raise unittest.SkipTest("insufficient memory")

        # Test 64-bit indexing works correctly
        def fn(a):
            return torch.max(a)

        t = torch.ones(2**32, dtype=torch.int8, device=self.device)
        t[-1] = 2

        # self.common OOMs here because it copies inputs to check for mutations
        compiled_fn = torch.compile(fn)
        actual = compiled_fn(t)
        expect = torch.tensor(2, dtype=torch.int8, device=self.device)
        self.assertEqual(actual, expect)

    @skip_if_gpu_halide  # only 32-bit indexing
    def test_large_broadcast_reduction(self):
        if self.device == "cpu":
            raise unittest.SkipTest("Fails on CPU")

        # Test 64-bit indexing works correctly when inputs are less than 32-bit
        # but intermediate tensors require 64-bit indexing
        def fn(a, b):
            return torch.max(a + b)

        t1 = torch.ones(1, 2**16, dtype=torch.int8, device=self.device)
        t2 = torch.ones(2**16, 1, dtype=torch.int8, device=self.device)

        t1[-1, -1] = 2
        t2[-1, -1] = 2

        # self.common OOMs here because it copies inputs to check for mutations
        compiled_fn = torch.compile(fn)
        actual = compiled_fn(t1, t2)
        expect = torch.tensor(4, dtype=torch.int8, device=self.device)
        self.assertEqual(actual, expect)

    @skip_if_halide  # only 32-bit indexing
    def test_large_pointwise(self):
        # If this is running with cpp_wrapper, the auto-tuning step will generate an
        # additional array of the same size as the input.  Numbers derived
        # experimentally.
        required_memory = (
            2**32 + 2**31 + 2**15 if config.cpp_wrapper else 2**31 + 2**15
        )
        if not _has_sufficient_memory(self.device, required_memory):
            raise unittest.SkipTest("insufficient memory")

        def fn(a):
            return a + 1

        t = torch.ones(2**31 + 1, dtype=torch.int8, device=self.device)
        compiled_fn = torch.compile(fn)
        actual = compiled_fn(t)

        # Can't use assertEqual as it expands broadcasted inputs
        del t
        if torch.device(self.device).type == GPU_TYPE:
            getattr(torch, GPU_TYPE).empty_cache()

        self.assertTrue((actual == 2).all())

    @skip_if_halide  # only 32-bit indexing
    def test_large_offset_pointwise(self):
        # Test 64-bit indexing is used when input views a tensor that can be
        # indexed with 32-bit strides but the storage offset pushes it over
        # INT_MAX

        # Memory requirements derived experimentally.
        required_memory = 2**32 + 2**16
        if not _has_sufficient_memory(self.device, required_memory):
            raise unittest.SkipTest("insufficient memory")

        def fn(a):
            return a + 4

        t = torch.ones(2**31 + 1, dtype=torch.int8, device=self.device)
        t[2**30 :] = 0
        compiled_fn = torch.compile(fn)
        actual = compiled_fn(t[2**30 :])
        self.assertTrue((actual == 4).all())

    @skip_if_halide  # only 32-bit indexing
    def test_large_strided_reduction(self):
        # Test 64-bit indexing is used when input numel is less than INT_MAX
        # but stride calculations go above INT_MAX

        # If this is running with cpp_wrapper, the auto-tuning step will generate an
        # additional array of the same size as the input.  Numbers derived
        # experimentally.
        required_memory = 2**32 + 2**16 if config.cpp_wrapper else 2**31 + 2**16
        if not _has_sufficient_memory(self.device, required_memory):
            raise unittest.SkipTest("insufficient memory")

        def fn(a):
            return torch.max(a)

        storage = torch.ones(2**31 + 1, dtype=torch.int8, device=self.device)
        view = storage[::32]
        view[-1] = 2

        compiled_fn = torch._dynamo.optimize()(fn)
        actual = compiled_fn(view)
        expect = torch.tensor(2, dtype=torch.int8, device=self.device)
        self.assertEqual(actual, expect)

    def test_softmax(self):
        def fn(a, b):
            return (torch.softmax(a + b, -1), torch.softmax(a, 0), torch.softmax(b, 1))

        self.common(fn, (torch.randn(8, 8), torch.randn(8, 8)))

    def test_log_softmax(self):
        def fn(a, b):
            return (F.log_softmax(a + b, -1), F.log_softmax(a, 0), F.log_softmax(b, 1))

        self.common(fn, (torch.randn(8, 8), torch.randn(8, 8)))

    def test_transpose(self):
        def fn(a, b):
            return (
                torch.t(a) + b,
                torch.transpose(b * 2, 0, 1) + 10,
            )

        self.common(fn, (torch.randn(8, 8), torch.randn(8, 8)))

    def test_permute1(self):
        def fn(a):
            return (
                torch.permute(a + 1, [2, 1, 4, 0, 3]) + 2,
                torch.permute(a, [2, 1, 4, 0, 3]) + 2,
            )

        self.common(fn, (torch.randn(2, 2, 2, 2, 2),))

    def test_permute2(self):
        def fn(a):
            a = a.unfold(0, 2, 1)
            a = torch.unsqueeze(a, 1)
            a = torch.permute(a, [0, 2, 3, -3])
            return (a,)

        self.common(fn, (torch.randn(4, 4),))

    def test_expand(self):
        def fn(a):
            return (
                (a + 1).expand(3, 4, 2, 3, 2) + 2,
                a.expand(2, 1, 2, 3, 2) + 2,
            ), a.expand(2, -1, 5, -1)

        self.common(fn, (torch.randn(2, 1, 2),))

    def test_squeeze1(self):
        def fn(a):
            return ((a + 1).squeeze() + 2, a.squeeze() + 2)

        self.common(fn, (torch.randn(1, 2, 1, 2, 2, 1, 1),))

    def test_squeeze2(self):
        def fn(a):
            return ((a + 1).squeeze(-1).squeeze(2) + 2, a.squeeze(0) + 2)

        self.common(fn, (torch.randn(1, 2, 1, 2, 2, 2, 1),))

    def test_squeeze_varargs(self):
        def fn(x):
            return x.squeeze(1, 2).clone()

        a = torch.randn(1024, 1, 1)
        self.common(fn, (a,))

    def test_simplify_loops(self):
        def fn(a, b):
            return a + b

        self.common(
            fn,
            (
                torch.randn(2, 3, 4, 5, 6),
                torch.randn(4, 2, 3, 5, 6).permute(1, 2, 0, 3, 4),
            ),
        )

    def test_unsqueeze(self):
        def fn(a):
            return (
                torch.unsqueeze(a + 1, -1) + 2,
                torch.unsqueeze(a, 2) + 2,
                torch.unsqueeze(a + 1, 0) + 2,
                torch.unsqueeze(a, -2) + 2,
            )

        self.common(
            fn,
            (
                torch.randn(
                    2,
                    2,
                    2,
                    2,
                ),
            ),
        )

    def test_unsqueeze_inplace(self):
        def fn(a):
            tmp1 = a + 1
            aten.unsqueeze_(tmp1, 2)
            tmp2 = aten.unsqueeze_(a + 1, 0) + 2
            return (tmp1, tmp2)

        self.common(
            fn,
            (
                torch.randn(
                    2,
                    2,
                    2,
                    2,
                ),
            ),
        )

    def test_addmm(self):
        def fn(a, b, c):
            return (torch.addmm(a + 1, b + 2, c + 3) + 4,)

        self.common(
            fn,
            (
                torch.randn(8, 8),
                torch.randn(8, 8),
                torch.randn(8, 8),
            ),
        )

    # https://github.com/pytorch/pytorch/issues/98979
    @skipCUDAIf(True, "cuda failed for float64 linear")
    @skipIfXpu(msg="Double and complex datatype matmul is not supported in oneDNN")
    def test_linear_float64(self):
        mod = torch.nn.Sequential(torch.nn.Linear(8, 16).to(torch.float64)).eval()
        with torch.no_grad():
            self.common(mod, (torch.randn(2, 8).to(torch.float64),))

    def test_linear1(self):
        mod = torch.nn.Sequential(
            torch.nn.Linear(8, 16),
            torch.nn.Sigmoid(),
            ToTuple(),
        )
        self.common(mod, (torch.randn(2, 8),))

    def test_linear2(self):
        mod = torch.nn.Sequential(
            torch.nn.Linear(8, 8),
            torch.nn.ReLU(),
            torch.nn.Linear(8, 8),
            torch.nn.ReLU(),
            torch.nn.Linear(8, 8),
            torch.nn.ReLU(),
            torch.nn.Linear(8, 8),
            torch.nn.ReLU(),
        )
        self.common(
            mod,
            (torch.randn(2, 8),),
            atol=1e-3,
            rtol=0.01,
        )

    def test_bmm1(self):
        def fn(a, b):
            return (
                torch.bmm(a, b),
                torch.bmm(a + 1, b + 2) + 3,
            )

        self.common(
            fn,
            (
                torch.randn(2, 8, 8),
                torch.randn(2, 8, 8),
            ),
            check_lowp=False,
        )
        self.common(
            fn,
            (
                torch.randn(1, 16, 8),
                torch.randn(1, 8, 10),
            ),
            check_lowp=False,
        )

    def test_bmm2(self):
        def fn(a, b):
            return torch.bmm(a.permute(0, 2, 1), b)

        self.common(
            fn,
            (
                torch.randn(1, 8, 8),
                torch.randn(1, 8, 8),
            ),
            check_lowp=False,
        )

    @skipIfPy312  # segfaults
    @skipCUDAIf(not SM80OrLater, "Requires sm80")
    @config.patch(mixed_mm_choice="triton")
    def test_mixed_mm(self):
        def fn(a, b):
            return torch.mm(a, b.to(a.dtype))

        self.common(
            fn,
            (
                torch.randn(8, 8),
                torch.randint(-128, 127, (8, 8), dtype=torch.int8),
            ),
            check_lowp=True,
        )

    @skipIfPy312  # segfaults
    @skipCUDAIf(not SM80OrLater, "Requires sm80")
    @config.patch(mixed_mm_choice="triton")
    def test_mixed_mm2(self):
        def fn(a, b, scale, bias):
            return torch.mm(a, b.to(a.dtype)) * scale + bias

        self.common(
            fn,
            (
                torch.randn(8, 8),
                torch.randint(-128, 127, (8, 8), dtype=torch.int8),
                torch.randn(8),
                torch.randn(8),
            ),
            check_lowp=True,
        )

    @skipIfPy312  # segfaults
    @skipCUDAIf(not SM80OrLater, "Requires sm80")
    @config.patch(mixed_mm_choice="triton")
    def test_mixed_mm3(self):
        def fn(a, b):
            return torch.mm(a, b.to(a.dtype))

        # (256, 256) @ (256, 256) so different block sizes are tried out during autotuning
        self.common(
            fn,
            (
                torch.randn(256, 256),
                torch.randint(-128, 127, (256, 256), dtype=torch.int8),
            ),
            check_lowp=True,
            rtol=0.01,
            atol=0.1,
        )

    @with_tf32_off
    @config.patch(use_mixed_mm=True)
    def test_uint4x2_mixed_mm(self):
        def fn(a, b):
            return torch.mm(
                a,
                torch.cat((b & 0xF, b >> 4), 1)
                .reshape(-1, b.shape[1])
                .to(a.dtype)
                .sub(8),
            )

        self.common(
            fn,
            (
                torch.randn(8, 8),
                torch.randint(0, 255, (4, 8), dtype=torch.uint8),
            ),
            check_lowp=True,
        )

    @skipIfXpu
    def test_mm_mixed_dtype(self):
        def fn(a, b):
            return torch.mm(a, b)

        t1 = torch.arange(6, dtype=torch.float, device=self.device).view(2, 3)
        t2 = torch.arange(9, dtype=torch.int64, device=self.device).view(3, 3)

        msg = "expected .* and .* to have the same dtype, but got: .* != .*"
        with self.assertRaisesRegex(RuntimeError, msg):
            fn(t1, t2)
        if config.cpp_wrapper:
            msg = "aoti_torch_.* API call failed at .*"
        with self.assertRaisesRegex(RuntimeError, msg):
            torch.compile(fn)(t1, t2)

    @skipIfXpu
    def test_linear_mixed_dtype(self):
        class Net(nn.Module):
            def __init__(self) -> None:
                super(Net, self).__init__()  # noqa: UP008
                self.fc1 = nn.Linear(3, 3)

            def forward(self, x):
                x = self.fc1(x.permute(1, 2, 0))
                return x

        fn = Net().to(self.device)
        t = torch.arange(27, device=self.device).view(3, 3, 3)

        msg = "expected .* and .* to have the same dtype, but got: .* != .*"
        with self.assertRaisesRegex(RuntimeError, msg):
            fn(t)
        if config.cpp_wrapper:
            msg = "aoti_torch_.* API call failed at .*"
        with self.assertRaisesRegex(RuntimeError, msg):
            with torch.no_grad():
                torch.compile(fn)(t)
        # TODO: Autograd internal assertion
        msg = r".*isDifferentiableType\(variable.scalar_type\(\)\) INTERNAL ASSERT FAILED.*"
        with self.assertRaisesRegex(RuntimeError, msg):
            torch.compile(fn)(t)

    def test_scalar_input(self):
        def fn(x, y):
            a = torch.div(x, y, rounding_mode="floor")
            return a

        self.common(fn, [torch.randint(5, (1, 8)), 5400])

    @torch._dynamo.config.patch(dynamic_shapes=True)
    @torch._dynamo.config.patch(assume_static_by_default=False)
    def test_scalar_output(self):
        def fn(arg0_1, arg2_1):
            arg1_1 = arg2_1.size(1)
            view = torch.ops.aten.view.default(arg2_1, [-1, arg1_1])
            embedding = torch.ops.aten.embedding.default(arg0_1, view)
            full = torch.ops.aten.full.default([1, arg1_1], 1, dtype=torch.float32)
            return (full, arg1_1, embedding)

        arg0_1 = rand_strided((32128, 768), (768, 1), device="cpu", dtype=torch.float32)
        arg2_1 = rand_strided((1, 22), (22, 1), device="cpu", dtype=torch.int64)
        self.common(fn, [arg0_1, arg2_1])

    def test_shape_prop_torch_ones(self):
        class Model(torch.nn.Module):
            def forward(self, attention_scores):
                extended_attention_mask = torch.ones(
                    8, 1, 1, 512, device=attention_scores.device
                )
                attention_scores = attention_scores + extended_attention_mask

                return attention_scores

        mod = Model().eval()
        with torch.no_grad():
            self.common(
                mod,
                (torch.randn(8, 12, 512, 512),),
            )

    @slowTest
    @expectedFailureCodegenDynamic
    @config.patch({"freezing": True})
    def test_conv_bn_fuse(self):
        # For gpu path, there is an accuracy issue
        if self.device == GPU_TYPE:
            raise unittest.SkipTest("only support cpu conv bn test")

        # fails dynamic check which bn is fused, and there will not have loops vars.
        input_shapes = {1: (112,), 2: (112, 112), 3: (55, 55, 55)}
        conv_modules = {1: torch.nn.Conv1d, 2: torch.nn.Conv2d, 3: torch.nn.Conv3d}
        bn_modules = {
            1: torch.nn.BatchNorm1d,
            2: torch.nn.BatchNorm2d,
            3: torch.nn.BatchNorm3d,
        }
        options = itertools.product(
            [1, 2, 3],
            [True, False],
            [1, 3],
            [1, 2],
            [1, 4],
        )

        for (
            dim,
            bias,
            kernel_size,
            dilation,
            groups,
        ) in options:
            oC = 32 * groups
            iC = 3 * groups
            x_shape = (1, iC) + input_shapes[dim]
            mod = torch.nn.Sequential(
                conv_modules[dim](
                    iC,
                    oC,
                    kernel_size=kernel_size,
                    dilation=dilation,
                    groups=groups,
                    bias=bias,
                ),
                bn_modules[dim](oC),
            ).eval()
            test_memory_format = [torch.contiguous_format]
            # TODO: GPU path doesn't support channels_last now.
            if not HAS_GPU and dim > 1:
                channels_last = (
                    torch.channels_last if dim == 2 else torch.channels_last_3d
                )
                test_memory_format.append(channels_last)
            for memory_format in test_memory_format:
                v = torch.randn(x_shape, dtype=torch.float32).to(
                    memory_format=memory_format
                )
                with torch.no_grad():
                    self.common(
                        mod,
                        (v,),
                    )

    def test_conv_functional_bn_fuse(self):
        # For gpu path, there is an accuracy issue
        if self.device == GPU_TYPE:
            raise unittest.SkipTest("only support cpu conv bn test")

        # Define a BatchNorm using functional BN.
        class BatchNorm(torch.nn.BatchNorm2d):
            def __init__(
                self,
                num_features,
                eps=1e-5,
                momentum=0.1,
                affine=True,
                track_running_stats=True,
                device=None,
                dtype=None,
            ):
                factory_kwargs = {"device": device, "dtype": dtype}
                super().__init__(
                    num_features,
                    eps=eps,
                    momentum=momentum,
                    affine=affine,
                    track_running_stats=track_running_stats,
                    **factory_kwargs,
                )

            def forward(self, x):
                if self.momentum is None:
                    exponential_average_factor = 0.0
                else:
                    exponential_average_factor = self.momentum

                if self.training and self.track_running_stats:
                    # TODO: if statement only here to tell the jit to skip emitting this when it is None
                    if self.num_batches_tracked is not None:  # type: ignore[has-type]
                        self.num_batches_tracked = self.num_batches_tracked + 1  # type: ignore[has-type]
                        if self.momentum is None:  # use cumulative moving average
                            exponential_average_factor = 1.0 / float(
                                self.num_batches_tracked
                            )
                        else:  # use exponential moving average
                            exponential_average_factor = self.momentum
                if self.training:
                    bn_training = True
                else:
                    bn_training = (self.running_mean is None) and (
                        self.running_var is None
                    )
                x = F.batch_norm(
                    x,
                    # If buffers are not to be tracked, ensure that they won't be updated
                    (
                        self.running_mean
                        if not self.training or self.track_running_stats
                        else None
                    ),
                    (
                        self.running_var
                        if not self.training or self.track_running_stats
                        else None
                    ),
                    self.weight,
                    self.bias,
                    bn_training,
                    exponential_average_factor,
                    self.eps,
                )
                return x

        v = torch.randn(1, 3, 556, 56, dtype=torch.float32)
        mod = torch.nn.Sequential(
            torch.nn.Conv2d(
                3,
                64,
                kernel_size=3,
                dilation=1,
                groups=1,
                bias=True,
            ),
            BatchNorm(64),
        ).eval()
        with torch.no_grad():
            self.common(
                mod,
                (v,),
            )

    @skipIfRocm
    def test_conv_inference_heuristics(self):
        if self.device != GPU_TYPE:
            raise unittest.SkipTest(f"{GPU_TYPE} only test")

        in_channels = 6
        out_channels = 6
        kernel_size = 3
        groups = 3

        grouped_conv = nn.Conv2d(
            in_channels, out_channels, kernel_size, groups=groups
        ).to(self.device)

        input_tensor = torch.randn(1, in_channels, 10, 10).to(self.device)

        # Perform the forward pass
        @torch.compile()
        def foo(m, inp):
            return m(inp)

        with torch.no_grad():
            _, code = run_and_get_code(foo, grouped_conv, input_tensor)
            # no to channels last permuting before kernel
            FileCheck().check_not(".run(").check(".convolution(").run(code[0])

        # in out should do channels last in inference
        in_channels = 8
        out_channels = 4
        kernel_size = 3

        # Create the convolution layer
        conv_layer = nn.Conv2d(in_channels, out_channels, kernel_size).to(self.device)

        input_tensor = torch.randn(1, in_channels, 10, 10).to(self.device)

        with torch.no_grad():
            _, code = run_and_get_code(foo, conv_layer, input_tensor)
            # should be channels last permuting before kernel
            if is_halide_backend(self.device):
                FileCheck().check("halide_kernel_0(").check(".convolution(").run(
                    code[0]
                )
            else:
                FileCheck().check(".run(").check(".convolution(").run(code[0])

    def test_upsample_cat_conv(self):
        if self.device == GPU_TYPE:
            raise unittest.SkipTest("only support cpu upsample_cat_conv test")

        class M(torch.nn.Module):
            def __init__(
                self,
                **kwargs,
            ):
                super().__init__()
                self.upsample = torch.nn.UpsamplingNearest2d(scale_factor=2)
                self.conv = torch.nn.Conv2d(
                    8,
                    5,
                    kernel_size=1,
                    padding=0,
                    stride=1,
                    dilation=1,
                    **kwargs,
                )

            def forward(self, x, y):
                x = self.upsample(x)
                z = torch.cat([x, y], dim=1)
                z = self.conv(z)
                return z

        v1 = torch.randn([8, 2, 12, 26])
        v2 = torch.randn([8, 6, 24, 52])

        with torch.no_grad():
            self.common(
                M().eval(),
                (v1, v2),
            )

    def test_aliased_buffer_reuse(self):
        def fn(x, y):
            x = 2 * x
            y = 2 * y
            c = torch.cat([x, y], dim=-1)
            d = 1 + c
            m = torch.mm(d, d)
            return m[:, :2] + x

        self.common(fn, (torch.randn(4, 2), torch.randn(4, 2)), check_lowp=False)

    def test_slice_view_with_graph_break(self):
        def fn():
            a = torch.tensor([1], device=self.device)
            a = a[0:1]
            b = a.squeeze()
            a[0] = 0
            if a[0] < 1e5:
                pass
            a[0] = 2
            return b

        expect = fn()
        opt_fn = torch.compile(fn)
        actual = opt_fn()
        self.assertEqual(expect, actual)

    def test_view_detach(self):
        def fn(a):
            return a[0].detach()

        self.common(
            fn,
            (torch.randn([4, 4], requires_grad=True),),
        )

    def test_gather1(self):
        def fn(a, b):
            return (
                torch.gather(a.expand([4, 5, 10, 6]), 3, b + 1),
                torch.gather(a.expand([4, 5, 10, 6]), -1, b + 1),
            )

        self.common(
            fn,
            (
                torch.randn([1, 1, 10, 6]),
                torch.randint(5, [4, 5, 10, 1], dtype=torch.int64),
            ),
        )

    def test_gather2(self):
        # 0d tensor
        def fn(a, b):
            return torch.gather(a, 0, b) + torch.gather(a, -1, b)

        x = torch.tensor(123)
        y = torch.tensor(0)
        self.assertEqual(fn(x, y), x + x)

    def test_gather3(self):
        def fn(a, b):
            return torch.gather(a, 1, b, sparse_grad=True)

        self.common(
            fn,
            (
                torch.randn([4, 5, 10, 6], requires_grad=True),
                torch.randint(5, [4, 5, 10, 1], dtype=torch.int64),
            ),
        )

    def test_device_assert(self):
        def fn(x, y):
            x = torch.sum(x.view(int(x.shape[0] / 6), 6), dim=1)
            return torch.gather(x, 0, torch.trunc(y).to(torch.int64))

        x1 = torch.randn(30)
        x2 = torch.randn(36)
        y = torch.ones(1, dtype=torch.float64)

        self.assertEqual(torch.compile(fn)(x1, y), fn(x1, y))
        self.assertEqual(torch.compile(fn)(x2, y), fn(x2, y))

    def test_slice1(self):
        def fn(a):
            return (
                a[:, :10, 0] + a[:, 10:, 0],
                (a + 1)[:, :10, 0] + (a + 1)[:, 10:, 0],
                a[:, -30:, 0],  # negative index out of range
                a[:, :-30, 0],  # negative index out of range
            )

        self.common(
            fn,
            (torch.randn([2, 20, 2]),),
        )

    def test_slice2(self):
        def fn(a):
            return (
                a[:-1, ::2, -1] + a[-1:, 1::2, -2],
                (a + 1)[:-1, ::2, -1] + (a + 2)[-1:, 1::2, -2],
            )

        self.common(
            fn,
            (torch.randn([2, 20, 2]),),
        )

    # It's a view so it doens't generate a kernel
    @expectedFailureCodegenDynamic
    def test_slice3(self):
        def fn(a, b):
            return torch.ops.aten.slice.Tensor(a, 0, 0, -b)

        x = torch.rand(48, 3, 512, 512)
        self.common(fn, (x, 2))

    @expectedFailureCodegenDynamic
    def test_slice4(self):
        # empty slices that require clamping the start or end
        def fn(a):
            return (
                aten.slice.Tensor(a, 0, 2, 0, 1),
                aten.slice.Tensor(a, 0, a.shape[0], a.shape[0] + 10, 1),
                aten.slice.Tensor(a, 0, -20, 0, 1),
                aten.slice.Tensor(a, 0, -20, -16, 1),
            )

        x = torch.rand(10)
        self.common(fn, (x,))

    def test_split_with_list(self):
        def fn(a, sizes):
            return [t + 1.0 for t in torch.split(a * 2.0, sizes, -1)]

        self.common(fn, (torch.randn(2, 2, 10), [3, 3, 4]))
        self.common(fn, (torch.randn(2, 2, 10), [4, 3, 3]))
        self.common(fn, (torch.randn(2, 2, 10), [1, 2, 3, 4]))

    def test_split_with_integer(self):
        # argument `split_size_or_sections` is integer
        @torch.compile(dynamic=True)
        def f(x, sizes):
            return torch.split(x, sizes, -1)

        # split into equally sized chunks, 10 = 5 + 5
        r1, r2 = f(torch.randn(2, 10), 5)
        self.assertTrue(r1.size() == (2, 5))
        self.assertTrue(r2.size() == (2, 5))

        # split into equally sized chunks, 12 = 4 + 4 + 4
        r1, r2, r3 = f(torch.randn(2, 12), 4)
        self.assertTrue(r1.size() == (2, 4))
        self.assertTrue(r2.size() == (2, 4))
        self.assertTrue(r3.size() == (2, 4))

        # split unevenly, 10 = 3 + 3 + 3 + 1
        r1, r2, r3, r4 = f(torch.randn(2, 10), 3)
        self.assertTrue(r1.size() == (2, 3))
        self.assertTrue(r2.size() == (2, 3))
        self.assertTrue(r3.size() == (2, 3))
        self.assertTrue(r4.size() == (2, 1))

    def test_split_failed(self):
        @torch._dynamo.optimize("inductor")
        def fn(a):
            return torch.split(a, [2, 1, 1], dim=1)

        with self.assertRaisesRegex(RuntimeError, ""):
            fn(torch.randn(1, 5))

    def test_inductor_assert(self):
        @torch._dynamo.optimize("inductor", dynamic=True)
        def fn(a):
            assert a.shape[0] >= 2 and a.shape[1] >= 4
            return a.cos()

        inp = torch.randn(2, 4, 6)
        torch._dynamo.mark_dynamic(inp, 0)
        torch._dynamo.mark_dynamic(inp, 1)
        self.assertEqual(fn(inp), inp.cos())

    def test_split(self):
        def fn(a):
            t = torch.split(a, 3, -1)
            return (t[0], t[1], t[2], t[3])

        def fn2(a):
            return fn(a + 1)

        self.common(
            fn,
            (torch.randn([2, 2, 10]),),
        )

        self.common(
            fn2,
            (torch.randn([2, 2, 10]),),
        )

    def test_low_memory_max_pool(self):
        prims = torch.ops.prims

        def fn(x):
            kernel_size = [3, 3]
            stride = [2, 2]
            padding = [1, 1]
            dilation = [1, 1]
            ceil_mode = False

            vals, offsets = prims._low_memory_max_pool2d_with_offsets(
                x,
                kernel_size,
                stride,
                padding,
                dilation,
                ceil_mode,
            )
            indices = prims._low_memory_max_pool2d_offsets_to_indices(
                offsets,
                kernel_size[1],
                x.size(-1),
                stride,
                padding,
            )
            return vals, indices, offsets

        self.common(fn, (torch.randn(1, 3, 10, 10),))

    def test_to_dtype(self):
        def fn(a, b):
            return (
                aten._to_copy(a, dtype=6),
                aten._to_copy(b + 1, dtype=6),
                aten.to(b, torch.float64),
                aten.to(b, torch.bool),
            )

        self.common(
            fn,
            (
                torch.randn([2, 2, 10]),
                torch.randn([2, 2, 10], dtype=torch.float64),
            ),
        )

    @requires_gpu()
    def test_to_device(self):
        def fn(a):
            if a.device.type == "cpu":
                return aten._to_copy(
                    a, device=torch.device(GPU_TYPE), dtype=6, layout=0
                )
            else:
                return aten._to_copy(a, device=torch.device("cpu"), dtype=6, layout=0)

        self.common(
            fn,
            (torch.randn([2, 2, 10]),),
        )

    def test_to_memory_format(self):
        def fn(a, memory_format):
            return a.to(memory_format=memory_format)

        self.common(
            fn,
            (torch.randn([2, 2, 10, 10]), torch.channels_last),
        )
        self.common(
            fn,
            (
                torch.randn([2, 2, 10, 10]).to(memory_format=torch.channels_last),
                torch.contiguous_format,
            ),
        )

    @requires_gpu()
    def test_to_device_constant(self):
        def fn(a):
            d1 = a.device.type
            if d1 == "cpu":
                d2 = GPU_TYPE
            else:
                d2 = "cpu"

            const1 = torch.as_tensor(list(range(64)), device=d2)
            return (
                torch.arange(10, device=d2).to(d1) + a,
                const1.to(d1),
                (const1 + 1).to(d1),
            )

        self.common(
            fn,
            (torch.randn([10]),),
        )

    @requires_gpu()
    @xfail_if_triton_cpu
    def test_multi_device(self):
        def fn(x):
            x = x + 1
            x = x + 2
            x = x.to(device=GPU_TYPE)
            x = x + 3
            x = x + 4
            x = x.cpu()
            x = x + 5
            x = x + 6
            x = x.to(device=GPU_TYPE)
            x = x + 7
            x = x + 8
            x = x.cpu()
            x = x + 9
            x = x + 10
            return x

        self.common(
            fn,
            (torch.randn([2, 2, 10]),),
            check_lowp=False,  # cpu doesn't understand fp16, and there are explicit .cpu() calls
        )

    @skipIfRocm
    @requires_multigpu()
    def test_multi_gpu_device(self):
        # TODO: https://github.com/pytorch/pytorch/issues/92627
        x = torch.rand([4], device=GPU_TYPE)

        def fn(x, y):
            r = torch.ops.aten.div(x, y)
            r = r.to(f"{GPU_TYPE}:1")
            return 2 * r

        self.common(fn, (torch.randn(4), torch.randn(4)), check_lowp=False)

    @requires_multigpu()
    def test_multi_gpu_recompile_on_index(self):
        torch.set_float32_matmul_precision("high")

        def gemm(x, y):
            return x @ y

        failed_guard = None

        def fail(guard):
            nonlocal failed_guard
            failed_guard = guard

        gemm_opt = torch._dynamo.optimize("inductor", guard_fail_fn=fail)(gemm)

        x0 = torch.randn(1024, 1024, device=f"{GPU_TYPE}:0")
        y0 = torch.randn(1024, 1024, device=f"{GPU_TYPE}:0")

        gemm_opt(x0, y0)

        x1 = torch.randn(1024, 1024, device=f"{GPU_TYPE}:1")
        y1 = torch.randn(1024, 1024, device=f"{GPU_TYPE}:1")

        gemm_opt(x1, y1)
        self.assertTrue(failed_guard is not None)
        self.assertTrue(
            "tensor 'L['x']' Tensor device index mismatch. Expected device index to be"
            in failed_guard.reason
        )

    def test_unbind(self):
        def fn(a):
            return torch.unbind(a), torch.unbind(a, -1)

        self.common(
            fn,
            (torch.randn([4, 4, 4]),),
        )

    def test_convolution1(self):
        m = torch.nn.Sequential(
            torch.nn.Conv2d(5, 6, [3, 3]),
            torch.nn.ReLU(),
            ToTuple(),
        )

        self.common(
            m,
            (torch.randn([2, 5, 16, 16]),),
            # Mismatched elements: 10 / 2352 (0.4%)
            # Greatest absolute difference: 5.7220458984375e-05 at index (0, 3, 12, 12) (up to 1e-05 allowed)
            # Greatest relative difference: 0.06512477175897748 at index (0, 4, 11, 9) (up to 0.001 allowed)
            atol=6e-5,
            rtol=0.001,
            # Make sure we compute also with fp16 in the reference. Otherwise,
            # the reference will compute with fp32 and cast back to fp16, which
            # causes numeric differences beyond tolerance.
            reference_in_float=False if torch.version.hip else True,
        )

    def test_convolution2(self):
        def fn(x, w, b):
            # transposed conv
            return (aten.convolution(x, w, b, [4], [0], [1], True, [0], 1),)

        self.common(
            fn,
            (
                torch.randn([2, 32, 90]),
                torch.randn([32, 16, 8]),
                torch.randn([16]),
            ),
            check_lowp=False,
        )

    def test_convolution3(self):
        # Test stride or padding or dilation is 1 element list.
        m = torch.nn.Sequential(
            torch.nn.Conv2d(5, 6, [3, 3], stride=[1], padding=[0], dilation=[1]),
            torch.nn.ReLU(),
            ToTuple(),
        )

        self.common(
            m,
            (torch.randn([2, 5, 16, 16]),),
            atol=6e-5,
            rtol=0.001,
            # Make sure we compute also with fp16 in the reference. Otherwise,
            # the reference will compute with fp32 and cast back to fp16, which
            # causes numeric differences beyond tolerance.
            reference_in_float=False if torch.version.hip else True,
        )

    @skip_if_gpu_halide
    def test_convolution4(self):
        def fn(x, w):
            x = F.conv2d(x, w, groups=w.shape[0])
            return x.sum()

        self.common(
            fn,
            (
                torch.randn([2, 3, 16, 20]),
                torch.randn([3, 1, 5, 5]),
            ),
        )

    def test_convolution5(self):
        def fn(x, w):
            x = F.conv2d(x, w, dilation=[x.size(0)])
            return x.sum()

        x = torch.randn([2, 1, 16, 20])
        w = torch.randn([1, 1, 5, 5])

        torch._dynamo.mark_dynamic(x, 0)

        atol = None
        rtol = None
        if self.device == "xpu":
            # set to float32 default tolerance,
            # check_model_gpu with update rotl to 2e-3 for fp16.
            # fix issue #129974
            atol = 1e-05
            rtol = 1.3e-06
        self.common(fn, (x, w), atol=atol, rtol=rtol)

    def test_conv3d(self):
        m = torch.nn.Sequential(
            torch.nn.Conv3d(3, 3, kernel_size=7),
            ToTuple(),
        )

        self.common(
            m,
            (torch.randn([1, 3, 8, 16, 32]),),
            atol=6e-5,
            rtol=0.001,
            # Make sure we compute also with fp16 in the reference. Otherwise,
            # the reference will compute with fp32 and cast back to fp16, which
            # causes numeric differences beyond tolerance.
            reference_in_float=False if torch.version.hip else True,
        )

    def test_conv2d_channels_last(self):
        if self.device == GPU_TYPE:
            raise unittest.SkipTest("only support cpu conv2d channels_last")

        m = torch.nn.Sequential(
            torch.nn.Conv2d(3, 3, 1, 1),
            ToTuple(),
        )
        # only weight is channels_last
        self.common(
            m.to(memory_format=torch.channels_last),
            (torch.randn([2, 3, 16, 16]),),
            check_lowp=False,
        )
        # only activation is channels_last
        self.common(
            m,
            (torch.randn([2, 3, 16, 16]).to(memory_format=torch.channels_last),),
            check_lowp=False,
        )
        # activation and weight are all channels_last
        self.common(
            m.to(memory_format=torch.channels_last),
            (torch.randn([2, 3, 16, 16]).to(memory_format=torch.channels_last),),
            check_lowp=False,
        )

    def test_conv2d_backward_channels_last(self):
        def fn(grad_output, inp, weight):
            convolution_backward_8 = torch.ops.aten.convolution_backward.default(
                grad_output,
                inp,
                weight,
                [320],
                [1, 1],
                [0, 0],
                [1, 1],
                False,
                [0, 0],
                1,
                [True, True, True],
            )
            return convolution_backward_8

        # only weight is channels_last
        self.common(
            fn,
            (
                torch.randn([2, 320, 8, 8]),
                torch.randn([2, 2048, 8, 8]),
                torch.randn([320, 2048, 1, 1]).to(memory_format=torch.channels_last),
            ),
            check_lowp=False,
        )

    def test_conv3d_channels_last(self):
        if self.device == GPU_TYPE:
            raise unittest.SkipTest("only support cpu conv3d channels_last")

        m = torch.nn.Sequential(
            torch.nn.Conv3d(3, 3, 1, 1),
            ToTuple(),
        )
        # only weight is channels_last
        self.common(
            m.to(memory_format=torch.channels_last_3d),
            (torch.randn([2, 3, 16, 16, 16]),),
        )
        # only activation is channels_last
        self.common(
            m,
            (torch.randn([2, 3, 16, 16, 16]).to(memory_format=torch.channels_last_3d),),
        )
        # activation and weight are all channels_last
        self.common(
            m.to(memory_format=torch.channels_last_3d),
            (torch.randn([2, 3, 16, 16, 16]).to(memory_format=torch.channels_last_3d),),
        )

    @skip_if_gpu_halide  # slow
    def test_adaptive_avg_pool2d1(self):
        def fn(x):
            return aten._adaptive_avg_pool2d(x, (6, 6)), aten._adaptive_avg_pool2d(
                x + 1, (2, 5)
            )

        self.common(
            fn,
            (torch.randn(2, 4, 16, 16),),
            check_lowp=False,
        )

        # lowering to avg_pool2d case
        self.common(
            fn,
            (torch.randn(2, 4, 3, 3),),
        )

        # no-op case
        self.common(
            fn,
            (torch.randn(2, 4, 6, 6),),
        )

    def test_adaptive_avg_pool2d2(self):
        # Big kernel size, use fallback
        def fn(x):
            return aten._adaptive_avg_pool2d(x, (4, 4))

        torch._inductor.metrics.generated_kernel_count = 0
        self.common(
            fn,
            (torch.randn(2, 4, 21, 21),),
            check_lowp=False,
        )
        assertGeneratedKernelCountEqual(self, 0)

    @skip_if_gpu_halide  # slow
    def test_adaptive_max_pool2d1(self):
        def fn(x):
            return aten.adaptive_max_pool2d(x, (6, 6))

        self.common(
            fn,
            (torch.randn(2, 4, 16, 16),),
            check_lowp=False,
        )

        self.common(
            fn,
            (torch.randn(2, 4, 3, 3),),
        )

        # no-op case
        self.common(
            fn,
            (torch.randn(2, 4, 6, 6),),
        )

    @skip_if_gpu_halide  # slow
    def test_adaptive_max_pool2d2(self):
        # Big kernel size, use fallback
        def fn(x):
            return aten.adaptive_max_pool2d(x, (4, 4))

        torch._inductor.metrics.generated_kernel_count = 0
        self.common(
            fn,
            (torch.randn(2, 4, 21, 21),),
            check_lowp=False,
        )
        assertGeneratedKernelCountEqual(self, 0)

    @skip_if_gpu_halide  # slow
    def test_adaptive_max_pool2d3(self):
        # test when adaptive_max_pool2d fallbacks to max_pool2d
        def fn(x):
            return aten.adaptive_max_pool2d(x, (2, 2))

        # Big kernel (12 / 2 * 12 / 2 > 25)
        self.common(
            fn,
            (torch.randn(2, 4, 12, 12),),
        )

        # Small kernel
        self.common(
            fn,
            (torch.randn(2, 4, 4, 4),),
        )

    def test_fractional_max_pool2d1(self):
        def fn(x, samples):
            return aten.fractional_max_pool2d(x, (3, 3), (2, 2), samples)

        self.common(
            fn, (torch.randn(1, 4, 16, 16), torch.rand(1, 4, 2)), check_lowp=False
        )

    def test_fractional_max_pool2d2(self):
        # fallback for larger kernel size

        def fn(x, samples):
            return aten.fractional_max_pool2d(x, (6, 5), (3, 3), samples)

        torch._inductor.metrics.generated_kernel_count = 0
        self.common(
            fn,
            (torch.randn(2, 4, 36, 36), torch.rand(2, 4, 2)),
            check_lowp=False,
        )
        assertGeneratedKernelCountEqual(self, 0)

    def test_fractional_max_pool2d3(self):
        def fn(x, samples):
            return aten.fractional_max_pool2d(x, (1, 1), (16, 16), samples)

        self.common(
            fn, (torch.randn(2, 4, 16, 16), torch.rand(2, 4, 2)), check_lowp=False
        )

    @config.patch(fallback_random=True)
    @skip_if_halide  # Can only unroll for loops over a constant extent
    def test_fractional_max_pool2d4(self):
        random.seed(1234)
        torch.manual_seed(1234)

        # check rectangular kernel/output size

        def fn(x):
            return torch.nn.functional.fractional_max_pool2d_with_indices(
                x, (4, 3), (3, 2)
            )

        self.common(fn, (torch.randn(1, 4, 16, 16),), check_lowp=False)

    def test_multi_threading(self):
        model = torch.nn.Linear(2, 3).eval()
        inp = torch.randn(4, 2)

        num_run = 3

        def run_weights_sharing_model(m, inp):
            with torch.no_grad():
                for i in range(num_run):
                    y = m(inp)

        numb_instance = 2
        threads = []
        compiled_m = torch.compile(model)
        for i in range(1, numb_instance + 1):
            thread = threading.Thread(
                target=run_weights_sharing_model, args=(compiled_m, inp)
            )
            threads.append(thread)
            thread.start()
        for thread in threads:
            thread.join()

    @unittest.skipIf(config.is_fbcode(), "fbcode triton error, needs debugging")
    @skip_if_triton_cpu("Flaky on Triton CPU")
    @skip_if_gpu_halide  # https://github.com/halide/Halide/issues/8311
    def test_adaptive_avg_pool2d_low_prec(self):
        class Model(torch.nn.Module):
            def __init__(self) -> None:
                super().__init__()
                self.avgpool = torch.nn.AdaptiveAvgPool2d((1, 1))

            def forward(self, x):
                x = self.avgpool(x)
                return x

        mod = Model().to(self.device)
        for dtype in [torch.half, torch.bfloat16]:
            x = torch.randn(4, 3, 7, 7, device=self.device).to(dtype=dtype)
            opt_mod = torch.compile(mod)
            res = opt_mod(x)
            expected = mod(x)
            self.assertTrue(torch.allclose(res, expected))

    def test_buffer_copied_in_graph(self):
        class MyModel(torch.nn.Module):
            def __init__(self) -> None:
                super().__init__()
                self.buf = torch.nn.Buffer(torch.zeros(1))
                self.w1 = torch.nn.Parameter(torch.zeros(1))
                self.w2 = torch.nn.Parameter(torch.zeros(1))

            def forward(self, x):
                self.buf.add_(1)
                return (self.w1 * x * self.w2).sum() + self.buf.sum()

        model_for_eager = MyModel().to(self.device)
        model_for_compile = copy.deepcopy(model_for_eager)

        eager_version_counters = [
            buffer._version for _, buffer in model_for_eager.named_buffers()
        ]
        compile_version_counters = [
            buffer._version for _, buffer in model_for_compile.named_buffers()
        ]

        compiled_f = torch.compile(model_for_compile, backend="inductor")

        inp_ref = torch.ones(1, requires_grad=True, device=self.device)
        inp_test = torch.ones(1, requires_grad=True, device=self.device)

        out_ref = model_for_eager(inp_ref.clone())
        out_test = compiled_f(inp_test.clone())

        eager_version_counters_after = [
            buffer._version for _, buffer in model_for_eager.named_buffers()
        ]
        compile_version_counters_after = [
            buffer._version for _, buffer in model_for_compile.named_buffers()
        ]

        eager_delta = list(
            map(operator.sub, eager_version_counters_after, eager_version_counters)
        )
        compile_delta = list(
            map(operator.sub, compile_version_counters_after, compile_version_counters)
        )

        self.assertEqual(eager_delta, compile_delta)

    @skip_if_gpu_halide
    def test_buffer_copied_in_graph_with_different_shapes(self):
        class MyModel(torch.nn.Module):
            def __init__(self) -> None:
                super().__init__()
                self.buf = torch.nn.Buffer(torch.ones(4, 4))
                self.w = torch.nn.Parameter(
                    torch.Tensor([[4, 5], [1, 2], [6, 7], [8, 9]])
                )

            def forward(self, x):
                self.buf.add_(1)
                return (self.w @ x).sum() + self.buf.sum()

        model_for_eager = MyModel().to(self.device)
        model_for_compile = copy.deepcopy(model_for_eager)

        eager_version_counters = [
            buffer._version for _, buffer in model_for_eager.named_buffers()
        ]
        compile_version_counters = [
            buffer._version for _, buffer in model_for_compile.named_buffers()
        ]

        compiled_f = torch.compile(model_for_compile, backend="inductor")

        inp_ref = torch.ones(2, 4, requires_grad=True, device=self.device)
        inp_test = torch.ones(2, 4, requires_grad=True, device=self.device)

        out_ref = model_for_eager(inp_ref.clone())
        out_test = compiled_f(inp_test.clone())

        eager_version_counters_after = [
            buffer._version for _, buffer in model_for_eager.named_buffers()
        ]
        compile_version_counters_after = [
            buffer._version for _, buffer in model_for_compile.named_buffers()
        ]

        eager_delta = list(
            map(operator.sub, eager_version_counters_after, eager_version_counters)
        )
        compile_delta = list(
            map(operator.sub, compile_version_counters_after, compile_version_counters)
        )

        self.assertEqual(eager_delta, compile_delta)

    @skipIfNNModuleInlined("https://github.com/pytorch/pytorch/issues/128198")
    def test_buffer_batch_norm(self):
        class MyModel(torch.nn.Module):
            def __init__(self) -> None:
                super().__init__()
                self.m = torch.nn.BatchNorm1d(100)

            def forward(self, x):
                return self.m(x)

        model_for_eager = MyModel().to(self.device)
        model_for_compile = copy.deepcopy(model_for_eager)

        eager_version_counters = [
            buffer._version for _, buffer in model_for_eager.named_buffers()
        ]
        compile_version_counters = [
            buffer._version for _, buffer in model_for_compile.named_buffers()
        ]

        compiled_f = torch.compile(model_for_compile, backend="inductor")

        inp_ref = torch.ones(20, 100, requires_grad=True, device=self.device)
        inp_test = torch.ones(20, 100, requires_grad=True, device=self.device)

        out_ref = model_for_eager(inp_ref.clone())
        out_test = compiled_f(inp_test.clone())

        eager_version_counters_after = [
            # TODO: remove the + 1 after https://github.com/pytorch/pytorch/issues/120622 is fixed
            buffer._version + 1
            if k in ["m.running_mean", "m.running_var"]
            else buffer._version
            for k, buffer in model_for_eager.named_buffers()
        ]

        compile_version_counters_after = [
            buffer._version for _, buffer in model_for_compile.named_buffers()
        ]

        eager_delta = list(
            map(operator.sub, eager_version_counters_after, eager_version_counters)
        )
        compile_delta = list(
            map(operator.sub, compile_version_counters_after, compile_version_counters)
        )

        self.assertEqual(eager_delta, compile_delta)

    def test_adaptive_avg_pool_with_output_size_0(self):
        m1 = nn.AdaptiveAvgPool1d(0)
        self.common(m1, (torch.randn(1, 2),))
        m2 = nn.AdaptiveAvgPool2d(0)
        self.common(m2, (torch.randn(1, 2, 3),))

    def test_max_pool2d1(self):
        def fn(x):
            return aten.max_pool2d_with_indices(x, [3, 3], [2, 2])

        self.common(
            fn,
            (torch.randn(2, 4, 16, 16),),
        )

    @skip_if_gpu_halide  # slow
    def test_max_pool2d2(self):
        def fn(x):
            return aten.max_pool2d_with_indices(x, [3, 3], [2, 2])

        self.common(
            fn,
            (torch.randn([16, 64, 55, 55]),),
        )

    @skip_if_gpu_halide  # slow
    def test_max_pool2d3(self):
        def fn(x):
            # with padding
            return (
                aten.max_pool2d_with_indices(x, [3, 3], [2, 2], [1, 1]),
                aten.max_pool2d_with_indices(
                    x,
                    [
                        3,
                    ],
                    [
                        2,
                    ],
                    [
                        1,
                    ],
                ),
            )

        self.common(
            fn,
            (-torch.arange(1 * 8 * 8, dtype=torch.float32).view(1, 1, 8, 8),),
        )

    @skip_if_halide  # Can only unroll for loops over a constant extent
    def test_max_pool2d4(self):
        def fn(x):
            # with padding
            return aten.max_pool2d_with_indices(x, [3, 3], [2, 2], [0, 0], [1, 1], True)

        self.common(
            fn,
            (torch.randn([2, 8, 111, 111]),),
        )

    @skip_if_gpu_halide  # slow
    def test_max_pool2d5(self):
        def fn(x):
            return aten.max_pool2d_with_indices(x, [3, 3], [])

        self.common(
            fn,
            (torch.randn([16, 64, 55, 55]),),
        )

    @skip_if_gpu_halide  # slow
    def test_max_pool2d6(self):
        # Too big kernel size, use fallback
        def fn(x):
            return aten.max_pool2d_with_indices(x, [13, 13], [])

        torch._inductor.metrics.generated_kernel_count = 0
        self.common(
            fn,
            (torch.randn([16, 64, 55, 55]),),
        )
        assertGeneratedKernelCountEqual(self, 0)

    # From https://github.com/pytorch/pytorch/issues/94775
    def test_max_pool2d7(self):
        # ceil mode turns on
        def fn(x):
            return torch.nn.functional.max_pool2d(
                x, 1, stride=(2, 2), padding=0, ceil_mode=True
            )

        self.common(
            fn,
            (torch.randn([1, 1, 6, 7]),),
        )

    # From https://github.com/pytorch/pytorch/issues/93384
    def test_max_pool2d8(self):
        # dialtion is not 1, use fallback
        def fn(x):
            return aten.max_pool2d_with_indices(x, [3, 2], [2, 1], [1, 1], [1, 2])

        torch._inductor.metrics.generated_kernel_count = 0
        self.common(
            fn,
            (torch.randn([2, 2, 3, 6]),),
        )
        assertGeneratedKernelCountEqual(self, 0)

    def test_avg_pool2d1(self):
        def fn(x):
            return aten.avg_pool2d(x, [3, 3], [2, 2])

        self.common(
            fn,
            (torch.randn(2, 4, 16, 16),),
        )

    def test_avg_pool2d2(self):
        def fn(x):
            return aten.avg_pool2d(x, [3, 3], [2, 2])

        self.common(
            fn,
            (torch.randn([16, 64, 55, 55]),),
        )

    def test_avg_pool2d3(self):
        def fn(x):
            return (
                aten.avg_pool2d(x, [3, 3], [2, 2], [1, 1]),
                aten.avg_pool2d(
                    x,
                    [
                        3,
                    ],
                    [
                        2,
                    ],
                    [
                        1,
                    ],
                ),
            )

        self.common(
            fn,
            (-torch.arange(1 * 8 * 8, dtype=torch.float32).view(1, 1, 8, 8),),
            check_lowp=not is_halide_backend(self.device),  # misaligned addr fp16
        )

    def test_avg_pool2d4(self):
        def fn(x):
            return aten.avg_pool2d(x, [3, 3], [2, 2], [0, 0], True)

        self.common(
            fn,
            (torch.randn([2, 8, 111, 111]),),
        )

    def test_avg_pool2d5(self):
        def fn(x):
            return aten.avg_pool2d(x, [3, 3], [2, 2], [1, 1], count_include_pad=False)

        self.common(
            fn,
            (-torch.arange(1 * 8 * 8, dtype=torch.float32).view(1, 1, 8, 8),),
            check_lowp=not is_halide_backend(self.device),  # misaligned addr fp16
        )

    def test_avg_pool2d6(self):
        def fn(x):
            return aten.avg_pool2d(x, [3, 3], [2, 2], [1, 1], divisor_override=3)

        self.common(
            fn,
            (-torch.arange(1 * 8 * 8, dtype=torch.float32).view(1, 1, 8, 8),),
            check_lowp=not is_halide_backend(self.device),  # misaligned addr fp16
        )

    def test_avg_pool2d7(self):
        # Large kernel size, use fallback
        def fn(x):
            return aten.avg_pool2d(x, [13, 13], [1, 1], [0, 0])

        torch._inductor.metrics.generated_kernel_count = 0
        self.common(
            fn,
            (-torch.arange(1 * 24 * 24, dtype=torch.float32).view(1, 1, 24, 24),),
        )
        assertGeneratedKernelCountEqual(self, 0)

    def test_avg_pool2d8(self):
        # https://github.com/pytorch/pytorch/issues/100987
        def fn(x):
            return aten.avg_pool2d(
                x, kernel_size=3, stride=2, padding=1, ceil_mode=True
            )

        self.common(
            fn,
            (torch.randn(1, 3, 6, 6),),
            check_lowp=not is_halide_backend(self.device),  # misaligned addr fp16
        )

    @skip_if_gpu_halide  # slow
    def test_alexnet_prefix(self):
        def forward(arg6, arg7, arg16):
            convolution = torch.ops.aten.convolution(
                arg16, arg7, arg6, [4, 4], [2, 2], [1, 1], False, [0, 0], 1
            )
            relu = torch.ops.aten.relu(convolution)
            max_pool2d_with_indices = torch.ops.aten.max_pool2d_with_indices(
                relu, [3, 3], [2, 2]
            )
            getitem = max_pool2d_with_indices[0]
            return (getitem,)

        self.common(
            forward,
            (
                rand_strided((64,), (1,), torch.float32, "cpu"),
                rand_strided((64, 3, 11, 11), (363, 121, 11, 1), torch.float32, "cpu"),
                rand_strided(
                    (16, 3, 224, 224), (150528, 50176, 224, 1), torch.float32, "cpu"
                ),
            ),
            # Mismatched elements: 127 / 746496 (0.0%)
            # Greatest absolute difference: 0.0009765625 at index (1, 62, 7, 16) (up to 1e-05 allowed)
            # Greatest relative difference: 0.05187467899332306 at index (14, 18, 11, 0) (up to 0.001 allowed)
            atol=3e-3,
            rtol=2,
        )

    def test_elu(self):
        def fn(x):
            return aten.elu(x, 1.6732632423543772, 1.0507009873554805) + 2, aten.elu(
                x + 1, 2, 3, 4
            )

        self.common(
            fn,
            (torch.randn([16, 16]),),
            rtol=1e-4,
            atol=1e-4,
        )

    def test_tan(self):
        def fn(x):
            return aten.tan(x) + 2, aten.tan(x + 1)

        self.common(
            fn,
            (torch.randn([16, 16]),),
        )

    def test_tanh(self):
        def fn(x):
            return aten.tanh(x) + 2, aten.tanh(x + 1)

        self.common(
            fn,
            (torch.randn([16, 16]),),
        )

    @skip_if_halide  # lgamma not implemented
    @xfail_if_triton_cpu
    def test_lgamma(self):
        def fn(x):
            return aten.lgamma(x) + 2, aten.cos(x + 1)

        self.common(
            fn,
            (torch.randn([16, 16]),),
        )

    def test_cos(self):
        def fn(x):
            return aten.cos(x) + 2, aten.cos(x + 1)

        self.common(
            fn,
            (torch.randn([16, 16]),),
        )

    def test_sin(self):
        def fn(x):
            return aten.sin(x) + 2, aten.sin(x + 1)

        self.common(
            fn,
            (torch.randn([16, 16]),),
        )

    def test_repeat(self):
        def fn(x):
            return (
                x.repeat(0, 1, 1, 1),
                x.repeat(2, 2, 3, 1),
                x.repeat(8, 1, 1, 1),
                x.repeat(2, 1, 1, 1, 1, 1),
            )

        self.common(
            fn,
            (torch.randn([1, 2, 4, 8]),),
        )

    def test_repeat_as_strided(self):
        # Reproducer for #127474

        def fn(x):
            view_size = (3, 2)
            full = x.repeat((3, 2))
            view = torch.as_strided(full, view_size, full.stride())
            result = view + view

            return result

        self.common(fn, (torch.randn(1, 1),))

    def test_repeat_interleave(self):
        def fn(x):
            return (
                x.repeat_interleave(2),
                x.repeat_interleave(3, dim=0),
                x.repeat_interleave(x.size(1), dim=1),
            )

        self.common(
            fn,
            (torch.randn([1, 2, 4, 8]),),
        )

    @config.patch(implicit_fallbacks=True)
    def test_repeat_interleave_2(self):
        def fn(x):
            return torch.ops.aten.repeat_interleave.Tensor(x, output_size=12)

        self.common(
            fn,
            (torch.tensor([2, 4, 6]),),
        )

    @config.patch(fallback_random=True)
    def test_randn_with_dtype_and_device(self):
        if self.device == GPU_TYPE:
            raise unittest.SkipTest("only support cpu randn_with_dtype_and_device test")

        def fn(vectors):
            rotations_shape = (12, vectors.shape[-1], 1, 64)
            random_rotations = torch.randn(
                rotations_shape, device=vectors.device, dtype=vectors.dtype
            )
            random_rotations += 1
            return random_rotations

        self.common(
            fn,
            (torch.randn([4, 12, 2, 64]),),
        )

    def test_embedding(self):
        m = torch.nn.Sequential(
            torch.nn.Embedding(10, 4, padding_idx=0),
            torch.nn.ReLU(),
            ToTuple(),
        )

        self.common(
            m,
            (torch.randint(10, [2, 8]),),
        )

    def test_mean(self):
        def fn(x):
            return (
                x.mean(),
                x.mean(-1),
                torch.mean(x, -2, keepdim=True),
                x.mean([0, 1]),
            )

        self.common(
            fn,
            (torch.randn([1, 2, 4, 8]),),
        )

    def test_var_mean(self):
        def fn(x):
            return (
                *torch.var_mean(x, -1),
                *torch.var_mean(x, [1, 3]),
            )

        self.common(
            fn,
            (torch.randn([1, 2, 4, 8]),),
        )

    def test_var_correction(self):
        def fn(x):
            dim = -1
            return (
                torch.var(x, dim=dim, correction=1.3),
                torch.var(x, dim=dim, correction=3),
                torch.var(x, dim=dim, correction=10),
            )

        self.common(fn, (torch.randn([2, 8]),))
        # Unrolled reduction
        self.common(fn, (torch.randn([2, 4]),))

    @config.patch(pick_loop_orders=True)
    def test_transposed_propagates(self):
        @torch._dynamo.optimize("inductor", nopython=True)
        def fn(x, y):
            return x + y

        a = torch.randn(1, 4, 4, 4, device=self.device).permute(0, 2, 3, 1)
        b = torch.randn(4, 4, 4, device=self.device).permute(1, 2, 0)
        c = fn(a, b)
        self.assertEqual(a.stride(), c.stride())
        self.assertEqual(c.stride()[2], 1)

    @skip_if_gpu_halide
    def test_std(self):
        def fn(x):
            return (
                torch.var(x, True),
                torch.var(x, False),
                torch.var(x, -1, True),
                torch.var(x, -1, False),
                torch.std(x, False),
                torch.std(x, [0, 1], True),
                torch.std(x, [0, 1], False),
                torch.std(x, -2, True, keepdim=True),
            )

        self.common(
            fn,
            (torch.randn([2, 4, 4, 8]),),
        )

    def test_embedding_bag(self):
        def fn(w, i, o):
            return aten._embedding_bag(w, i, o, False, 0, False, None)

        self.common(
            fn,
            (torch.randn([10, 4]), torch.randint(10, [8]), torch.tensor([0, 2, 6])),
        )

    def test_batch_norm_2d(self):
        m = torch.nn.Sequential(
            torch.nn.BatchNorm2d(10),
            torch.nn.ReLU(),
        )
        m.eval()
        self.common(m, (torch.randn([2, 10, 8, 8]),), check_lowp=False)
        self.common(
            m,
            (torch.randn([3, 10, 16, 16]),),
            check_lowp=False,  # too painful to match types of bn model
        )

    # From yolov3
    @with_tf32_off
    def test_batch_norm_2d_2(self):
        if self.device == "cpu":
            raise unittest.SkipTest(f"requires {GPU_TYPE}")

        class Repro(torch.nn.Module):
            def __init__(self) -> None:
                super().__init__()
                self.self_0 = torch.nn.Conv2d(
                    64,
                    128,
                    kernel_size=(3, 3),
                    stride=(2, 2),
                    padding=(1, 1),
                    bias=False,
                )
                self.self_1 = torch.nn.BatchNorm2d(
                    128,
                    eps=0.0001,
                    momentum=0.03,
                    affine=True,
                    track_running_stats=True,
                )
                self.self_2 = torch.nn.LeakyReLU(negative_slope=0.1, inplace=True)

            def forward(self, l_input_: torch.Tensor):
                self_0 = self.self_0(l_input_)
                self_1 = self.self_1(self_0)
                self_2 = self.self_2(self_1)
                return (self_2,)

        inp = torch.randn((4, 64, 192, 256), dtype=torch.float32, device=GPU_TYPE)
        mod = Repro().to(device=GPU_TYPE)
        o1 = mod(inp)
        o2 = torch.compile(mod)(inp)
        self.assertEqual(o1, o2, rtol=1e-3, atol=1e-3)

    @patch.object(config.trace, "enabled", True)
    def test_layer_norm(self):
        m = torch.nn.Sequential(
            torch.nn.LayerNorm(32),
            torch.nn.ReLU(),
        )
        m.eval()
        with torch.no_grad():
            self.common(m, (torch.randn([16, 32]),), check_lowp=False)
        if self.device != "cpu":
            assertGeneratedKernelCountEqual(self, 1)

    @torch._functorch.config.patch("donated_buffer", True)
    def test_matmul_layer_norm(self):
        batch_size = 32
        seq_length = 50
        hidden_size = 256

        inp = torch.randn(
            batch_size,
            seq_length,
            hidden_size,
            requires_grad=True,
            device=self.device,
        )
        weight = torch.randn(
            hidden_size, hidden_size, requires_grad=True, device=self.device
        )

        layer_norm = torch.nn.LayerNorm(hidden_size, device=self.device)

        def foo(inp, weight):
            matmul_output = inp @ weight
            final_output = layer_norm(matmul_output)
            return final_output

        self.common(foo, (inp, weight), check_lowp=False)

    def test_transpose_add(self):
        def fn(a, b):
            return a.t() + b

        self.common(
            fn, (torch.randn([16, 32]), torch.randn([32, 16])), check_lowp=False
        )
        if self.device != "cpu":
            assertGeneratedKernelCountEqual(self, 1)

    @patch.object(config.triton, "persistent_reductions", True)
    def test_softmax_one_kernel_persist(self):
        def fn(x):
            dim = 1
            x_max = torch.amax(x, dim, keepdim=True)
            unnormalized = torch.exp(x - x_max)
            result = unnormalized / torch.sum(unnormalized, dim, keepdim=True)
            return result

        self.common(fn, (torch.randn([16, 32]),), check_lowp=False)
        if self.device != "cpu":
            assertGeneratedKernelCountEqual(self, 1)

    @patch.object(config.triton, "persistent_reductions", False)
    def test_softmax_one_kernel_loop(self):
        def fn(x):
            x_max = torch.amax(x, 1, keepdim=True)
            unnormalized = torch.exp(x - x_max)
            result = unnormalized / torch.sum(unnormalized, 1, keepdim=True)
            return result

        self.common(fn, (torch.randn([16, 32]),), check_lowp=False)
        if self.device != "cpu":
            assertGeneratedKernelCountEqual(self, 1)

    def test_complex_fallback(self):
        def fn(x):
            return x * x + 10

        self.common(
            fn,
            (torch.randn([1, 2, 4, 8]).to(dtype=torch.complex64),),
        )
        assertGeneratedKernelCountEqual(self, 0)

        class ToComplex(nn.Module):
            def forward(self, x):
                return (x + x + 12).to(torch.complex64)

        self.common(ToComplex(), (torch.rand([1, 2, 4, 8]),), check_lowp=False)

        if self.device != "cpu":
            assertGeneratedKernelCountEqual(self, 1)

    def test_view_as_complex(self):
        class Repro(torch.nn.Module):
            def __init__(self) -> None:
                super().__init__()

            def forward(self, view_2):
                clone = torch.ops.aten.clone.default(
                    view_2, memory_format=torch.contiguous_format
                )
                view_2 = None
                view_as_complex = torch.ops.aten.view_as_complex.default(clone)
                clone = None
                return (view_as_complex,)

        inp = torch.empty_strided((128, 64, 12, 32, 2), (1, 98304, 8192, 256, 128)).to(
            self.device
        )
        mod = Repro()

        o1 = mod(inp)
        o2 = torch.compile(mod)(inp)

        self.assertEqual(o1, o2)

    def test_view_as_real(self):
        def fn(x):
            y = torch.view_as_real(x)
            return y + 1

        x = torch.randn(4, dtype=torch.complex64)

        self.common(fn, (x,))

    def test_polar(self):
        def fn(dist, angle):
            return torch.polar(dist, angle)

        inp = (
            torch.tensor([1, 2], dtype=torch.float64),
            torch.tensor([np.pi / 2, 5 * np.pi / 4], dtype=torch.float64),
        )
        self.common(fn, (*inp,))

    @skip_if_gpu_halide  # incorrect result on CUDA
    def test_cauchy(self):
        def fn(x, y):
            return torch.sum(1 / (torch.unsqueeze(x, -1) - y))

        self.common(
            fn,
            (
                torch.randn(32),
                torch.randn(32),
            ),
            # Absolute difference: 0.0003662109375 (up to 0.0001 allowed)
            # Relative difference: 1.8804297408767818e-05 (up to 1e-05 allowed)
            atol=5 * 1e-4,
            rtol=5 * 1e-5,
            check_lowp=False,
        )
        if self.device != "cpu":
            assertGeneratedKernelCountEqual(self, 1)

    @skip_if_gpu_halide  # misaligned address error
    def test_fusing_write_into_disjoint_read(self):
        def test_flip(a):
            return a.copy_(torch.flip(a, (0,)))

        self.common(test_flip, (torch.rand([20]),))

        assertGeneratedKernelCountEqual(self, 2)

        # issue only manifests on cuda with large tensors
        if self.device != "cpu":

            def f(a):
                a[:, 20:40] = a[:, 20:40] + 1
                a[:, 2:900025] = a[:, 1:900024] + 2

            a = torch.rand((1, 1000000), device=self.device)
            self.common(f, (a,))

    def test_gather_scatter(self):
        def fn(node_feat, edge_index):
            src_node_feat = node_feat[edge_index[0]]
            dst_node_feat = node_feat[edge_index[1]]
            edge_feat = src_node_feat - dst_node_feat + 1
            new_node_feat = torch.zeros_like(node_feat)
            new_node_feat.scatter_add_(
                0, edge_index[1].unsqueeze(-1).expand_as(edge_feat), edge_feat
            )
            return new_node_feat

        num_nodes = 16
        num_features = 32
        node_feat = torch.randn(num_nodes, num_features)
        edge_index = torch.randint(0, num_nodes, size=(2, num_nodes * 5))
        self.common(
            fn,
            (
                node_feat,
                edge_index,
            ),
            check_lowp=False,
        )
        if self.device != "cpu":
            assertGeneratedKernelCountEqual(self, 2)

    @config.patch(max_fusion_size=1)
    def test_no_mega_fusion_during_lowering(self):
        n = 50

        def fn(*args):
            x = args[0]
            for i in range(n):
                x = torch.add(x, args[i])
            return x

        self.common(
            fn,
            [torch.randn(64) for _ in range(n)],
            check_lowp=False,
        )
        print("-->", torch._inductor.metrics.generated_kernel_count)
        if self.device != "cpu":
            self.assertTrue(torch._inductor.metrics.generated_kernel_count > 1)

    def test_move_arange(self):
        def fn(x):
            return torch.arange(len(x), device="cpu").to(x.device) + x

        self.common(fn, (torch.randn([32]),), check_lowp=False)
        # if we have a copy there will be more than 1 kernel
        assertGeneratedKernelCountEqual(self, 1)

    def test_leaky_relu(self):
        def fn(x):
            return aten.leaky_relu(x, 0.2) + 2, aten.leaky_relu(x + 1)

        self.common(
            fn,
            (torch.randn([16, 16]),),
        )

    def test_gelu(self):
        def fn(x):
            return aten.gelu(x) + 2, aten.gelu(x + 1)

        self.common(
            fn,
            (torch.randn([16, 16]),),
        )

    def test_clone(self):
        def fn(x):
            return aten.clone(x) + 2, aten.clone(x + 1)

        self.common(
            fn,
            (torch.randn([16, 16]),),
        )

    def test_masked_fill(self):
        def fn(mask, value):
            return aten.masked_fill(value, mask, -10000.0) + 2, aten.masked_fill(
                value / 2.0, torch.logical_not(mask), 667
            )

        self.common(
            fn,
            (
                torch.randint(0, 1, [1, 16], dtype=torch.bool),
                torch.randn([16, 16]),
            ),
        )

    def test_masked_fill_promotion(self):
        def fn(mask, value):
            return aten.masked_fill(value, mask, torch.tensor(3.5))

        opt_fn = torch._dynamo.optimize("inductor")(fn)
        for inp in (
            torch.randn(
                [16, 16],
                dtype=torch.float16 if self.device == GPU_TYPE else torch.float32,
                device=self.device,
            ),
            torch.randint(16, (16, 16), device=self.device),
        ):
            inputs = (
                torch.randint(0, 1, [1, 16], dtype=torch.bool, device=self.device),
                inp,
            )
            self.assertEqual(fn(*inputs), opt_fn(*inputs))

    def test_masked_scatter(self):
        def fn(value, mask, source):
            return torch.masked_scatter(value, mask, source)

        value = make_tensor(10, 10, dtype=torch.float32, device=self.device)
        mask = make_tensor(10, 10, dtype=torch.bool, device=self.device)
        source = make_tensor(
            mask.count_nonzero(), dtype=torch.float32, device=self.device
        )

        self.common(fn, (value, mask, source))

    def test_fill1(self):
        def fn(x):
            tmp = torch.ones_like(x)
            return tmp, aten.fill.Scalar(tmp, 2)

        self.common(
            fn,
            (torch.randn([16, 16]),),
        )

    def test_fill2(self):
        def fn(x):
            tmp = torch.ones_like(x)
            return tmp, aten.fill.Tensor(tmp, torch.tensor(3.0))

        self.common(
            fn,
            (torch.randn([16, 16]),),
        )

    def test_pow1(self):
        def fn(x):
            return [aten.pow(x, e) for e in range(-8, 9)]

        self.common(
            fn,
            (torch.randn([16, 16]),),
        )

    @xfail_if_triton_cpu
    def test_pow2(self):
        def fn(x):
            return aten.pow(1000, x), aten.pow(x, 1000)

        self.common(
            fn,
            (
                torch.randn(
                    [16, 16],
                    dtype=torch.float32,
                ),
            ),
            # Mismatched elements: 9 / 256 (3.5%)
            # Greatest absolute difference: 2.491354329061828e+28 at index (6, 6) (up to 1e-05 allowed)
            # Greatest relative difference: 2.9793410720160818e-05 at index (4, 5) (up to 1.3e-06 allowed)
            atol=1e-5,
            rtol=3e-05,
        )

    @skip_if_gpu_halide  # https://github.com/halide/Halide/issues/8318
    @config.patch("halide.scheduler_cuda", "Li2018")
    def test_pow3(self):
        # power of 0.5 is special-cased, arbitrary power would still produce triton codegen error
        def fn(x):
            z = torch.tensor(0.123, device=self.device)
            w = z + x
            return torch.pow(w, 0.5)

        opt = torch._dynamo.optimize("inductor")(fn)
        input = torch.rand((), device=self.device)
        self.assertTrue(same(opt(input), fn(input)))

    def test_pow_int(self):
        def fn(x, y):
            return torch.pow(x, 0x57), torch.pow(x, y)

        for dtype in (torch.uint8, torch.int8, torch.int16, torch.int32, torch.int64):
            intmax = torch.iinfo(dtype).max
            make_arg = functools.partial(
                make_tensor, dtype=dtype, device=self.device, requires_grad=False
            )
            self.common(
                fn,
                (
                    make_arg(16, 16),
                    make_arg(16, 16, high=intmax),
                ),
            )

    @xfail_if_triton_cpu
    def test_pow_symfloat(self):
        def fn(x):
            r = math.sqrt(x.size(0))
            r = r**10
            return x * r

        cfn = torch.compile(fullgraph=True, dynamic=True)(fn)
        x = torch.randn([16, 16], device=self.device)
        self.assertEqual(cfn(x), fn(x))

    def test_glu(self):
        def fn(x):
            return aten.glu(x, -1), aten.glu(x, 1), aten.glu(x, 2)

        self.common(
            fn,
            (torch.randn([8, 16, 8, 8]),),
        )

    @torch._dynamo.config.patch(capture_dynamic_output_shape_ops=True)
    def test_nonzero_unbacked_refinement(self):
        def fn(x):
            z = x.nonzero()
            torch._check(z.size(0) == 4)
            return z + 3

        self.common(
            fn,
            (torch.tensor([0, 1, 3, 4, 2, 0, 0]),),
        )

        with self.assertRaises(RuntimeError):
            torch.compile(fn)(torch.tensor([0, 0, 0, 0]))

    @torch._dynamo.config.patch(capture_scalar_outputs=True)
    def test_unbacked_floordiv_simplify(self):
        def fn(x, y):
            z = y.item()
            torch._check(z // 2 == 3)
            return x + x.new_ones(z)

        self.common(
            fn,
            (
                torch.randn(6),
                torch.tensor([6]),
            ),
        )

        self.common(
            fn,
            (
                torch.randn(7),
                torch.tensor([7]),
            ),
        )

    @torch._dynamo.config.patch(capture_scalar_outputs=True)
    def test_unbacked_floordiv_simplify_errors(self):
        def fn(x, y):
            z = y.item()
            torch._check(z // 2 == 3)
            return x + x.new_zeros(z)

        # This is a little suboptimal: we actually fail /in the compiler/ but
        # not in a way that causes Dynamo to graph break
        with self.assertRaises(RuntimeError):
            torch.compile(fn)(torch.randn(8), torch.tensor(8))

    def test_cat(self):
        def fn(a):
            tmp = a * 2
            return (
                torch.cat((a, a[:, :4] + 1, a + 2), -1),
                torch.cat((tmp, tmp), 0),
                torch.cat((tmp, tmp.double()), 0),
            )

        self.common(
            fn,
            (torch.randn([8, 16]),),
        )
        self.common(
            fn,
            (torch.randn([1, 3, 3, 16]).to(memory_format=torch.channels_last),),
        )

    def test_cat_uint8(self):
        def fn(x):
            batch_shape = x.shape[:1]
            out = torch.cat([x.new_zeros(1).expand(batch_shape + (1,)), x], dim=-1)
            return out

        self.common(
            fn,
            (torch.randint(0, 256, size=(3, 255), dtype=torch.uint8),),
        )

    def test_cat_empty(self):
        def fn_2(*tensors):
            return torch.cat(tensors)

        self.common(
            fn_2,
            (
                torch.randn([1, 3, 3, 16]),
                torch.ones([0]),
            ),
        )
        self.common(
            fn_2,
            (
                torch.randn([1, 3, 3, 16]),
                torch.ones([0]),
                torch.randn([1, 3, 3, 16]),
            ),
        )
        self.common(
            fn_2,
            (
                torch.ones([0]),
                torch.randn([1, 3, 3, 16]),
            ),
        )

    def test_cat_empty_index(self):
        def fn(out, x):
            return torch.cat([out[0], x], dim=0)

        self.common(fn, (torch.randn(1, 0, 64), torch.randn(128, 64)))

    @torch._dynamo.config.patch(capture_scalar_outputs=True)
    def test_cat_unbacked_legacy_empty(self):
        def fn(x, y):
            z = y.item()
            return torch.cat([x, x.new_ones(z)])

        with self.assertRaisesRegex(
            RuntimeError,
            "Expected 2-D tensors, but got 1-D for tensor number 1 in the list",
        ):
            self.common(
                fn,
                (
                    torch.randn([2, 3]),
                    torch.tensor([0]),
                ),
            )

    @torch._dynamo.config.patch(capture_scalar_outputs=True)
    def test_cat_unbacked_empty_1d(self):
        def fn(x, y):
            z = y.item()
            return torch.cat([x, x.new_ones(z)])

        self.common(
            fn,
            (
                torch.randn([2]),
                torch.tensor([0]),
            ),
        )

        self.common(
            fn,
            (
                torch.randn([2]),
                torch.tensor([3]),
            ),
        )

    @torch._dynamo.config.patch(capture_scalar_outputs=True)
    def test_cat_unbacked_2d(self):
        def fn(x, y):
            z = y.item()
            return torch.cat([x, x.new_ones(z, x.shape[1])])

        self.common(
            fn,
            (
                torch.randn([2, 3]),
                torch.tensor([0]),
            ),
        )

        self.common(
            fn,
            (
                torch.randn([2, 3]),
                torch.tensor([4]),
            ),
        )

    def test_cat_negative_dim(self):
        def fn(*tensors):
            return torch.cat(tensors, dim=-1)

        self.common(
            fn,
            (
                torch.randn([2, 3]),
                torch.randn([2, 4]),
            ),
        )

        self.common(
            fn,
            (
                torch.randn([2, 3]),
                torch.randn([0]),
                torch.randn([2, 4]),
            ),
        )

        self.common(
            fn,
            (
                torch.randn([0]),
                torch.randn([2, 3]),
                torch.randn([2, 4]),
            ),
        )

    @expectedFailureCodegenDynamic
    def test_cat_single_empty(self):
        # fails dynamic check for 'has a dynamic dimension'
        def fn_2(*tensors):
            return torch.cat(tensors)

        self.common(
            fn_2,
            (torch.ones([0]),),
        )

    def test_cat_upcasting(self):
        def fn(arg4_1, slice_7):
            cat_1 = aten.cat.default([arg4_1, slice_7], 1)
            return (cat_1,)

        self.common(
            fn,
            (
                torch.randn([8, 16], dtype=torch.float32),
                torch.randn([8, 20], dtype=torch.float16),
            ),
        )

    def test_cat_extern_kernel(self):
        def fn(x1, x2, x3, x4):
            x = torch.mm(x2, x3)
            s = torch.narrow(x, 1, 0, 100)
            x = torch.mm(s, x4)
            c = torch.cat((x, x1), 1)
            return (c,)

        if self.device == "xpu":
            atol = 3e-4
            rtol = 1e-4
        else:
            # use default
            atol = None
            rtol = None
        self.common(
            fn,
            (
                torch.randn(256, 256),
                torch.randn(256, 1024),
                torch.randn(1024, 1600),
                torch.randn(100, 256),
            ),
            atol=atol,
            rtol=rtol,
            check_lowp=False,  # accuracy issues with relatively large matmuls
        )

    @skip_if_gpu_halide
    @skipCUDAIf(not SM80OrLater, "uses bfloat16 which requires SM >= 80")
    # Constant folding was explicitly turned off due to issue #108388
    # Turn it back on for test
    @torch._inductor.config.patch(joint_graph_constant_folding=True)
    def test_remove_no_ops(self):
        def matmul_with_op(x, y, fn):
            return fn(x @ y)

        foo_opt = torch.compile(matmul_with_op)

        # test no-op
        fns = (
            lambda x: x
            + torch.zeros(
                [256, 256], dtype=torch.float32, device=x.device
            ),  # noqa: E731
            lambda x: x
            - torch.zeros(
                [256, 256], dtype=torch.float32, device=x.device
            ),  # noqa: E731
            lambda x: x
            * torch.ones(
                [256, 256], dtype=torch.float32, device=x.device
            ),  # noqa: E731
            lambda x: x
            / torch.ones(
                [256, 256], dtype=torch.float32, device=x.device
            ),  # noqa: E731
        )

        inps = [torch.rand([256, 256], device=self.device) for _ in range(2)]

        for fn in fns:
            out, source_codes = run_and_get_code(foo_opt, inps[0], inps[1], fn)
            self.assertEqual(out, matmul_with_op(inps[0], inps[1], fn))

            if self.device == "cpu":
                FileCheck().check_not("cpp_fused").run(source_codes[0])
            else:
                FileCheck().check_not("triton.jit").run(source_codes[0])

        # test dtype conversion
        inps = [
            torch.rand([256, 256], device=self.device, dtype=torch.bfloat16)
            for _ in range(2)
        ]
        for fn in fns:
            out, source_codes = run_and_get_code(foo_opt, inps[0], inps[1], fn)
            self.assertEqual(out, matmul_with_op(inps[0], inps[1], fn))

        # test broadcasted shape bail
        fn = lambda x: x + torch.zeros(  # noqa: E731
            [256, 256, 256], dtype=torch.bfloat16, device=self.device
        )
        out, source_codes = run_and_get_code(foo_opt, inps[0], inps[1], fn)
        self.assertEqual(out, matmul_with_op(inps[0], inps[1], fn))

    def test_remove_noop_copy(self):
        def fn(x, y):
            x = x.cos()
            a = x.copy_(y)
            return a.sin()

        self.common(fn, (torch.randn(8, 8), torch.randn(8)))

        def fn2(a, b):
            abs_max = torch.abs(a).max()
            b[0] = abs_max.to(a.dtype)
            return b

        self.common(
            fn2,
            (
                torch.randn(8, 8, dtype=torch.float16),
                torch.randn(8, dtype=torch.float32),
            ),
        )

    def test_remove_noop_clone(self):
        def fn(x):
            y = x.clone().reshape(-1, 4)
            y[:, [2, 0]] = y[:, [0, 2]]
            return y + x

        self.common(fn, (torch.randn(2, 4),))

    def test_cat_of_loops_and_extern_kernel(self):
        class M(torch.nn.Module):
            def __init__(
                self,
                **kwargs,
            ):
                super().__init__()
                self.conv = torch.nn.Conv2d(
                    64,
                    5,
                    1,
                    **kwargs,
                )
                self.max_pool2d = torch.nn.MaxPool2d(2)

            def forward(self, x, y):
                x1 = self.conv(x)
                y1 = self.max_pool2d(y)
                return torch.cat([x1, y1], 1)

        mod = M()
        opt_mod = torch._dynamo.optimize("inductor")(mod)
        memory_format = torch.channels_last
        inputs = (
            torch.randn([1, 64, 16, 16]).to(memory_format=memory_format),
            torch.randn([1, 64, 32, 32]).to(memory_format=memory_format),
        )
        y = mod(*inputs)
        opt_y = opt_mod(*inputs)
        self.assertEqual(y, opt_y)
        self.assertEqual(y.stride(), opt_y.stride())

    def test_cat_inplace(self):
        def fn(x):
            rt = torch.cat([x])
            v = x.sin_()
            return rt

        # can't use self.common because input is modified inplace
        inp = torch.ones(2)
        opt_fn = torch.compile(fn)
        res = opt_fn(inp.clone())
        expected = fn(inp.clone())
        self.assertEqual(res, expected)

    def test_stack(self):
        def fn(a, b):
            return torch.stack(
                [
                    a.expand(12, 16),
                    b.expand(12, 16),
                ],
                2,
            )

        self.common(fn, (torch.randn([1, 16]), torch.randn([12, 1])))

    def test_hardtanh(self):
        def fn(x):
            return F.hardtanh(x), F.hardtanh(x + 1), F.hardtanh(x - 1)

        self.common(
            fn,
            (torch.randn([64]),),
        )

    def test_hardsigmoid(self):
        def fn(x):
            return F.hardsigmoid(x), F.hardsigmoid(x + 3), F.hardsigmoid(x - 3)

        self.common(
            fn,
            (torch.randn([64]),),
        )

    def test_hardswish(self):
        def fn(x):
            return F.hardswish(x), F.hardswish(x + 3), F.hardswish(x - 3)

        self.common(
            fn,
            (torch.randn([64]),),
        )

    def test_rsqrt(self):
        def fn(x):
            return torch.rsqrt(x), torch.rsqrt(x + 1) - 2

        self.common(
            fn,
            (torch.randn([64]),),
        )

    def test_expm1(self):
        def fn(x):
            return torch.expm1(x), torch.expm1(x) * 2

        for dtype in (torch.float16, torch.float, torch.double, torch.int, torch.int64):
            self.common(
                fn,
                (torch.randn([64]).to(dtype=dtype),),
            )
            self.common(
                fn,
                (torch.arange(-1e-5, 1e-5, 1e-7).to(dtype=dtype),),
            )

    def test_log1p(self):
        def fn(x):
            return torch.log1p(x), torch.log1p(x) * 2

        for dtype in (torch.float16, torch.float, torch.double, torch.int, torch.int64):
            self.common(
                fn,
                (torch.randn([64]).to(dtype=dtype),),
            )
            self.common(
                fn,
                (torch.arange(-1e-5, 1e-5, 1e-7).to(dtype=dtype),),
            )

    def test_flip(self):
        def fn(x):
            return torch.flip(x, (-1,)), torch.flip(x, (0, 2)) - 2

        self.common(
            fn,
            (torch.randn([1, 2, 6, 6]),),
        )

    def test_signbit(self):
        def fn(x):
            return torch.signbit(x), ~torch.signbit(-x) & 1

        self.common(
            fn,
            (torch.randn([1, 2, 6, 6]),),
        )

    def test_sign_dtype(self):
        def fn(x):
            y = torch.sign(x)
            return torch.tanh(y)

        self.common(fn, (torch.randn([1, 2, 6, 6]),))

    @xfail_if_triton_cpu
    def test_fmod(self):
        def fn(a, b):
            return torch.fmod(a, b), torch.fmod(3.0 * a, b) - 2.0

        shape = [1, 2, 6, 6]
        self.common(fn, (torch.randn(shape), torch.randn(shape)))

    @xfail_if_triton_cpu
    def test_fmod_zero_dim(self):
        def fn(a, b):
            return (torch.fmod(a, b),)

        self.common(
            fn,
            (
                make_tensor(10, device=self.device, dtype=torch.float32),
                make_tensor((), device=self.device, dtype=torch.float32),
            ),
        )
        self.common(
            fn,
            (
                make_tensor((), device=self.device, dtype=torch.float32),
                make_tensor(10, device=self.device, dtype=torch.float32),
            ),
        )

    def test_log2(self):
        def fn(x):
            return torch.log2(x), torch.log2(x + 1) - 2

        self.common(
            fn,
            (torch.randn([64]) + 10,),
        )

    def test_logsumexp(self):
        def fn(x):
            return torch.logsumexp(x, -1), torch.logsumexp(x, 0) - 2

        self.common(
            fn,
            (torch.randn([8, 8]) + 10,),
        )

    def test_log_fp64(self):
        def fn(x):
            return torch.log(x), torch.log2(x)

        self.common(
            fn,
            (torch.randn([1024], dtype=torch.float64) + 10,),
        )

    def test_bitwise(self):
        def fn(x, y):
            return (
                torch.bitwise_not(x),
                torch.bitwise_or(x, y),
                torch.bitwise_xor(x, y),
                torch.bitwise_and(x, y),
            )

        self.common(
            fn,
            (
                torch.randint(0, 2**30, [64], dtype=torch.int32),
                torch.randint(0, 2**30, [64], dtype=torch.int32),
            ),
        )

    def test_bitwise2(self):
        # again with bool types
        def fn(x, y):
            return (
                torch.bitwise_not(x),
                torch.bitwise_or(x, y),
                torch.bitwise_xor(x, y),
                torch.bitwise_and(x, y),
            )

        self.common(
            fn,
            (
                torch.randint(0, 2, (2, 20), dtype=torch.bool),
                torch.randint(0, 2, (2, 20), dtype=torch.bool),
            ),
        )

    def test_bitwise3(self):
        # Repro for https://github.com/pytorch/pytorch/issues/97968
        def fn(x, y):
            return (
                torch.max(torch.bitwise_and(x, y), y),
                torch.clamp_max(torch.bitwise_or(x, y), y),
                torch.clamp_min(torch.bitwise_xor(x, y), y),
            )

        self.common(
            fn,
            (
                torch.rand([5, 10, 1]).to(torch.int8),
                torch.rand([10, 1]).to(torch.int8),
            ),
        )

    def test_inf(self):
        def fn(a):
            return a + float("inf"), a + float("-inf"), a * -float("inf")

        self.common(fn, (torch.randn(8),))

    def test_remainder(self):
        def fn(a, b):
            return (
                torch.remainder(a, b),
                torch.remainder(a + 1, b - 1),
                torch.remainder(a - 1, b + 1),
            )

        self.common(fn, (torch.randn(64), torch.randn(64)))

    def test_zeros(self):
        def fn(a):
            return (
                a + 1,
                torch.zeros(
                    (1, 8, 64, 64),
                    dtype=torch.float32,
                    device=a.device,
                ),
                torch.zeros(
                    1,
                    8,
                    64,
                    64,
                    dtype=torch.float32,
                    device=a.device,
                ),
                torch.zeros(2, 3),
                a + torch.ones(8, device=a.device),
                torch.full((2, 3), 3.1416, device=a.device),
            )

        self.common(fn, (torch.randn(8),))

    def test_new_ones(self):
        def fn(a):
            return (
                aten.new_ones(
                    a, [], device=a.device, dtype=6, layout=0, pin_memory=False
                ),
                aten.new_zeros(
                    a, [], device=a.device, dtype=6, layout=0, pin_memory=False
                ),
            )

        self.common(fn, (torch.randn(8),))

    def test_full_like(self):
        def fn(a):
            return torch.full_like(a, 7.777) - 1

        self.common(fn, (torch.randn(8),))

    def test_full_truncation(self):
        def fn(a):
            return a + torch.full_like(a, 7.777)

        for dtype in all_types():
            self.common(fn, (make_tensor(8, dtype=dtype, device=self.device),))

    def test_full_boolean(self):
        def fn(n):
            x = torch.full((1,), n >= 1024, device=self.device)
            return x, x + 1

        self.common(fn, (1024,))
        self.common(fn, (1023,))

    def test_index1(self):
        def fn(a, b, c):
            return aten.index(a, [b, c])

        self.common(
            fn,
            (
                torch.randn(8, 8, 12),
                torch.tensor([0, 0, 2, 2], dtype=torch.int64),
                torch.tensor([3, 4, 4, 3], dtype=torch.int64),
            ),
        )
        self.common(
            fn,
            (
                torch.randn(8, 8, 12),
                torch.tensor([[0, 0, 2, 2]], dtype=torch.int64),
                torch.tensor([[3], [4], [4], [3]], dtype=torch.int64),
            ),
        )

    def test_index2(self):
        def fn(a, b):
            return (
                aten.index(a, [b]),
                aten.index(a, [None, b]),
            )

        self.common(
            fn,
            (
                torch.randn(8, 8, 8),
                torch.tensor([[0, 0, 2, 2]], dtype=torch.int64),
            ),
        )

    def test_index3(self):
        def fn(x, ia, ib):
            return (x[:, ia, None, ib, 0],)

        self.common(
            fn,
            (
                torch.randn(3, 4, 4, 4, 3),
                torch.tensor([0, 2, 1], dtype=torch.int64),
                torch.tensor([0, 2, 1], dtype=torch.int64),
            ),
        )

    def test_output_strides(self):
        def fn(x):
            y = x.permute(0, 2, 3, 1).contiguous()
            torch._dynamo.graph_break()
            return y.view(-1, 4)

        inp = torch.rand([4, 4, 4, 4], device=self.device)
        fn_opt = torch._dynamo.optimize("inductor")(fn)

        self.assertEqual(fn(inp), fn_opt(inp))
        self.assertEqual(fn(inp).stride(), fn_opt(inp).stride())

        # no redundant copy
        def foo(x):
            return x[0:2:2].T[3:].squeeze(0)

        foo_opt = torch._dynamo.optimize("inductor")(foo)
        out = foo_opt(inp)
        self.assertEqual(inp.storage(), out.storage())

    def test_index_select(self):
        def fn(a, b):
            return (
                torch.index_select(a, 0, b),
                torch.index_select(a, 1, b),
                torch.index_select(torch.index_select(a, 2, b), 1, b),
            )

        for ind_dtype in (torch.int32, torch.int64):
            self.common(
                fn,
                (
                    torch.randn(8, 8, 8),
                    torch.tensor([0, 0, 2, 1], dtype=ind_dtype),
                ),
            )

    @skipCUDAIf(not TEST_CUDNN, "CUDNN not available")
    @skipIfXpu
    @skipIfRocm
    def test_cudnn_rnn(self):
        if self.device == "cpu":
            raise unittest.SkipTest(f"requires {GPU_TYPE}")

        def fn(
            a0,
            b0,
            b1,
            b2,
            b3,
            b4,
            b5,
            b6,
            b7,
            b8,
            b9,
            b10,
            b11,
            b12,
            b13,
            b14,
            b15,
            a3,
            a4,
            a5,
        ):
            a1 = [
                b0,
                b1,
                b2,
                b3,
                b4,
                b5,
                b6,
                b7,
                b8,
                b9,
                b10,
                b11,
                b12,
                b13,
                b14,
                b15,
            ]
            return aten._cudnn_rnn(
                a0,
                a1,
                4,
                a3,
                a4,
                a5,
                2,
                2048,
                0,
                2,
                False,
                0.0,
                False,
                True,
                [],
                None,
            )

        self.common(
            fn,
            (
                torch.randn([92, 8, 2048]),
                torch.randn([8192, 2048]),
                torch.randn([8192, 2048]),
                torch.randn([8192]),
                torch.randn([8192]),
                torch.randn([8192, 2048]),
                torch.randn([8192, 2048]),
                torch.randn([8192]),
                torch.randn([8192]),
                torch.randn([8192, 4096]),
                torch.randn([8192, 2048]),
                torch.randn([8192]),
                torch.randn([8192]),
                torch.randn([8192, 4096]),
                torch.randn([8192, 2048]),
                torch.randn([8192]),
                torch.randn([8192]),
                torch.randn([167837696]),
                torch.randn([4, 8, 2048]),
                torch.randn([4, 8, 2048]),
            ),
            check_lowp=False,  # difference in rnn is too large between half and float inputs
        )

    def test_upsample_nearest1d(self):
        def fn(a):
            return (
                aten.upsample_nearest1d(a, [74], None),
                aten.upsample_nearest1d(a, [70], None),
                aten.upsample_nearest1d(a, [45], None),
                aten.upsample_nearest1d(a, [36], None),
                aten.upsample_nearest1d(a, None, [2.0]),
            )

        self.common(fn, (torch.randn([2, 4, 37]),))

    def test_upsample_nearest2d(self):
        def fn(a):
            return (
                aten.upsample_nearest2d(a, [74, 76]),
                aten.upsample_nearest2d(a, [70, 75]),
                aten.upsample_nearest2d(a, [45, 74]),
                aten.upsample_nearest2d(a, [36, 39]),
                aten.upsample_nearest2d(a, None, [2.0, 2.0]),
            )

        self.common(fn, (torch.randn([2, 4, 37, 38]),))

    def test_upsample_nearest3d(self):
        def fn(a):
            return (
                aten.upsample_nearest3d(a, [74, 76, 78], None),
                aten.upsample_nearest3d(a, [70, 75, 80], None),
                aten.upsample_nearest3d(a, [45, 74, 103], None),
                aten.upsample_nearest3d(a, [36, 39, 40], None),
                aten.upsample_nearest3d(a, None, [2.0, 2.0, 2.0]),
            )

        self.common(fn, (torch.randn([2, 4, 37, 38, 39]),))

    def test_upsample_nearest2d_backward(self):
        func = torch.ops.aten.upsample_nearest2d_backward

        def fn(a):
            return (
                func(a, output_size=[6, 12], input_size=[3, 3, 3, 6]),
                func(a, output_size=[6, 12], input_size=[3, 3, 4, 5]),
                func(a, output_size=[6, 12], input_size=[3, 3, 2, 8]),
                func(a, output_size=[6, 12], input_size=[3, 3, 2, 8]),
                func(a, output_size=[6, 12], input_size=[3, 3, 4, 7]),
            )

        self.common(fn, (torch.randn([3, 3, 6, 12]),))

    @skip_if_x86_mac()
    def test_upsample_bilinear2d_a(self):
        def fn(a):
            return (
                aten.upsample_bilinear2d(a, [45, 45], False, None),
                aten.upsample_bilinear2d(a, None, True, [2.0, 2.0]),
            )

        self.common(fn, (torch.randn([2, 4, 37, 38]),), atol=2.5e-5, rtol=1.3e-6)

    def test_upsample_bilinear2d_b(self):
        def fn(a):
            return aten.upsample_bilinear2d(a, None, True, [2.0, 2.0])

        self.common(
            fn,
            [
                torch.randn([1, 2, 40, 59]),
            ],
            atol=2.5e-5,
            rtol=1.3e-6,
        )

    @skip_if_gpu_halide  # accuracy issue
    def test_reflection_pad2d(self):
        def fn(a, pad):
            return (
                aten.reflection_pad2d(a, [1, 1, 1, 1]),
                aten.reflection_pad2d(a, pad),
            )

        self.common(
            fn,
            (
                torch.randint(0, 999, size=[1, 1, 8, 8], dtype=torch.float32),
                [5, 2, 3, 4],
            ),
        )

    def test_reflection_pad2d_backward(self):
        def template(size, padding):
            def fn(grad_output, x):
                return aten.reflection_pad2d_backward(grad_output, x, padding)

            x = torch.randint(0, 999, size=size, dtype=torch.float32)
            result = aten.reflection_pad2d(x, padding)
            grad_output = torch.randn_like(result)

            self.common(
                fn, (grad_output, x), check_lowp=not is_halide_backend(self.device)
            )

        template([1, 1, 8, 8], [0, 0, 0, 0])
        template([1, 1, 8, 8], [1, 1, 1, 1])
        template([1, 1, 8, 8], [1, 2, 3, 4])
        template([1, 1, 8, 8], [0, -1, 2, 2])
        template([1, 1, 8, 8], [-1, 0, 2, 2])
        template([1, 1, 8, 8], [2, 2, 0, -1])
        template([1, 1, 8, 8], [2, 2, -1, 0])

    def test_grid_sampler_2d(self):
        def fn(a, b):
            return (
                aten.grid_sampler_2d(a, b, 0, 0, True),
                aten.grid_sampler_2d(a, b, 0, 1, False),
            )

        self.common(
            fn,
            (
                torch.randn([4, 3, 352, 352], dtype=torch.float32),
                torch.rand([4, 352, 352, 2], dtype=torch.float32) * 2 - 1,
            ),
            check_lowp=False,
            # Mismatched elements: 154697 / 1486848 (10.4%)
            # Greatest absolute difference: 0.0001976490020751953 at index (0, 0, 101, 243) (up to 1e-05 allowed)
            # Greatest relative difference: 7.332530120481928 at index (1, 1, 258, 301) (up to 1.3e-06 allowed)
            atol=0.0002,
            rtol=1.3e-06,
        )

    def test_upsample_bicubic2d(self):
        def fn(a):
            return (
                aten.upsample_bicubic2d(a, (128, 128), True),
                aten.upsample_bicubic2d(a, (128, 256), False),
            )

        # Mismatched elements: 10 / 196608 (0.0%)
        # Greatest absolute difference: 1.3869255781173706e-05 at index (2, 1, 88, 65) (up to 1e-05 allowed)
        # Greatest relative difference: 0.0033082996811011046 at index (3, 1, 88, 91) (up to 1.3e-06 allowed)
        self.common(
            fn,
            (torch.randn([4, 3, 64, 32], dtype=torch.float32),),
            atol=2e-5,
            rtol=1e-3,
        )

    def test_float_index_expression(self):
        # Test that index propagation doesn't generate bad index_expr calls like
        # ops.index_expr(0.5*x, dtype) where the expression is not integral
        def fn(x):
            return aten.upsample_bicubic2d(x, (256, 256), False)

        x = torch.randn(1, 1, 128, 128, dtype=torch.float32, device=self.device)
        _, source_codes = run_and_get_code(fn, x)

        pattern = r"0\.50*\*[ix][\d]"
        for code in source_codes:
            self.assertIsNone(
                re.search(pattern, code), msg="Found bad index_expr in code:\n" + code
            )

    def test_float_index_expression_type_promotion(self):
        # Test that float indexing expressions participate in type promotion
        def fn(x):
            return x + 1.0 / x.size(0)

        x = torch.arange(10)
        self.common(fn, (x,))

    def test_sort(self):
        def fn(a, descending):
            return torch.sort(a)

        inp = torch.randint(0, 999, size=[1, 1, 8, 8], dtype=torch.float32)
        self.common(fn, (inp, False))
        self.common(fn, (inp, True))

    def test_sort_stable(self):
        def fn(a, descending):
            return a.sort(dim=-1, stable=True, descending=descending)

        # Duplicates give deterministic indices when stable sorting
        inp = torch.rand(10, 128, dtype=torch.float32)
        inp[:, 10:20] = 1.0
        inp[:, 30:40] = 1.0
        self.common(fn, (inp, False))
        self.common(fn, (inp, True))

        # Non-power of two
        inp = inp[:, :120]
        self.common(fn, (inp, False))
        self.common(fn, (inp, True))

    def test_sort_bool(self):
        def fn(a, descending):
            return torch.sort(a.to(torch.int8), stable=True, descending=descending)

        inp = torch.randint(0, 2, size=[10, 128], dtype=torch.bool)
        self.common(fn, (inp, False))
        self.common(fn, (inp, True))

    @skipIfWindows(msg="Crash UT")
    def test_sort_transpose(self):
        def fn(a, descending):
            return torch.sort(a, stable=True, descending=descending)

        inp = torch.randn(128, 10).transpose(0, 1)
        self.common(fn, (inp, False))
        self.common(fn, (inp, True))

    def test_topk(self):
        def fn(a):
            return torch.topk(a, 2, -1)

        self.common(
            fn, (torch.randint(0, 999, size=[1, 1, 8, 8], dtype=torch.float32),)
        )

    def test_long_tensor(self):
        def fn(a):
            return (
                torch.LongTensor([294]).to(a.device) - a,
                torch.as_tensor([295]).to(a.device) + a,
            )

        self.common(fn, (torch.randint(0, 999, size=[8, 8]),))

    @skip_if_gpu_halide  # correctness issue
    def test_constant_pad_1d(self):
        def fn(a):
            return (
                aten.constant_pad_nd(a, [0, 1], 6.0),
                aten.constant_pad_nd(a, [2, 3], 99.0),
            )

        self.common(fn, (torch.randint(0, 999, size=[2, 16, 31], dtype=torch.float32),))

    def test_constant_pad_fill_dtype(self):
        def fn(a, b):
            return (
                aten.constant_pad_nd(a, (1, 1), 1.0) & b,
                aten.constant_pad_nd(a, (1, 1), 0.0) & b,
            )

        self.common(
            fn,
            (torch.randint(2, (4,), dtype=torch.bool), torch.ones(6, dtype=torch.bool)),
        )

    @skip_if_gpu_halide  # misaligned address
    def test_constant_pad_2d(self):
        def fn(a):
            return (
                aten.constant_pad_nd(a, [1, 1, 1, 1], 6.0),
                aten.constant_pad_nd(a, [1, 2, 3, 4], 99.0),
            )

        self.common(
            fn, (torch.randint(0, 999, size=[1, 1, 8, 8], dtype=torch.float32),)
        )

    @skip_if_gpu_halide  # misaligned address
    def test_constant_pad_3d(self):
        def fn(a):
            return (
                aten.constant_pad_nd(a, [1, 2, 3, 4, 5, 6], 6.0),
                aten.constant_pad_nd(a, [0, 0, 3, 4, 0, 0], 6.0),
            )

        self.common(
            fn, (torch.randint(0, 999, size=[2, 4, 4, 4], dtype=torch.float32),)
        )

    def test_constant_pad_float64(self):
        # Repro for https://github.com/pytorch/pytorch/issues/93351
        def fn(input):
            v1 = torch.nn.functional.pad(input, pad=(1, 0))
            return torch.gt(v1, input)

        x = torch.rand([1, 2, 2, 1], dtype=torch.float64)
        self.common(fn, (x,))

    def test_constant_pad_nd_inplace(self):
        def fn(a):
            return aten.constant_pad_nd(a, [0, 0])

        x = torch.randn([2], device=self.device)
        fn_compiled = torch.compile(fn)
        y = fn_compiled(x)
        self.assertTrue(y is not x)

    def test_l1_loss(self):
        def fn(a, b):
            return torch.nn.functional.l1_loss(a, b), torch.nn.functional.mse_loss(a, b)

        self.common(
            fn,
            (
                torch.randn([2, 3, 16, 16]),
                torch.randn([2, 3, 16, 16]),
            ),
            check_lowp=False,
        )

    def test_triu(self):
        def fn(a):
            return aten.triu(a, 1), aten.triu(a, 0), aten.triu(a, 2)

        self.common(fn, (torch.randn([2, 10, 10]),))

    def test_no_op_reduction(self):
        def fn(a):
            return a.sum(-1), torch.amax(a + 1, 1, keepdim=True)

        self.common(fn, (torch.randn([8, 1, 1]),))

    def test_inplace_add(self):
        @torch._dynamo.optimize("inductor")
        def fn(x, y):
            return x.add_(y)

        inputs = (
            rand_strided((4, 4), (4, 1), device=self.device),
            rand_strided((4, 4), (4, 1), device=self.device),
        )
        inp_clone = inputs[0].clone()
        out = fn(*inputs)
        self.assertTrue(same(out, inp_clone + inputs[1]))
        self.assertTrue(out is inputs[0])

    # The following 2 tests are meant to check the logic that drops
    # xmask from triton load/store if xnumel = 1
    @requires_gpu()
    def test_single_elem(self):
        def fn(a):
            b = a + 1
            return (b,)

        self.common(fn, (torch.randn(1),))

    @requires_gpu()
    def test_single_elem_indirect(self):
        def fn(a, b):
            c = a[b] + 1
            return (c,)

        a = torch.randn(1)
        b = (torch.tensor([0], dtype=torch.int64),)

        self.common(fn, (a, b))

    # This test is meant to check for issues from the logic
    # that drops xmask from trito load/store if XBLOCK divides xnumel

    @requires_gpu()
    def test_xblock_divides_xnumel(self):
        def fn(a):
            b = a + 1
            return (b,)

        # assumption is that XBLOCK is always a divisor of 1024
        # so xmask will be dropped iff xnumel is multiple of 1024
        self.common(fn, (torch.randn(1024),))
        self.common(fn, (torch.randn(1025),))

    def test_inplace_mixed_dtype_ops(self):
        @torch._dynamo.optimize("inductor")
        def fn(x, y):
            z = x + y.float()
            w = z.add_(y)
            return w.mul_(y)

        inputs = (
            rand_strided((4, 4), (4, 1), device=self.device, dtype=torch.float),
            rand_strided((4, 4), (4, 1), device=self.device, dtype=torch.double),
        )
        out = fn(*inputs)
        out_eager = (inputs[0] + inputs[1].float()).add_(inputs[1]).mul_(inputs[1])
        self.assertTrue(same(out, out_eager))

    @config.patch(
        {"triton.unique_kernel_names": True, "triton.descriptive_names": False}
    )
    def test_kernel_names(self):
        @torch._dynamo.optimize("inductor")
        def fn(x):
            return 2 * x

        inputs = (rand_strided((8,), (1,), device=self.device),)
        self.assertTrue(same(fn(*inputs), 2 * inputs[0]))

    @config.patch({"triton.cudagraphs": True})
    @dynamo_config.patch(automatic_dynamic_shapes=True)
    def test_strided_inputs(self):
        @torch._dynamo.optimize("inductor")
        def fn(x, y):
            return x + y

        inputs = (
            rand_strided((8, 16), (32, 2), device=self.device),
            rand_strided((8, 16), (16, 1), device=self.device),
        )
        self.assertTrue(same(fn(*inputs), inputs[0] + inputs[1]))

    @config.patch({"triton.cudagraphs": True})
    @dynamo_config.patch(automatic_dynamic_shapes=True)
    def test_input_mutation1(self):
        def fn(a):
            b = a + 1
            a.copy_(b)
            c = a + 2
            return a * b / c

        arg1 = torch.randn(64, device=self.device)
        arg2 = arg1.clone()
        arg3 = torch.randn(64, device=self.device)
        arg4 = arg3.clone()
        correct1 = fn(arg1)
        correct2 = fn(arg3)
        opt_fn = torch._dynamo.optimize_assert(compile_fx)(fn)
        actual1 = opt_fn(arg2)
        actual2 = opt_fn(arg4)

        self.assertTrue(same(actual1, correct1))
        self.assertTrue(same(actual2, correct2))
        self.assertTrue(same(arg1, arg2))
        self.assertTrue(same(arg3, arg4))

    def test_input_mutation2(self):
        def fn(a):
            b = a + 1
            a.view(64).copy_(torch.tensor([66.0], device=a.device))
            c = a + 2
            return b, c

        # NOTE: this test fails when none of the inputs require grad.
        # That seems like an inductor bug.
        arg1 = torch.randn([1, 64], device=self.device).requires_grad_(True).add(1)
        arg2 = arg1.clone()
        correct1 = fn(arg1)
        opt_fn = torch._dynamo.optimize_assert(compile_fx)(fn)
        actual1 = opt_fn(arg2)

        self.assertTrue(same(actual1, correct1))
        self.assertTrue(same(arg1, arg2))

    def test_input_mutation3(self):
        def fn(a):
            a += 1
            a *= 2
            aten.sigmoid_(a)
            a = a.view(64)
            a += 3
            a *= 4
            aten.relu_(a)
            return a

        arg1 = torch.randn([1, 64], device=self.device)
        arg2 = arg1.clone()
        correct1 = fn(arg1)
        opt_fn = torch._dynamo.optimize_assert(compile_fx)(fn)
        actual1 = opt_fn(arg2)

        self.assertTrue(same(actual1, correct1))
        self.assertTrue(same(arg1, arg2))

    def test_input_mutation4(self):
        def fn(a):
            torch.relu_(a)
            return a

        arg1 = torch.randn([1, 64], device=self.device)
        arg2 = arg1.clone()
        correct1 = fn(arg1)
        opt_fn = torch._dynamo.optimize_assert(compile_fx)(fn)
        actual1 = opt_fn(arg2)

        self.assertTrue(same(actual1, correct1))
        self.assertTrue(same(arg1, arg2))

    def test_input_mutation5(self):
        def fn(x):
            tmp = x.ceil()
            x.add_(10)
            return tmp

        opt_fn = torch._dynamo.optimize()(fn)

        a = torch.zeros((), dtype=torch.int64, device=self.device)
        a_expect = a.clone()
        expect = fn(a_expect)

        a_actual = a.clone()
        actual = opt_fn(a_actual)

        self.assertEqual(a_expect, a_actual)
        self.assertEqual(expect, actual)

    def test_slice_mutation1(self):
        def fn(a):
            x = torch.zeros_like(a)
            b = x + 1
            x[:, 3] = 3.0
            c = torch.clone(x)
            x[4, :] = 4.0
            d = x + 1
            return x, b, c, d

        self.common(fn, (torch.randn([8, 8]),))

    @skip_if_gpu_halide  # accuracy issue
    def test_slice_mutation2(self):
        def fn(a):
            a[:, 20:40] = a[:, 20:40] + 1
            a[:, 2:11] = a[:, 1:10] + 2

        arg1 = torch.randn([1, 64], device=self.device)
        arg2 = arg1.clone()
        fn(arg1)
        opt_fn = torch._dynamo.optimize_assert(compile_fx)(fn)
        opt_fn(arg2)
        self.assertTrue(same(arg1, arg2))

    def test_slice_mutation3(self):
        def fn(a):
            a[:2, :2].fill_(10)

        opt_fn = torch._dynamo.optimize_assert(compile_fx)(fn)

        x1 = torch.randn(8, 8, device=self.device)
        x2 = x1.clone()
        fn(x1)
        opt_fn(x2)
        self.assertEqual(x1, x2)

    def test_tensor_index_slice(self):
        def fn(a):
            x = torch.tensor([1, 2], device=self.device)
            y = torch.tensor([2, 3], device=self.device)
            xx = torch.tensor([1, 2], device=self.device).view(1, 2)
            yy = torch.tensor([1, 2, 3], device=self.device).view(3, 1)
            return [
                a[x, y],
                a[:, x, y],
                a[:, x, y, :],
                a[x, :, y],
                a[:, x, :, y, :],
                a[xx, yy],
                a[:, xx, yy],
                a[xx, :, yy],
                a[xx, yy, :],
                a[:, xx, :, yy],
            ]

        a = torch.arange(3 * 4 * 5 * 6 * 7, device=self.device).view(3, 4, 5, 6, 7)
        refs = fn(a)
        tests = torch.compile(fn)(a)
        for ref, test in zip(refs, tests):
            torch.testing.assert_close(ref, test)

    @torch._dynamo.config.patch(cache_size_limit=10)
    def test_tensor_index_put_slice(self):
        def fn(a, version):
            x = torch.tensor([1, 2], device=self.device, dtype=torch.int32)
            y = torch.tensor([2, 3], device=self.device, dtype=torch.int32)

            xx = torch.tensor([1, 2], device=self.device).view(1, 2)
            yy = torch.tensor([1, 2, 3], device=self.device).view(3, 1)

            if version == 0:
                a[x, y] = torch.zeros_like(a[x, y])
            elif version == 1:
                a[:, x, y] = torch.zeros_like(a[:, x, y])
            elif version == 2:
                a[:, x, y, :] = torch.zeros_like(a[:, x, y, :])
            elif version == 3:
                a[x, :, y] = torch.zeros_like(a[x, :, y])
            elif version == 4:
                a[:, x, :, y, :] = torch.zeros_like(a[:, x, :, y, :])
            elif version == 5:
                a[xx, yy] = torch.zeros_like(a[xx, yy])
            elif version == 6:
                a[:, xx, yy] = torch.zeros_like(a[:, xx, yy])
            elif version == 7:
                a[xx, :, yy] = torch.zeros_like(a[xx, :, yy])
            elif version == 8:
                a[xx, yy, :] = torch.zeros_like(a[xx, yy, :])
            elif version == 9:
                a[:, xx, :, yy] = torch.zeros_like(a[:, xx, :, yy])

            return a

        a = torch.arange(3 * 4 * 5 * 6 * 7, device=self.device, dtype=torch.int32).view(
            3, 4, 5, 6, 7
        )
        for i in range(10):
            ref = fn(torch.clone(a), i)
            test = torch.compile(fn)(torch.clone(a), i)
            torch.testing.assert_close(ref, test)

    def test_indirect_load_broadcast(self):
        def fn(in_ptr0, in_ptr1, in_ptr2):
            return torch.gather(in_ptr1, 0, in_ptr2) + in_ptr0

        arg190 = rand_strided((32, 21), (1, 32), device=self.device, dtype=torch.int64)
        arg190.fill_(0)
        arg111 = rand_strided(
            (9521, 512), (512, 1), device=self.device, dtype=torch.float32
        )
        self.common(
            fn,
            (
                torch.randn(32, 1),
                arg111,
                arg190,
            ),
        )

    def test_roi_align(self):
        if not has_torchvision_roi_align():
            raise unittest.SkipTest("requires torchvision")

        def fn(a, b):
            return torch.ops.torchvision.roi_align(a, b, 0.25, 7, 7, 2, False)

        self.common(fn, (torch.zeros([4, 256, 296, 304]), torch.zeros([2292, 5])))

    # https://github.com/halide/Halide/issues/8256
    @config.patch("halide.scheduler_cuda", "Li2018")
    def test_nll_loss_forward(self):
        def fn(a, b):
            return aten.nll_loss_forward(a, b, None, 1, -100)

        labels = (
            torch.zeros([5], dtype=torch.int64),
            torch.tensor([-100, -100, 3, -100, -100], dtype=torch.int64),
        )
        inps = (torch.randn(5, 5), torch.randn(5, 5))
        for a, b in zip(inps, labels):
            self.common(
                fn,
                (a, b),
            )

    def test_nll_loss_backward(self):
        def fn(a, b, c):
            return aten.nll_loss_backward(
                a, b, c, None, 1, -100, torch.tensor(1.0, device=self.device)
            )

        labels = (
            torch.zeros([5], dtype=torch.int64),
            torch.tensor([-100, -100, 3, -100, -100], dtype=torch.int64),
        )
        inps = (torch.randn(5, 5), torch.randn(5, 5))
        grad_outs = (torch.randn(()), torch.randn(()))
        for a, b, c in zip(grad_outs, inps, labels):
            self.common(
                fn,
                (a, b, c),
            )

    def test_isinf(self):
        def fn(x):
            return x.isinf(), x.isnan()

        self.common(
            fn, [torch.tensor([1, float("inf"), 2, float("-inf"), float("nan")])]
        )
        self.common(
            fn,
            [
                torch.tensor(
                    [1, float("inf"), 2, float("-inf"), float("nan")],
                    dtype=torch.float64,
                )
            ],
        )

    @skip_if_halide  # different nan behavior in ==
    def test_isinf2(self):
        def fn(x):
            y = torch.tensor(
                [1, float("inf"), 2, float("-inf"), float("nan")], device=self.device
            )
            return x == y

        self.common(
            fn, (torch.tensor([1, float("inf"), 2, float("-inf"), float("nan")]),)
        )

    def test_any(self):
        def fn(x):
            return (
                x.any(-1),
                x.isinf().any(),
                torch.all(x.isinf(), dim=0),
                torch.all(torch.logical_not(x.isinf())),
            )

        self.common(fn, [-torch.rand(64)])
        tmp = torch.randn(16, 8)
        tmp[1, 1] = float("inf")
        self.common(fn, [tmp])

    @skip_if_gpu_halide
    def test_multilayer_any(self):
        def fn(x):
            return (x.isinf().any(), x.isfinite().all())

        sample = torch.rand(9, 3, 353, 353)
        self.common(fn, [sample])

        sample.view(-1)[-1] = float("inf")
        self.common(fn, [sample])

    def test_inplace_activations(self):
        def fn(x):
            a = aten.hardswish_(x + 1)
            b = aten.hardtanh_(x + 1)
            c = aten.leaky_relu_(x + 1)
            d = aten.silu_(x + 1)
            e = aten.log1p(x + 1)
            f = aten.masked_fill_(x + 1, torch.zeros_like(x, dtype=torch.bool), 99.0)
            h = aten.masked_fill_(x + 1, torch.ones_like(x, dtype=torch.bool), 99.0)
            return (a, b, c, d, e, f, h)

        self.common(fn, [torch.randn(64) * 10])

    def test_baddbmm(self):
        def fn(a, b, c, beta):
            return aten.baddbmm(a, b, c, beta=beta)

        b = torch.randn(6, 128, 64)
        c = torch.randn(6, 64, 100)
        options = itertools.product(
            [torch.randn(6, 1, 100), torch.randn(6, 1, 100).fill_(torch.nan)],
            [0.0, 1.0],
        )
        for a, beta in options:
            self.common(
                fn,
                [a, b, c, beta],
                # Mismatched elements: 1212 / 76800 (1.6%)
                # Greatest absolute difference: 0.001953125 at index (0, 0, 93) (up to 1e-05 allowed)
                # Greatest relative difference: 1.0 at index (3, 19, 4) (up to 0.001 allowed)
                atol=0.002,
                rtol=0.001,
            )

    @config.patch({"triton.max_tiles": 2})
    def test_fuse_tiled(self):
        def fn(a, b, c):
            return a + b, c + 1

        self.common(
            fn, [torch.randn(128, 1), torch.randn(1, 128), torch.randn(128, 128)]
        )

    def test_expand_as(self):
        def fn(a, b):
            return aten.expand_as(a, b), aten.expand_as(a + 1, b + 1) + 1

        self.common(
            fn,
            [
                torch.randn(6, 1, 100),
                torch.randn(6, 128, 100),
            ],
        )

    def test_index_put1(self):
        def fn(a, b, c):
            return (
                torch.index_put(a, [b], c),
                torch.index_put_(a + 1, [b + 1], c + 1) + 1,
            )

        self.common(
            fn,
            [
                torch.randn([800, 256, 7, 7]),
                torch.randperm(601),
                torch.randn([601, 256, 7, 7]),
            ],
        )
        self.common(
            fn, [torch.randn(1024, 4, 2), torch.arange(4), torch.randn(4, 1, 1)]
        )

    def test_index_put2(self):
        def fn(a, b, c):
            return torch.index_put(a, [b], c, True)

        self.common(
            fn,
            [
                torch.randn([100, 256, 7, 7]),
                torch.randint(0, 100, size=[600], dtype=torch.int64),
                torch.randn([600, 256, 7, 7]),
            ],
            # workaround for https://github.com/openai/triton/issues/558
            check_lowp=False,
        )

    def test_index_put3(self):
        def fn(a, b, c):
            torch.ops.aten.index_put_(a, (None, b, None), c)
            a1 = a + 1
            torch.ops.aten.index_put_(a1, (None, b + 1, None), c + 1)
            return (a, a1)

        self.common(
            fn,
            [
                torch.randn([1024, 4, 2]),
                torch.arange(3),
                torch.randn([1024, 1, 2]),
            ],
        )

    def test_index_put4(self):
        # a, b[0] are not broadcastable
        # https://github.com/pytorch/pytorch/issues/97104
        def fn(a, b, c):
            return torch.index_put(a, [b], c)

        self.common(
            fn,
            [
                torch.rand([8, 2]),
                torch.rand([8]) > 0.5,
                torch.rand([]),
            ],
        )

    def test_index_put_as_masked_fill(self):
        def fn(a, b, c, d):
            a = a.clone()
            torch.ops.aten.index_put_(a, [b], c, d)
            return a

        self.common(
            fn,
            (
                torch.randn([1024, 4, 2]),
                torch.randn([1024, 4, 2]) > 0,
                torch.randn([]),
                False,
            ),
        )

        self.common(
            fn,
            (
                torch.randn([1024, 4, 2]),
                torch.randn([1024, 4, 2]) > 0,
                torch.randn([]),
                True,
            ),
        )

    def test_index_put_fallback1(self):
        def fn(a, b, c, d):
            a = a.clone()
            torch.ops.aten.index_put_(a, [b], c, d)
            return a

        self.common(
            fn,
            (
                torch.randn([3]),
                torch.as_tensor([True, True, False]),
                torch.randn([2]),
                False,
            ),
        )

        self.common(
            fn,
            (
                torch.randn([3]),
                torch.as_tensor([True, True, False]),
                torch.randn([2]),
                True,
            ),
        )

    def test_index_put_fallback2(self):
        def fn(a, b, c, d, e):
            a = a.clone()
            torch.ops.aten.index_put_(a, [None, b, c], d, e)
            return a

        self.common(
            fn,
            (
                torch.randn([1, 2, 3]),
                torch.as_tensor([0, 1]),
                torch.as_tensor([True, True, False]),
                torch.randn([]),
                False,
            ),
        )
        self.common(
            fn,
            (
                torch.randn([1, 2, 3]),
                torch.as_tensor([0, 1]),
                torch.as_tensor([True, True, False]),
                torch.randn([]),
                True,
            ),
        )

    def test_index_put_deterministic_fallback(self):
        with DeterministicGuard(True):

            def fn(a, b, c):
                return torch.index_put(a, [b], c, True)

            self.common(
                fn,
                [
                    torch.randn([100, 32]),
                    torch.randint(0, 100, size=[600], dtype=torch.int64),
                    torch.randn([600, 32]),
                ],
                check_lowp=False,
            )

    @skip_if_gpu_halide  # https://github.com/halide/Halide/issues/8312
    def test_index_put_index(self):
        def fn(ind, x, src):
            y = torch.ops.aten.index_put.default(x, [ind], src)
            return torch.ops.aten.index.Tensor(y, [ind])

        args = [torch.tensor([1], dtype=torch.int64), torch.randn(8, 4), torch.randn(4)]
        self.common(fn, args)

    def test_index_put_reinplace(self):
        def fn(x, idx):
            src = torch.ones(idx.size(0), device=x.device)
            x.index_put_((idx,), src)
            return x.expand((2, x.shape[0]))

        a = torch.randn(1024)
        idx = torch.arange(10)
        torch._inductor.metrics.generated_kernel_count = 0
        self.common(fn, (a, idx))
        assertGeneratedKernelCountEqual(self, 1)

    def test_index_put_failed_reinplace(self):
        def fn(x, idx):
            src = torch.ones(idx.size(0), device=x.device)
            y = x.index_put((idx,), src)
            return x, y

        a = torch.randn(1024)
        idx = torch.arange(10)
        torch._inductor.metrics.generated_kernel_count = 0
        self.common(fn, (a, idx))
        assertGeneratedKernelCountEqual(self, 2)

    def test_adding_tensor_offsets(self):
        @torch.compile(fullgraph=True)
        def fn(x):
            return x[16:32]

        with torch.no_grad():
            x = torch.randn(1024, device=self.device)
            self.assertEqual(fn(x[0:]), x[16:][:16])
            self.assertEqual(fn(x[128:]), x[128 + 16 :][:16])

    # from GPT2ForSequenceClassification
    @skip_if_gpu_halide
    def test_index_tensor(self):
        def fn(x, y):
            ne = torch.ops.aten.ne.Scalar(x, 0)
            sum = torch.ops.aten.sum.dim_IntList(ne, [-1])
            sub = torch.ops.aten.sub.Tensor(sum, 1)
            iota = torch.ops.prims.iota.default(
                1,
                start=0,
                step=1,
                dtype=torch.int64,
                device=x.device,
                requires_grad=False,
            )
            return torch.ops.aten.index.Tensor(y, [iota, sub])

        self.common(fn, [torch.randn(1, 1024), torch.randn(1, 1024, 2)])

    @config.patch(fallback_random=True)
    def test_bernoulli1(self):
        def fn(a):
            b = a.clone()
            # aten.bernoulli_() uses aten.bernoulli.p() behind the scene, so it will be decomposed.
            return aten.bernoulli_(b).sum() / torch.prod(torch.tensor(a.size()))

        p = 0.3
        self.common(
            fn,
            [
                torch.ones(200, 200) * p,
            ],
            atol=p * 0.06,
            rtol=0.06,
        )

    @skip_if_triton_cpu
    def test_bernoulli2(self):
        def fn(a):
            return aten.bernoulli(a).sum() / torch.prod(torch.tensor(a.size()))

        p = 0.3
        self.common(
            fn,
            [torch.ones(200, 200) * p],
            atol=p * 0.06,
            rtol=0.06,
        )

    def test_narrow(self):
        def fn(x):
            return (
                aten.narrow(x, 1, 10, 16),
                aten.narrow(x + 2, 0, 10, 16) + 1,
                aten.narrow_copy(x, 1, 10, 16),
            )

        self.common(fn, [torch.randn(64, 64)])

    def test_as_strided(self):
        def fn(x):
            return (
                aten.as_strided(x, (8, 8, 64), (8 * 64, 64, 1), 0),
                aten.as_strided(x + 1, (8, 8, 64), (8 * 64, 64, 1), 0) + 2,
            )

        def fn_channels_last(x):
            return (
                aten.as_strided(
                    x, (8, 384, 2, 20, 12), (153600, 1, 61440, 384, 7680), 0
                ),
                aten.as_strided(
                    x + 1, (8, 384, 2, 20, 12), (153600, 1, 61440, 384, 7680), 0
                )
                + 2,
            )

        self.common(fn, [torch.randn(64, 64)])
        self.common(
            fn_channels_last,
            [torch.randn(8, 384, 20, 20).to(memory_format=torch.channels_last)],
        )

    def test_exact_stride(self):
        full = torch.randn((16, 16), device=self.device)
        view = torch.as_strided(full, (16, 8), full.stride())

        def fn(x):
            result = x + x
            result_strided = torch.empty_strided(
                x.size(), x.stride(), device=self.device
            )
            result_strided[:] = result
            return result_strided

        self.common(fn, [view])
        reference_out = fn(view)
        compiled_fn = torch.compile(fn)
        actual_out = compiled_fn(view)
        self.assertEqual(reference_out.stride(), actual_out.stride())

    @xfail_if_triton_cpu
    def test_like_channels_last(self):
        def foo():
            randn = torch.randn((4, 3, 8, 8), device=self.device, dtype=torch.float32)
            xc = randn.contiguous(memory_format=torch.channels_last)
            clone = torch.zeros_like(xc, memory_format=torch.preserve_format)
            rand_like = torch.rand_like(randn)
            return (xc, clone, rand_like)

        out = foo()
        out_comp = torch.compile()(foo)()

        for t, t_comp in zip(out, out_comp):
            self.assertEqual(t.stride(), t_comp.stride())

    def test_as_strided_scatter(self):
        def fn(a, b):
            return aten.as_strided_scatter(
                a * 8 + 10,
                b * 2 - 4,
                size=(a.shape[0], a.shape[1] // 2),
                stride=(a.shape[1], 2),
                storage_offset=0,
            )

        self.common(fn, [torch.randn(10, 1024), torch.randn(10, 512)])

    def test_select_scatter(self):
        def fn(x, a, b):
            return (
                aten.select_scatter(x, a, 1, 0),
                aten.select_scatter(x, b, 0, 1),
            )

        self.common(
            fn,
            [
                torch.randn(8, 197, 38),
                torch.randn(8, 38),
                torch.randn(197, 38),
            ],
        )

    @skip_if_gpu_halide  # accuracy issue
    def test_slice_scatter(self):
        def fn(x, a):
            return (
                aten.slice_scatter(x, a, 2, 10, -10),
                aten.slice_scatter(x, a[:, :, :40], 2, 10, -10, 2),
            )

        self.common(
            fn,
            [
                torch.randn(4, 8, 100),
                torch.randn(4, 8, 80),
            ],
        )

    def test_slice_scatter2(self):
        def fn(a, b):
            return aten.slice_scatter(a, b, 0, 0, 9223372036854775807)

        self.common(
            fn,
            [
                torch.randn([8, 197, 384]),
                torch.randn([8, 197, 384]),
            ],
        )

    def test_slice_scatter3(self):
        def fn(a, b):
            return aten.slice_scatter.default(a, b, 1, 1, 9223372036854775807, 2)

        self.common(
            fn,
            [
                torch.randn([1, 4]),
                torch.randn([1, 2]),
            ],
        )

    def test_slice_scatter4(self):
        def fn(a, b):
            return aten.slice_scatter.default(a, b, 1, 2, 9223372036854775807, 3)

        self.common(
            fn,
            [
                torch.randn([1, 9]),
                torch.randn([1, 3]),
            ],
        )

    def test_slice_scatter5(self):
        # empty slices that require clamping the start or end
        def fn(a, b):
            return (
                aten.slice_scatter.default(a, b, 0, 2, 0, 1),
                aten.slice_scatter.default(a, b, 0, a.shape[0], a.shape[0] + 10, 1),
                aten.slice_scatter.default(a, b, 0, -20, 0, 1),
                aten.slice_scatter.default(a, b, 0, -20, -16, 1),
            )

        a = torch.arange(10, dtype=torch.float)
        b = torch.empty(0)
        self.common(fn, [a, b])

    @with_tf32_off
    def test_slice_scatter_reinplace(self):
        class M(nn.Module):
            def __init__(self, device):
                super().__init__()
                self.linear1 = nn.Linear(64, 64, bias=False)
                self.cache_k = torch.zeros((56, 384, 8, 64), device=device)

            def forward(self, x, start_pos):
                bsz, seqlen, _, _ = x.shape
                xk = self.linear1(x)
                with torch.no_grad():
                    self.cache_k[:bsz, start_pos : start_pos + seqlen] = xk
                keys = self.cache_k[:bsz, : start_pos + seqlen]
                scores = torch.matmul(
                    xk.transpose(1, 2), keys.transpose(1, 2).transpose(2, 3)
                )
                return scores

        kv_cache_module = M(self.device)
        inp = torch.randn(1, 32, 8, 64)

        # Test that the cache update is reinplaced such that the cache is updated inplace
        # rather than copy-scatter-copy-back.

        torch._inductor.metrics.generated_kernel_count = 0
        with torch.no_grad():
            self.common(kv_cache_module, (inp, 1), check_lowp=False)
        assertGeneratedKernelCountEqual(self, 1)

    @skip_if_gpu_halide  # compile error on gpu
    def test_scatter1(self):
        def fn(a, dim, index, b):
            return aten.scatter(a, dim, index, b)

        self.common(
            fn,
            [
                torch.zeros(2, 3),
                -1,
                torch.tensor([[0]]),
                torch.ones(2, 3),
            ],
        )

    def test_scatter2(self):
        if self.device == "cuda":
            raise unittest.SkipTest("unstable on sm86")

        check_lowp = True
        if self.device == "xpu":
            check_lowp = False

        def fn(a, dim, index, b):
            return aten.scatter.reduce(a, dim, index, b, reduce="add")

        self.common(
            fn,
            [
                torch.zeros(64, 512),
                0,
                torch.zeros((64, 512), dtype=torch.int64),
                torch.ones(64, 512),
            ],
            check_lowp=check_lowp,
        )

    def test_scatter3(self):
        def fn(a, dim, index, b):
            return aten.scatter(a, dim, index, b, reduce="add")

        check_lowp = True
        if self.device == "xpu":
            check_lowp = False

        self.common(
            fn,
            [
                torch.randn(5, 29, 13),
                2,
                torch.tensor([[[3, 5, 7, 9]]]),
                0.8,  # src can be a scalar
            ],
            # Mismatched elements: 1 / 1885 (0.1%)
            # Greatest absolute difference: 0.00018310546875 at index (0, 0, 3) (up to 1e-05 allowed)
            # Greatest relative difference: 0.0022371364653243847 at index (0, 0, 3) (up to 0.001 allowed)
            atol=2e-4,
            rtol=1e-3,
            check_lowp=check_lowp,
        )

    def test_scatter4(self):
        def fn(x, ind, src):
            return torch.scatter(x, 0, ind, src)

        check_lowp = True
        if self.device == "xpu":
            check_lowp = False

        for deterministic in [False, True]:
            with DeterministicGuard(deterministic):
                self.common(
                    fn,
                    [
                        torch.randn(196, 992),
                        torch.randint(196, (1, 992)),
                        torch.randn(1, 992),
                    ],
                    check_lowp=check_lowp,
                )

    def test_scatter5(self):
        def fn(a, dim, index, b, reduce):
            a = a.clone()
            a.scatter_(dim, index, b, reduce=reduce)
            a1 = a + 1.0
            a1.scatter_(dim, index, b, reduce=reduce)
            return (a, a1)

        check_lowp = True
        if self.device == "xpu":
            check_lowp = False

        for reduce in ["add", "multiply"]:
            self.common(
                fn,
                [
                    torch.ones((4, 5)),
                    0,
                    torch.tensor([[1], [2], [3]], dtype=torch.int64),
                    torch.randn(4, 5),
                    reduce,
                ],
                check_lowp=check_lowp,
            )

    def test_scatter6(self):
        def fn(a, dim, index, b):
            return aten.scatter(a, dim, index, b)

        check_lowp = True
        if self.device == "xpu":
            check_lowp = False

        for deterministic in [False, True]:
            with DeterministicGuard(deterministic):
                self.common(
                    fn,
                    [
                        torch.randn(5, 8, 13),
                        2,
                        torch.tensor([[[3, 5, 7, 9]]]),
                        0.8,  # src can be a scalar
                    ],
                    check_lowp=check_lowp,
                )

    @unittest.skip("Flaky test, needs debugging")
    def test_scatter_add1(self):
        def fn(a, dim, index, b):
            return aten.scatter_add(a, dim, index, b)

        check_lowp = True
        if self.device == "xpu":
            check_lowp = False

        self.common(
            fn,
            [
                torch.randn(2, 3),
                0,
                torch.tensor([[0]]),
                torch.randn(2, 3),
            ],
            check_lowp=check_lowp,
        )

    def test_scatter_add2(self):
        def fn(a, dim, index, b):
            return aten.scatter_add(a, dim, index, b)

        check_lowp = True
        if self.device == "xpu":
            check_lowp = False

        self.common(
            fn,
            [
                torch.randn(2, 3),
                0,
                torch.tensor([[0, 0, 0], [1, 1, 1]]),
                torch.randn(2, 3),
            ],
            check_lowp=check_lowp,
        )

    def test_scatter_add3(self):
        def fn(a, dim, index, b):
            return aten.scatter_add(a, dim, index, b)

        check_lowp = True
        if self.device == "xpu":
            check_lowp = False

        for deterministic in [False, True]:
            if deterministic and self.device == "xpu":
                # There is no deterministic implementation for scatter_add on Intel GPU.
                continue
            with DeterministicGuard(deterministic):
                self.common(
                    fn,
                    [
                        torch.randn(5, 29, 13),
                        2,
                        torch.tensor([[[3, 5, 7, 9]]]),
                        torch.randn(1, 1, 10),
                    ],
                    check_lowp=check_lowp,
                )

    def test_scatter_reduce1(self):
        def fn(a, dim, index, b):
            return aten.scatter_reduce(a, dim, index, b, "sum")

        check_lowp = True
        if self.device == "xpu":
            check_lowp = False

        self.common(
            fn,
            [
                torch.randn(5, 29, 13),
                2,
                torch.tensor([[[3, 5, 7, 9]]]),
                torch.randn(1, 1, 10),
            ],
            check_lowp=check_lowp,
        )

    def test_scatter_reduce2(self):
        def fn(a, dim, index, b, reduce):
            return aten.scatter_reduce(a, dim, index, b, reduce, include_self=False)

        check_lowp = True
        if self.device == "xpu":
            check_lowp = False

        for reduce in ["sum", "amax"]:
            self.common(
                fn,
                [
                    torch.randn(2, 3),
                    0,
                    torch.zeros((2, 3), dtype=torch.int64),
                    torch.randn(2, 3),
                    reduce,
                ],
                check_lowp=check_lowp,
            )

    def test_scatter_reduce3(self):
        def fn(a, dim, index, b, reduce):
            a = a.clone()
            a.scatter_reduce_(dim, index, b, reduce=reduce)
            a1 = a + 1.0
            a1.scatter_reduce_(dim, index, b, reduce=reduce)
            return (a, a1)

        check_lowp = True
        if self.device == "xpu":
            check_lowp = False

        for reduce in ["sum", "prod"]:
            self.common(
                fn,
                [
                    torch.ones((4, 5)),
                    0,
                    torch.tensor([[1], [2], [3]], dtype=torch.int64),
                    torch.randn(4, 5),
                    reduce,
                ],
                check_lowp=check_lowp,
            )

    @skip_if_gpu_halide
    def test_dense_mask_index(self):
        r"""
        There will be a little difference for reduce order between aten and inductor
        https://github.com/pytorch/pytorch/pull/122289
        Absolute difference: 0.00067138671875 (up to 1e-05 allowed)
        Relative difference: 3.1747371732500974e-06 (up to 1.3e-06 allowed)
        """
        kwargs = {}
        if self.device == "cpu":
            kwargs["atol"] = 1e-4
            kwargs["rtol"] = 1.3e-5

        def fn(x, y):
            y = torch.ops.aten.select.int(y, 0, 2)
            z = x * y
            return z.sum()

        self.common(fn, [torch.randn(102400), torch.randn(3)], **kwargs)

    def test_empty1(self):
        def fn():
            return torch.empty((1, 128, 128))

        self.common(fn, [], assert_equal=False)

    def test_empty2(self):
        def fn():
            return aten.empty((1, 128, 128))

        self.common(fn, [], assert_equal=False)

    def test_new_empty(self):
        def fn(a):
            return aten.new_empty(a, [1, 128, 128])

        self.common(fn, [torch.randn(55)], assert_equal=False)

    def test_empty_strided(self):
        def fn():
            return aten.empty_strided([1, 128, 128], [16384, 128, 1])

        self.common(fn, [], assert_equal=False)

    def test_new_empty_strided(self):
        def fn(a):
            return aten.new_empty_strided(a, [1, 128, 128], [16384, 128, 1])

        self.common(fn, [torch.randn(55)], assert_equal=False)

    def test_dropout_trivial_0(self):
        def fn1(a):
            return torch.nn.functional.dropout(a, 0.0, True) + a

        self.common(fn1, [torch.randn(55)])

    def test_dropout_trivial_1(self):
        def fn2(a):
            return torch.nn.functional.dropout(a, 1.0, True) + a

        self.common(fn2, [torch.randn(55)])

    @config.patch({"triton.cudagraphs": True})
    @dynamo_config.patch(automatic_dynamic_shapes=True)
    def test_dropout(self):
        random.seed(1234)
        torch.manual_seed(1234)

        @torch._dynamo.optimize("inductor")
        def fn1(a):
            return torch.nn.functional.dropout(a)

        x = torch.ones(1000, device=self.device, dtype=torch.float32)
        result1 = fn1(x)
        self.assertTrue(400 < result1.nonzero().shape[0] < 600)
        self.assertTrue(0.9 < result1.mean().item() < 1.1)

        random.seed(1234)
        torch.manual_seed(1234)

        @torch._dynamo.optimize("inductor")
        def fn2(a):
            return torch.nn.functional.dropout(a, 0.5, True)

        result2 = fn2(x)
        self.assertTrue(400 < result2.nonzero().shape[0] < 600)
        self.assertTrue(0.9 < result2.mean().item() < 1.1)

    @dynamo_config.patch(automatic_dynamic_shapes=True)
    def test_dropout_deterministic(self):
        @torch._dynamo.optimize("inductor")
        def fn(a):
            return torch.nn.functional.dropout(a, 0.55, True)

        for cg in [False, True]:
            with patch.object(config.triton, "cudagraphs", cg):
                torch._dynamo.reset()

                x = torch.ones(1024, device=self.device, dtype=torch.float32)

                torch.manual_seed(1234)
                a0 = fn(x).clone()
                a1 = fn(x).clone()
                a2 = fn(x).clone()

                torch.manual_seed(1234)
                b0 = fn(x).clone()
                b1 = fn(x).clone()
                b2 = fn(x).clone()

                # same seed, same values
                self.assertTrue(torch.allclose(a0, b0))
                self.assertTrue(torch.allclose(a1, b1))
                self.assertTrue(torch.allclose(a2, b2))

                # different calls, different values
                self.assertFalse(torch.allclose(a0, a1))
                self.assertFalse(torch.allclose(a1, a2))

    def test_rand_like_deterministic(self):
        @torch._dynamo.optimize("inductor")
        def fn(a):
            return torch.rand_like(a), torch.rand_like(a)

        x = torch.ones(1024, device=self.device, dtype=torch.float32)

        torch.manual_seed(1234)
        a0 = fn(x)[0].clone()
        a1 = fn(x)[0].clone()
        a2 = fn(x)[0].clone()

        torch.manual_seed(1234)
        b0 = fn(x)[0].clone()
        b1 = fn(x)[0].clone()
        b2 = fn(x)[0].clone()

        # same seed, same values
        self.assertTrue(torch.allclose(a0, b0))
        self.assertTrue(torch.allclose(a1, b1))
        self.assertTrue(torch.allclose(a2, b2))

        # different calls, different values
        self.assertFalse(torch.allclose(a0, a1))
        self.assertFalse(torch.allclose(a1, a2))

        c, d = fn(x)
        self.assertFalse(torch.allclose(c, d))
        self.assertTrue((c >= 0).all())
        self.assertTrue((c < 1).all())
        self.assertTrue((d >= 0).all())
        self.assertTrue((d < 1).all())

    @config.patch(implicit_fallbacks=True)
    def test_fallback_mutable_op_basic(self):
        with torch.library._scoped_library("mylib", "FRAGMENT") as m:

            def impl(a, b, c, d, e=2):
                a.add_(b[0] * c * e),
                if d is not None:
                    d.add_(b[1])

            m.define(
                "inplace_(Tensor(a!) a, Tensor[] b, SymInt c, *, Tensor(b!)? d, SymInt e=2) -> ()"
            )
            m.impl("inplace_", impl, "CompositeExplicitAutograd")

            # We do some clones and copy_ to test that Inductor doesn't reorder
            # the copy_ w.r.t. inplace_.
            def f(a, b1, b2, c, d):
                a_ = a.clone()
                d_ = d if d is None else d.clone()
                torch.ops.mylib.inplace_(a_, (b1, b2), c, d=d_)
                a.copy_(a_)
                if d is not None:
                    d.copy_(d_)
                return ()

            a = torch.tensor([0.0, 1.0, 2])
            b = [torch.tensor([2.0, 3.0, 5.0]), torch.tensor([1.0, 4.0, 6.0])]
            c = 4
            d = torch.tensor([2.0, 1, 0])
            args = (a, b[0], b[1], c, d)
            cloned_args = pytree.tree_map_only(torch.Tensor, torch.clone, args)
            mod = make_fx(f)(*cloned_args)
            cloned_args = pytree.tree_map_only(torch.Tensor, torch.clone, args)
            compiled_f = compile_fx_inner(mod, cloned_args)

            cloned_args = pytree.tree_map_only(torch.Tensor, torch.clone, args)
            compiled_f(list(cloned_args))
            f(*args)
            self.assertEqual(cloned_args, args)

    @config.patch(implicit_fallbacks=True)
    def test_fallback_mutable_op_with_return(self):
        with torch.library._scoped_library("mylib", "FRAGMENT") as m:

            def impl(a, b, c, d, e=2):
                a.add_(b[0] * c * e),
                if d is not None:
                    d.add_(b[1])
                return b[0] + b[1]

            m.define(
                "inplace_(Tensor(a!) a, Tensor[] b, SymInt c, *, Tensor(b!)? d, SymInt e=2) -> Tensor"
            )
            m.impl("inplace_", impl, "CompositeExplicitAutograd")

            # We do some clones and copy_ to test that Inductor doesn't reorder
            # the copy_ w.r.t. inplace_.
            def f(a, b0, b1, c, d):
                a_ = a.clone()
                d_ = d if d is None else d.clone()
                res = torch.ops.mylib.inplace_(a_, (b0, b1), c, d=d_)
                a.copy_(a_)
                if d is not None:
                    d.copy_(d_)
                return (res,)

            a = torch.tensor([0.0, 1.0, 2])
            b = [torch.tensor([2.0, 3.0, 5.0]), torch.tensor([1.0, 4.0, 6.0])]
            c = 4
            d = torch.tensor([2.0, 1, 0])
            args = (a, b[0], b[1], c, d)

            cloned_args = pytree.tree_map_only(torch.Tensor, torch.clone, args)
            mod = make_fx(f)(*cloned_args)
            cloned_args = pytree.tree_map_only(torch.Tensor, torch.clone, args)
            compiled_f = compile_fx_inner(mod, cloned_args)

            cloned_args = pytree.tree_map_only(torch.Tensor, torch.clone, args)
            compiled_out = compiled_f(list(cloned_args))
            out = f(*args)
            self.assertEqual(cloned_args, args)
            self.assertEqual(compiled_out, out)

    @config.patch(implicit_fallbacks=True)
    def test_fallback_mutable_op_no_mutated_tensors(self):
        with torch.library._scoped_library("mylib", "FRAGMENT") as m:

            def impl(a, b):
                if b is not None:
                    b.add_(1)

            m.define("inplace_(Tensor a, Tensor(b!)? b) -> ()")
            m.impl("inplace_", impl, "CompositeExplicitAutograd")

            def f(a):
                torch.ops.mylib.inplace_(a, None)
                return ()

            a = torch.tensor([0.0, 1.0, 2])
            args = (a,)
            cloned_args = pytree.tree_map_only(torch.Tensor, torch.clone, args)
            mod = make_fx(f)(*cloned_args)
            cloned_args = pytree.tree_map_only(torch.Tensor, torch.clone, args)
            compiled_f = compile_fx_inner(mod, cloned_args)

            cloned_args = pytree.tree_map_only(torch.Tensor, torch.clone, args)
            compiled_f(list(cloned_args))
            f(*args)
            self.assertEqual(cloned_args, args)

    @config.patch(implicit_fallbacks=True)
    @skip_if_cpp_wrapper(
        "Without major redesign, cpp_wrapper will not support custom ops that are "
        "defined in Python."
    )
    def test_fallback_mutable_op_list(self):
        with torch.library._scoped_library("mylib", "FRAGMENT") as m:

            def impl(a, b):
                for bi in b:
                    bi.add_(a)

            m.define("inplace_(Tensor a, Tensor(a!)[] b) -> ()")
            m.impl("inplace_", impl, "CompositeExplicitAutograd")

            def f(a, b):
                torch.ops.mylib.inplace_(a, b)
                return None

            a = torch.tensor([0.0, 1.0, 2])
            b = [torch.tensor([2.0, 3.0, 5.0]), torch.tensor([1.0, 4.0, 6.0])]
            args = (a, b)
            cloned_args = pytree.tree_map_only(torch.Tensor, torch.clone, args)
            mod = make_fx(f)(*cloned_args)
            cloned_args = pytree.tree_map_only(torch.Tensor, torch.clone, args)

            compiled_f = compile_fx_inner(mod, cloned_args)

        @torch.library.custom_op("mylib::sin_out", mutates_args={"outs"})
        def sin_out(x: torch.Tensor, outs: typing.List[torch.Tensor]) -> None:
            x_np = x.numpy()
            assert len(outs) == 2
            out_np0 = out[0].numpy()
            out_np1 = out[1].numpy()
            np.sin(x_np, out=out_np0)
            np.sin(x_np, out=out_np1)

        @torch.compile
        def g(x):
            outs = [torch.empty_like(x) for _ in range(2)]
            sin_out(x, outs)
            return outs

        x = torch.randn(3)
        out = [torch.empty_like(x) for _ in range(2)]
        y = g(x)

    def test_functionalize_rng_wrappers(self):
        # Ideally, we would like to use torch.compile for these operators. But
        # currently the plan is to introduce these operators at the partitioner
        # level, obviating the need to support them fully through the
        # torch.compile stack. To ensure that we have good enough debugging with
        # minifiers, we have ensure that they work with make_fx. This test uses
        # make_fx to do the testing. In future, we can move on torch.compile.
        def fn():
            rng_state1, a1 = torch._prims.rng_prims.run_and_save_rng_state(
                torch.ops.aten.rand.default,
                [4, 4],
                dtype=torch.float32,
                device=self.device,
            )
            rng_state2, a2 = torch._prims.rng_prims.run_and_save_rng_state(
                torch.ops.aten.rand.default,
                [4, 4],
                dtype=torch.float32,
                device=self.device,
            )

            b1 = torch._prims.rng_prims.run_with_rng_state(
                rng_state1,
                torch.ops.aten.rand.default,
                [4, 4],
                dtype=torch.float32,
                device=self.device,
            )
            b2 = torch._prims.rng_prims.run_with_rng_state(
                rng_state2,
                torch.ops.aten.rand.default,
                [4, 4],
                dtype=torch.float32,
                device=self.device,
            )

            return (a1, a2, b1, b2)

        mod = make_fx(fn)()
        compiled_f = compile_fx_inner(mod, ())
        a1, a2, b1, b2 = compiled_f(())
        self.assertEqual(a1, b1)
        self.assertEqual(a2, b2)

    @patch.object(torch._functorch.config, "functionalize_rng_ops", True)
    @expectedFailureXPU
    @skip_if_gpu_halide  # rand
    def test_philox_rand(self):
        if self.device == "cpu":
            raise unittest.SkipTest(
                f"functionalization of rng ops supported only on {GPU_TYPE}"
            )

        @torch._dynamo.optimize("inductor")
        def fn(x):
            a = torch.rand_like(x) * x
            a = torch.rand_like(x) * a
            return a

        def check(x):
            torch.manual_seed(123)
            a = fn(x)

            torch.manual_seed(1234)
            b = fn(x)

            torch.manual_seed(123)
            c = fn(x)

            # same seed, same values
            self.assertTrue(torch.allclose(a, c))

            # different calls, different values
            self.assertFalse(torch.allclose(a, b))

        check(torch.ones(1024, device=self.device, dtype=torch.float32))
        # Need comment: should we add "_get_rng_state_offset" to common device interface?
        self.assertEqual(getattr(torch, self.device)._get_rng_state_offset(), 2048)
        # Check non-multiple of 4 numel
        check(torch.ones(3, device=self.device, dtype=torch.float32))
        self.assertEqual(getattr(torch, self.device)._get_rng_state_offset(), 8)

    # Already on by default, just want to make sure
    @patch.object(torch._inductor.config, "allow_buffer_reuse", True)
    def test_reuse_buffers_with_aliasing(self):
        def f(x):
            z = x + 1
            z = torch.view_as_complex(z)
            a = torch.view_as_real(z)
            out = a + 1
            return out, torch.view_as_real(z + 1)

        self.common(f, (torch.zeros((4, 2)),))

        code = run_and_get_triton_code(torch.compile(f), torch.zeros((4, 2)))
        # Make sure that we haven't added complex support and made this test
        # invalid. If we've added complex support please update the test to use
        # a different set of view ops we don't lower
        self.assertTrue("aten.view_as_real" in code)

        def f2(x):
            z = x + 1
            z = torch.view_as_complex(z)
            z = torch.view_as_real(z)
            z = torch.view_as_complex(z)
            a = torch.view_as_real(z)
            out = a + 1
            return out, torch.view_as_real(z + 1)

        self.common(f, (torch.zeros((4, 2)),))

    @xfail_if_triton_cpu  # libdevice.fma
    def test_softmax_backward_data(self):
        def fn(a, b):
            return aten._softmax_backward_data(a, b, dim=1, input_dtype=torch.float32)

        self.common(
            fn,
            (
                torch.randn(10, 10),
                torch.randn(10, 10),
            ),
        )

    def test_randn_like_empty(self):
        class Model(torch.nn.Module):
            def __init__(
                self,
            ):
                super().__init__()

            def forward(self, v1: torch.Tensor):
                vx = v1.min(dim=1).values
                v2 = torch.randn_like(vx)
                return v2

        model = Model()
        x = torch.rand(10, 3, 0)

        self.common(model, (x,))

    def test_randint(self):
        @torch.compile(fullgraph=True)
        def fn(x):
            return (
                torch.randint(10, [1024], device=x.device),
                torch.randint(-4, 7, [1024], dtype=torch.int32, device=x.device),
                torch.randint_like(x, 2**50),
            )

        torch.manual_seed(12345)
        a0, b0, c0 = fn(torch.zeros([40, 40], device=self.device))
        self.assertEqual(a0.shape, [1024])
        self.assertEqual(b0.shape, [1024])
        self.assertEqual(c0.shape, [40, 40])
        torch.manual_seed(12345)
        a1, b1, c1 = fn(torch.zeros([40, 40], device=self.device))
        self.assertEqual(a0, a1)
        self.assertEqual(b0, b1)
        self.assertEqual(c0, c1)

        self.assertEqual(a0.min(), 0)
        self.assertEqual(a0.max(), 9)

        self.assertEqual(b0.min(), -4)
        self.assertEqual(b0.max(), 6)

        self.assertGreaterEqual(c0.min(), 0)
        self.assertGreater(c0.max(), 2**40)
        self.assertLess(c0.max(), 2**50)

    @config.patch(fallback_random=True)
    def test_like_rands(self):
        def fn(x):
            return torch.rand_like(x), torch.randn_like(x)

        self.common(fn, [torch.zeros([20, 20])])

    @config.patch(check_stack_no_cycles_TESTING_ONLY=True)
    def test_check_stack_no_cycles(self):
        if config.cpp_wrapper and self.device != "cpu":
            raise unittest.SkipTest(
                "codegen() gets called twice in cpp_wrapper GPU compilation, which "
                "causes this test to fail.  This can be removed if GPU compilation is "
                "done in a single pass."
            )

        @torch.compile()
        def fn(x):
            return x * 3

        r = fn(torch.randn(2, device=self.device, requires_grad=True))
        # Backward compilation isn't hooked into cprofile, it probably
        # should...
        # r.sum().backward()

    def test_like_rands2(self):
        # rand_like with kwargs `device` of str type
        d = self.device
        assert isinstance(d, str)

        @torch.compile
        def fn(x):
            return torch.rand_like(x, device=d)

        x = torch.ones(10, device=self.device, dtype=torch.float32)
        a0 = fn(x).clone()
        a1 = fn(x).clone()
        self.assertFalse(torch.allclose(a0, a1))

    @requires_gpu()
    @skip_if_triton_cpu("Flaky on Triton CPU")
    def test_like_rands3(self):
        # rand_like with `device` which is different from `x.device`
        def test_like_rands_on_different_device(device1, device2):
            @torch.compile
            def fn(x, device):
                return torch.rand_like(x, device=device)

            x = torch.ones(10, device=device1, dtype=torch.float32)
            return fn(x, device2).clone()

        a0 = test_like_rands_on_different_device("cpu", GPU_TYPE)
        a1 = test_like_rands_on_different_device(GPU_TYPE, "cpu")
        self.assertTrue(a0.device.type == GPU_TYPE)
        self.assertTrue(a1.device.type == "cpu")

    def test_max_pool2d_with_indices_backward(self):
        def fn(a, b, c):
            return aten.max_pool2d_with_indices_backward(
                a, b, [2, 2], [2, 2], [0, 0], [1, 1], False, c
            )

        x = torch.randn([2, 4, 18, 14])
        result, indices = aten.max_pool2d_with_indices(
            x,
            [2, 2],
            [2, 2],
            [0, 0],
            [1, 1],
            False,
        )

        self.common(
            fn,
            [
                torch.randn_like(result),
                x,
                indices,
            ],
        )

    @skip_if_gpu_halide  # slow
    def test_max_pool2d_with_indices_backward2(self):
        def fn(a, b, c):
            return aten.max_pool2d_with_indices_backward(
                a, b, [3, 3], [2, 2], [1, 1], [1, 1], True, c
            )

        x = torch.randn([2, 4, 40, 56])
        result, indices = aten.max_pool2d_with_indices(
            x,
            [3, 3],
            [2, 2],
            [1, 1],
            [1, 1],
            True,
        )

        self.common(
            fn,
            [
                torch.randn_like(result),
                x,
                indices,
            ],
        )

    # From https://github.com/pytorch/torchdynamo/issues/1200
    def test_max_pool2d_with_indices_backward3(self):
        def fn(a, b, c):
            return aten.max_pool2d_with_indices_backward(
                a, b, [1, 1], [2, 2], [0, 0], [1, 1], False, c
            )

        x = torch.randn([32, 256, 37, 38])
        result, indices = aten.max_pool2d_with_indices(
            x,
            [1, 1],
            [2, 2],
            0,
            1,
            False,
        )
        self.common(
            fn,
            [
                torch.randn_like(result),
                x,
                indices,
            ],
        )

    # From https://github.com/pytorch/torchdynamo/issues/1352
    @skip_if_halide  # hangs forever
    def test_max_pool2d_with_indices_backward4(self):
        def fn(a, b, c):
            return aten.max_pool2d_with_indices_backward(
                a, b, [5, 5], [1, 1], [2, 2], [1, 1], False, c
            )

        torch._inductor.metrics.generated_kernel_count = 0
        x = torch.randn([2, 64, 3, 4])
        result, indices = aten.max_pool2d_with_indices(
            x,
            [5, 5],
            [1, 1],
            2,
            1,
            False,
        )
        self.common(
            fn,
            [
                torch.randn_like(result),
                x,
                indices,
            ],
        )
        assertGeneratedKernelCountEqual(self, 1)

    @expectedFailureXPU
    def test_max_pool2d_with_indices_backward5(self):
        # Window size is too big. Should fallback
        def fn(a, b, c):
            return aten.max_pool2d_with_indices_backward(
                a, b, [13, 13], [1, 1], [2, 2], [1, 1], False, c
            )

        torch._inductor.metrics.generated_kernel_count = 0
        x = torch.randn([2, 64, 20, 20])
        result, indices = aten.max_pool2d_with_indices(
            x,
            [13, 13],
            [1, 1],
            2,
            1,
            False,
        )
        self.common(
            fn,
            [
                torch.randn_like(result),
                x,
                indices,
            ],
        )
        assertGeneratedKernelCountEqual(self, 0)

    # From https://github.com/pytorch/pytorch/issues/93384
    def test_max_pool2d_with_indices_backward6(self):
        # dilation is not 1. Should fallback
        def fn(a, b, c):
            return aten.max_pool2d_with_indices_backward(
                a, b, [3, 2], [2, 1], [1, 1], [1, 2], False, c
            )

        torch._inductor.metrics.generated_kernel_count = 0
        x = torch.randn([2, 2, 3, 6])
        result, indices = aten.max_pool2d_with_indices(
            x,
            [3, 2],
            [2, 1],
            [1, 1],
            [1, 2],
            False,
        )
        self.common(
            fn,
            [
                torch.randn_like(result),
                x,
                indices,
            ],
        )
        assertGeneratedKernelCountEqual(self, 0)

    def test_issue102546(self):
        def fn(x):
            return x.mean(0)

        self.common(fn, [torch.rand(())])

    def test_avg_pool2d_backward(self):
        def fn(a, b):
            return aten.avg_pool2d_backward(
                a,
                b,
                [2, 2],
                [2, 2],
                [0, 0],
                True,
                False,
                None,
            )

        self.common(
            fn,
            [
                torch.randn([2, 4, 7, 7]),
                torch.randn([2, 4, 14, 14]),
            ],
        )

    @skip_if_gpu_halide  # slow
    def test_avg_pool2d_backward2(self):
        def fn(a, b):
            return aten.avg_pool2d_backward(
                a,
                b,
                [3, 3],
                [1, 1],
                [1, 1],
                True,
                False,
                None,
            )

        self.common(
            fn,
            [
                torch.randn([1, 1, 20, 15]),
                torch.randn([1, 1, 20, 15]),
            ],
        )

    def test_avg_pool2d_backward3(self):
        def fn(a, b):
            return aten.avg_pool2d_backward(
                a,
                b,
                [1, 1],
                [2, 2],
                [0, 0],
                False,
                False,
                None,
            )

        torch._inductor.metrics.generated_kernel_count = 0
        self.common(
            fn,
            [
                torch.randn([1, 2016, 11, 11]),
                torch.randn([1, 2016, 21, 21]),
            ],
        )
        assertGeneratedKernelCountEqual(self, 1)

    def test_avg_pool2d_backward4(self):
        def fn(a, b):
            return aten.avg_pool2d_backward(
                a,
                b,
                [13, 13],
                [1, 1],
                [0, 0],
                True,
                False,
                None,
            )

        torch._inductor.metrics.generated_kernel_count = 0
        self.common(
            fn,
            [
                torch.randn([1, 16, 12, 12]),
                torch.randn([1, 16, 24, 24]),
            ],
            check_lowp=False,
        )
        assertGeneratedKernelCountEqual(self, 0)

    def test_avg_pool3d_backward(self):
        def fn(a, b):
            return aten.avg_pool3d_backward(
                a,
                b,
                [2, 2, 2],
                [2, 2, 2],
                [0, 0, 0],
                True,
                False,
                None,
            )

        self.common(
            fn,
            [
                torch.randn([2, 4, 7, 7, 7]),
                torch.randn([2, 4, 14, 14, 14]),
            ],
        )

    @skip_if_halide  # compiles for 5+ minutes
    def test_avg_pool3d_backward2(self):
        def fn(a, b):
            return aten.avg_pool3d_backward(
                a,
                b,
                [3, 3, 3],
                [1, 1, 1],
                [1, 1, 1],
                True,
                False,
                None,
            )

        self.common(
            fn,
            [
                torch.randn([1, 1, 20, 20, 15]),
                torch.randn([1, 1, 20, 20, 15]),
            ],
        )

    def test_avg_pool3d_backward3(self):
        def fn(a, b):
            return aten.avg_pool3d_backward(
                a,
                b,
                [1, 1, 1],
                [2, 2, 2],
                [0, 0, 0],
                False,
                False,
                None,
            )

        torch._inductor.metrics.generated_kernel_count = 0
        self.common(
            fn,
            [
                torch.randn([1, 2016, 11, 11, 11]),
                torch.randn([1, 2016, 21, 21, 21]),
            ],
        )
        assertGeneratedKernelCountEqual(self, 1)

    def test_avg_pool3d_backward4(self):
        def fn(a, b):
            return aten.avg_pool3d_backward(
                a,
                b,
                [13, 13, 13],
                [1, 1, 1],
                [0, 0, 0],
                True,
                False,
                None,
            )

        torch._inductor.metrics.generated_kernel_count = 0
        self.common(
            fn,
            [
                torch.randn([1, 16, 12, 12, 12]),
                torch.randn([1, 16, 24, 24, 24]),
            ],
            check_lowp=False,
        )
        assertGeneratedKernelCountEqual(self, 0)

    @config.patch(search_autotune_cache=False)
    def test_mm_views(self):
        def fn(a, b):
            return torch.mm(a.view(32, 32), b.view(32, 32))

        self.common(
            fn,
            (
                torch.randn([32, 32]).transpose(0, 1),
                torch.randn([1, 32, 32]).transpose(0, 1),
            ),
            check_lowp=False,
        )
        expected_kernel = 0
        # codegen mm kernel from template
        self.assertEqual(
            torch._inductor.metrics.generated_kernel_count, expected_kernel
        )

    @torch._dynamo.config.patch(assume_static_by_default=False)
    def test_dtype_sympy_expr(self):
        @torch._dynamo.optimize_assert("inductor")
        def fn(a):
            y = a[..., :-1, :].contiguous()
            return y

        result = fn(torch.randn([1, 2, 16, 4]).requires_grad_())
        result.sum().backward()

    @skip_if_cpp_wrapper("fails due to two-pass GPU codegen")
    def test_dropout2(self):
        n = 100000
        weight = torch.ones(
            n, device=self.device, dtype=torch.float32, requires_grad=True
        )
        ones = torch.ones(n, device=self.device, dtype=torch.float32)

        @torch._dynamo.optimize_assert("inductor")
        def run(x, train=True):
            return F.dropout(x * weight, 0.33, train)

        def check(r, g):
            rmean = r.mean().item()
            gmean = g.mean().item()
            rcount = len(r.nonzero())
            gcount = len(g.nonzero())

            # dropped elements should match
            self.assertTrue(same(r.nonzero(), g.nonzero()))
            self.assertEqual(rcount, gcount)

            # dropped should be close to 0.33
            self.assertGreater(rcount, 0.64 * n)
            self.assertGreater(0.68 * n, rcount)

            self.assertAlmostEqual(rmean, gmean)
            self.assertAlmostEqual(rmean, 1.0, places=2)

        r1 = run(ones, train=False)
        r1.sum().backward()
        g1 = weight.grad.clone()
        # eval mode should be all ones
        self.assertTrue(same(r1, torch.ones_like(r1)))
        self.assertTrue(same(g1, torch.ones_like(g1)))

        torch.manual_seed(1234)
        weight.grad.zero_()
        r2, (fw_code, bw_code) = run_fw_bw_and_get_code(lambda: run(ones))
        if is_halide_backend(self.device):
            self.assertEqual(fw_code.count("halide_helpers.rand"), 1)
            self.assertEqual(bw_code.count("halide_helpers.rand"), 0)
        elif self.device == GPU_TYPE:
            self.assertEqual(fw_code.count("tl.rand"), 1)
            self.assertEqual(bw_code.count("tl.rand"), 0)
        g2 = weight.grad.clone()
        check(r2, g2)

        torch.manual_seed(1234)
        weight.grad.zero_()
        r3 = run(ones)
        r3.sum().backward()
        g3 = weight.grad.clone()
        check(r3, g3)

        # second run is same result as first
        self.assertTrue(same(r2, r3))
        self.assertTrue(same(g2, g3))

    @config.patch(search_autotune_cache=False)
    @skip_if_cpp_wrapper("fails due to two-pass GPU codegen")
    def test_dropout3(self):
        m = torch.nn.Sequential(
            torch.nn.Linear(32, 32, bias=False),
            torch.nn.Dropout(),
            torch.nn.Linear(32, 32, bias=False),
            torch.nn.Dropout(),
        ).to(self.device)

        @torch._dynamo.optimize_assert("inductor")
        def run(x):
            return m(x)

        torch._inductor.metrics.generated_kernel_count = 0

        result, (fw_code, bw_code) = run_fw_bw_and_get_code(
            lambda: run(torch.randn([8, 32], device=self.device))
        )

        if is_halide_backend(self.device):
            self.assertEqual(fw_code.count("halide_helpers.rand"), 2)
            self.assertEqual(bw_code.count("halide_helpers.rand"), 0)
        elif self.device == GPU_TYPE:
            self.assertEqual(fw_code.count("tl.rand"), 2)
            self.assertEqual(bw_code.count("tl.rand"), 0)
        self.assertEqual(torch._inductor.metrics.generated_kernel_count, 4)

    def test_randint_kernel_count(self):
        if self.device != GPU_TYPE:
            raise unittest.SkipTest("Only valid for GPU!")

        @torch._dynamo.optimize_assert("inductor")
        def fn1():
            random_tensor1 = torch.randint(10, [32], device=self.device)
            random_tensor2 = torch.randint(10, [32], device=self.device)
            random_tensor3 = torch.randint(10, [32], device=self.device)
            return random_tensor1, random_tensor2, random_tensor3

        _, source_codes = run_and_get_code(fn1)
        # cpp_wrapper does a 2-pass generation on GPU.
        self.assertEqual(len(source_codes), 1 if not config.cpp_wrapper else 2)
        self.assertEqual(source_codes[0].count("async_compile.triton"), 2)
        if config.cpp_wrapper:
            # The second pass should not involve triton at all.
            self.assertEqual(source_codes[1].count("async_compile.triton"), 0)

    def test_roll(self):
        def fn(a):
            return (
                aten.roll(a, [-3, 10], [1, 2]),
                aten.roll(a, [5]),
            )

        self.common(
            fn,
            [
                torch.randn([2, 56, 56, 16]),
            ],
        )

    def test_argmax_min_int32(self):
        # https://github.com/pytorch/pytorch/issues/94055
        def fn(a, b):
            c = a.argmax(3)
            return torch.min(b, c)

        a = torch.rand(3, 4, 2, 1).int()
        b = torch.rand(2, 2, 1, 4, 1).int()
        self.common(fn, (a, b))

    def test_argmax_argmin1(self):
        def fn(x):
            return (aten.argmax(x), aten.argmin(x))

        self.common(
            fn,
            [
                torch.randn([8, 256, 256]),
            ],
        )

    def test_argmax_argmin2(self):
        def fn(x):
            return (
                aten.argmax(x, 0),
                aten.argmin(x, 0),
                aten.argmax(x, 1),
                aten.argmin(x, 1),
            )

        self.common(fn, (torch.randn([144, 144]),))

    def test_argmax_argmin_with_duplicates(self):
        def fn(x):
            return (
                aten.argmax(x, 0),
                aten.argmin(x, 0),
                aten.argmax(x, 1),
                aten.argmin(x, 1),
            )

        # Unrolled reduction
        t1 = torch.randint(2, size=(6, 6))
        self.common(fn, (t1,))

        # Persistent reduction
        t1 = torch.randint(8, size=(32, 32))
        self.common(fn, (t1,))

        # Non-persistent reduction
        t1 = torch.randint(8, size=(1028, 1028))
        self.common(fn, (t1,))

    @skip_if_halide  # nan behavior
    def test_argmax_argmin_with_nan(self):
        def fn(x):
            return (
                aten.argmax(x, 0),
                aten.argmin(x, 0),
                aten.argmax(x, 1),
                aten.argmin(x, 1),
            )

        # Unrolled reduction
        t1 = torch.randn((6, 6))
        t1[:, 1] = float("nan")
        t1[:, 3] = float("nan")
        self.common(fn, (t1,))

        # Persistent reduction
        t1 = torch.randn((32, 32))
        t1[:, 4] = float("nan")
        t1[:, 8] = float("nan")
        self.common(fn, (t1,))

        # Non-persistent reduction
        t1 = torch.randn((1028, 1028))
        t1[:, 40] = float("nan")
        t1[:, 100] = float("nan")
        self.common(fn, (t1,))

    def test_conv_backward(self):
        def fn(rank4_inps, rank3_inps, rank5_inps):
            out1 = aten.convolution_backward(
                *rank4_inps,
                [C],
                [1, 1],
                [0, 0],
                [1, 1],
                False,
                [0, 0],
                1,
                [True, True, True],
            )
            out2 = aten.convolution_backward(
                *rank4_inps,
                [C],
                [1, 1],
                [0, 0],
                [1, 1],
                False,
                [0, 0],
                1,
                [True, False, False],
            )
            out3 = aten.convolution_backward(
                *rank3_inps,
                [C],
                [1],
                [0],
                [1],
                False,
                [0],
                1,
                [True, True, True],
            )
            out4 = aten.convolution_backward(
                *rank5_inps,
                [C],
                [1, 1, 1],
                [0, 0, 0],
                [1, 1, 1],
                False,
                [0, 0, 0],
                1,
                [True, True, True],
            )
            return (out1, out2, out3, out4)

        B = 3
        C = 4
        H = 5
        grad_out = torch.randn(B, C, H - 2, H - 2, H - 2)
        inp = torch.randn(B, C, H, H, H)
        weight = torch.randn(C, C, 3, 3, 3)

        def shrink_rank(x, rank):
            res = x
            while res.dim() > rank:
                res = torch.select(res, -1, 0)
            return res.contiguous()

        rank4_inps = [shrink_rank(x, 4) for x in [grad_out, inp, weight]]
        rank3_inps = [shrink_rank(x, 4) for x in [grad_out, inp, weight]]
        rank5_inps = [shrink_rank(x, 5) for x in [grad_out, inp, weight]]

        with torch.backends.cudnn.flags(enabled=True, allow_tf32=False):
            self.common(
                fn,
                [rank4_inps, rank3_inps, rank5_inps],
            )

    def test_argmax_argmin3(self):
        def fn(x):
            return (
                aten.argmax(x, 0),
                aten.argmin(x, 0),
                aten.argmax(x, -1),
                aten.argmin(x, -1),
            )

        self.common(
            fn,
            [torch.randint(0, 5, [64, 64])],
        )

    def test_vdd_clamp(self):
        def fn(x):
            return torch.clamp_min(x, 3)

        self.common(
            fn,
            [
                torch.randn([16], requires_grad=True) * 10,
            ],
        )

    def test_tmp_not_defined_issue1(self):
        def forward(
            primals_3,
            primals_4,
            add_tensor,
            convert_element_type_default,
            div_default,
            reciprocal_default,
        ):
            var_default = torch.ops.aten.var(
                convert_element_type_default, [2], correction=0
            )
            sub_tensor = torch.ops.aten.sub.Tensor(add_tensor, div_default)
            mul_tensor_1 = torch.ops.aten.mul.Tensor(sub_tensor, reciprocal_default)
            mul_tensor_2 = torch.ops.aten.mul.Tensor(mul_tensor_1, primals_3)
            add_tensor_2 = torch.ops.aten.add.Tensor(mul_tensor_2, primals_4)
            convert_element_type_default_1 = add_tensor_2.to(dtype=torch.float32)
            convert_element_type_default_2 = convert_element_type_default_1.to(
                dtype=torch.float32
            )
            var_default_1 = torch.ops.aten.var(
                convert_element_type_default_2, [2], correction=0
            )
            broadcast_in_dim_default_2 = var_default_1.reshape(1, 512, 1)
            sum_default_1 = convert_element_type_default_2.sum(2)
            add_tensor_3 = torch.ops.aten.add.Tensor(broadcast_in_dim_default_2, 1e-05)
            return (var_default, sum_default_1, add_tensor_3)

        inps = [
            (torch.Size([1024]), torch.float32),
            (torch.Size([1024]), torch.float32),
            (torch.Size([1, 512, 1024]), torch.float32),
            (torch.Size([1, 512, 1024]), torch.float32),
            (torch.Size([1, 512, 1]), torch.float32),
            (torch.Size([1, 512, 1]), torch.float32),
        ]
        inps = [torch.randn(shape, dtype=dtype) for (shape, dtype) in inps]
        self.common(forward, inps, atol=1e-05, rtol=2e-05)

    @unittest.skipIf(
        os.environ.get("BUILD_ENVIRONMENT", "").startswith("parallelnative"),
        "TODO: debug this with asan",
    )
    @skip_if_gpu_halide
    @xfailIfS390X
    def test_tmp_not_defined_issue2(self):
        def forward(arg38_1, arg81_1, getitem_17, new_zeros_default_4):
            div_tensor_7 = torch.ops.aten.div.Tensor(getitem_17, arg81_1)
            mul_tensor_24 = torch.ops.aten.mul.Tensor(div_tensor_7, arg38_1)
            sum_default_7 = torch.ops.aten.sum.default(mul_tensor_24)
            return (new_zeros_default_4, sum_default_7)

        dtype = torch.float32
        args = [
            ((1, 88, 40, 40), (140800, 1600, 40, 1), dtype),
            ((), (), dtype),
            ((1, 88, 40, 40), (140800, 1600, 40, 1), dtype),
            ((3,), (1,), dtype),
        ]
        args = [
            rand_strided(shape, stride, dtype).requires_grad_(True).add(1)
            for shape, stride, dtype in args
        ]
        self.common(forward, args, atol=1e-5, rtol=1e-5)

    @requires_gpu()
    @skip_if_halide  # cascading accuracy issues due rsqrt fallback
    def test_tmp_not_defined_issue3(self):
        from torch import device

        def forward(
            self,
            primals_1: "f32[1001, 6]",
            primals_2: "f32[1001]",
            primals_3: "f32[1001, 64]",
            primals_4: "f32[4190]",
            primals_5: "f32[4190]",
            primals_6: "f32[1739, 4190]",
            primals_48: "f32[6144, 4191]",
        ):
            _tensor_constant0: "i64[4190]" = self._tensor_constant0
            lift_fresh_copy: "i64[4190]" = torch.ops.aten.lift_fresh_copy.default(
                _tensor_constant0
            )

            index: "f32[6144, 4190]" = torch.ops.aten.index.Tensor(
                primals_48, [None, lift_fresh_copy]
            )

            _tensor_constant1: "i64[6]" = self._tensor_constant1
            lift_fresh_copy_1: "i64[6]" = torch.ops.aten.lift_fresh_copy.default(
                _tensor_constant1
            )
            index_1: "f32[6144, 6]" = torch.ops.aten.index.Tensor(
                primals_48, [None, lift_fresh_copy_1]
            )
            primals_48 = lift_fresh_copy_1 = None
            permute: "f32[6, 1001]" = torch.ops.aten.permute.default(primals_1, [1, 0])
            addmm: "f32[6144, 1001]" = torch.ops.aten.addmm.default(
                primals_2, index_1, permute
            )
            amax: "f32[6144, 1]" = torch.ops.aten.amax.default(addmm, [-1], True)
            sub: "f32[6144, 1001]" = torch.ops.aten.sub.Tensor(addmm, amax)
            exp: "f32[6144, 1001]" = torch.ops.aten.exp.default(sub)
            sum_1: "f32[6144, 1]" = torch.ops.aten.sum.dim_IntList(exp, [-1], True)
            div: "f32[6144, 1001]" = torch.ops.aten.div.Tensor(exp, sum_1)

            full_default: "i32[6144, 1001]" = torch.ops.aten.full.default(
                [6144, 1001],
                1,
                dtype=torch.int32,
                layout=torch.strided,
                device=device(type=GPU_TYPE, index=0),
                pin_memory=False,
            )

            iota: "i32[1001]" = torch.ops.prims.iota.default(
                1001,
                start=0,
                step=1,
                dtype=torch.int32,
                device=device(type=GPU_TYPE),
                requires_grad=False,
            )

            mul: "i32[6144, 1001]" = torch.ops.aten.mul.Tensor(full_default, iota)
            iota_1: "i32[6144]" = torch.ops.prims.iota.default(
                6144,
                start=0,
                step=1001,
                dtype=torch.int32,
                device=device(type=GPU_TYPE, index=0),
                requires_grad=False,
            )
            view: "i32[6150144]" = torch.ops.aten.reshape.default(mul, [-1])
            view_1: "f32[6150144]" = torch.ops.aten.reshape.default(div, [-1])
            _embedding_bag = torch.ops.aten._embedding_bag.default(
                primals_3, view, iota_1, False, 0, False, view_1
            )
            getitem: "f32[6144, 64]" = _embedding_bag[0]
            getitem_1: "i32[6150144]" = _embedding_bag[1]
            getitem_2: "i32[6144]" = _embedding_bag[2]
            getitem_3: "i32[0]" = _embedding_bag[3]
            unsqueeze: "f32[6144, 1, 64]" = torch.ops.aten.unsqueeze.default(getitem, 1)
            var_mean = torch.ops.aten.var_mean.correction(
                index, [1], correction=0, keepdim=True
            )
            getitem_4: "f32[6144, 1]" = var_mean[0]
            getitem_5: "f32[6144, 1]" = var_mean[1]
            add: "f32[6144, 1]" = torch.ops.aten.add.Tensor(getitem_4, 1e-05)
            rsqrt: "f32[6144, 1]" = torch.ops.aten.rsqrt.default(add)
            sub_1: "f32[6144, 4190]" = torch.ops.aten.sub.Tensor(index, getitem_5)
            mul_1: "f32[6144, 4190]" = torch.ops.aten.mul.Tensor(sub_1, rsqrt)
            mul_2: "f32[6144, 4190]" = torch.ops.aten.mul.Tensor(mul_1, primals_4)
            add_1: "f32[6144, 4190]" = torch.ops.aten.add.Tensor(mul_2, primals_5)
            permute_1: "f32[4190, 1739]" = torch.ops.aten.permute.default(
                primals_6, [1, 0]
            )

            return [
                index,
                index_1,
                addmm,
                amax,
                sum_1,
                iota_1,
                view,
                view_1,
                getitem_1,
                getitem_2,
                getitem_3,
                unsqueeze,
                getitem_5,
                rsqrt,
                add_1,
                permute_1,
            ]

        kwargs = aot_graph_input_parser(forward, device=GPU_TYPE)
        self.common(forward, [], kwargs=kwargs)

    @skip_if_gpu_halide
    @config.patch("halide.scheduler_cpu", "Mullapudi2016")
    def test_misaligned_address_issue1(self):
        def forward(sub_tensor_1, unsqueeze_default):
            gather_default = torch.ops.aten.gather.default(
                sub_tensor_1, 1, unsqueeze_default
            )
            return gather_default

        args = [
            ((1, 1000), (1000, 1), torch.float32),
            ((1, 1), (1, 1), torch.int64),
        ]
        args = [rand_strided(shape, stride, dtype) for shape, stride, dtype in args]
        self.common(forward, args)

    def test_invalid_operand_issue1(self):
        def forward(arg0_1, arg1_1, arg3_1, squeeze, view_1, slice_1):
            slice_scatter = torch.ops.aten.slice_scatter.default(
                slice_1, arg3_1, 1, 1, 9223372036854775807
            )
            slice_scatter_1 = torch.ops.aten.slice_scatter.default(
                arg1_1, slice_scatter, 0, 0, 9223372036854775807
            )
            slice_2 = torch.ops.aten.slice.Tensor(
                slice_scatter_1, 0, 0, 9223372036854775807
            )
            select_scatter = torch.ops.aten.select_scatter.default(
                slice_2, squeeze, 1, 0
            )
            slice_scatter_2 = torch.ops.aten.slice_scatter.default(
                slice_scatter_1, select_scatter, 0, 0, 9223372036854775807
            )
            view = torch.ops.aten.view.default(slice_scatter_2, [-1, 128])
            embedding = torch.ops.aten.embedding.default(arg0_1, view, 1)
            return [embedding, view_1]

        args = [
            ((50005, 768), (768, 1), torch.float32),
            ((8, 128), (128, 1), torch.int64),
            ((8, 127), (127, 1), torch.int64),
            ((8,), (1,), torch.int64),
            ((1024,), (1,), torch.int64),
            ((8, 128), (128, 1), torch.int64),
        ]
        args = [rand_strided(shape, stride, dtype) for shape, stride, dtype in args]
        self.common(forward, args)

    def test_sizehint_issue1(self):
        def forward(x):
            return torch.nn.functional.unfold(
                x, kernel_size=[4, 4], dilation=1, padding=0, stride=[4, 4]
            )

        args = [((2, 24, 56, 56), (75264, 3136, 56, 1), torch.float32, False)]
        args = [
            rand_strided(sh, st, dt).requires_grad_(rg) for (sh, st, dt, rg) in args
        ]
        self.common(forward, args)

    def test_zero_dim_reductions(self):
        for kd in [True, False]:
            inps0 = (torch.zeros(2, 0, device=self.device, dtype=torch.float16), 1, kd)
            failed_ops = [aten.argmin, aten.argmax, aten.max, aten.min]
            for fo in failed_ops:
                with self.assertRaisesRegex(
                    IndexError, "Expected reduction dim 1 to have non-zero size"
                ):
                    mod = make_fx(fo)(*inps0)
                    _ = compile_fx_inner(mod, inps0)

            pass_ops = [
                lambda *x: fn(*x) for fn in [aten.sum, aten.prod, aten.any, aten.all]
            ]
            for po in pass_ops:
                compiled = torch._dynamo.optimize("inductor")(po)
                expected = po(*inps0)
                actual = compiled(*inps0)

            self.assertTrue(torch.allclose(actual, expected, atol=1e-3, rtol=1e-3))

    def test_unfold_zero_dimension_tensor(self):
        def forward(x):
            return torch.unfold_copy(dimension=1, input=x, size=0, step=7)

        x = torch.rand([1, 0], dtype=torch.float32)

        y = forward(x)
        compiled_y = torch.compile(forward, fullgraph=True)(x)

        self.assertEqual(y, compiled_y)

    def test_zero_element_mutation(self):
        class CustomModel(nn.Module):
            def __init__(self) -> None:
                super().__init__()
                self.layer1 = nn.LeakyReLU(negative_slope=5.2955089, inplace=True)

            def forward(self, inputs):
                return self.layer1(inputs)

        ip_size = [0]
        input_tensor = torch.randn(ip_size)

        mymodel = CustomModel()
        self.common(mymodel, (input_tensor,))

    def test_lerp(self):
        # non-contiguous inputs for lerp
        def fn0(i0, i1):
            x1 = i0.transpose(-2, -3)
            return torch.lerp(i1, x1, 70000)

        # contiguous inputs for lerp
        def fn1(i0, i1):
            return torch.lerp(i1, i0, 70000)

        self.common(fn0, [torch.rand(10, 3, 10), torch.rand(3, 10, 10)])
        self.common(fn1, [torch.rand(3, 10, 10), torch.rand(3, 10, 10)])

    @parametrize(
        "dtype",
        test_dtypes,
    )
    def test_unspec_inputs(self, dtype):
        if self.device == "cpu":
            raise unittest.SkipTest("Testing mixed devices")

        if (
            is_halide_backend(self.device)
            and getattr(self.device, "type", self.device) == "cuda"
        ):
            # https://github.com/halide/Halide/issues/8318
            raise unittest.SkipTest("halide not supported")

        def fn(x, y):
            return x + y, x * y, x / y

        opt = torch._dynamo.optimize("inductor")(fn)
        inputs = (
            rand_strided((2, 3), (3, 1), dtype=torch.float32, device=GPU_TYPE),
            rand_strided((), (), dtype=dtype, device="cpu"),
        )
        self.assertTrue(same(opt(*inputs), fn(*inputs)))
        inputs = (inputs[1], inputs[0])
        self.assertTrue(same(opt(*inputs), fn(*inputs)))

    @dynamo_config.patch(automatic_dynamic_shapes=True)
    def test_list_clearing(self):
        if self.device == "cpu":
            contexts = [contextlib.nullcontext]
        else:
            contexts = [
                contextlib.nullcontext,
                lambda: config.patch({"triton.cudagraphs": True}),
            ]

        for context in contexts:
            with context():
                inps = [
                    torch.rand([5, 5]).to(self.device),
                    torch.rand([5, 5]).to(self.device),
                ]
                inp_refs = [weakref.ref(inp) for inp in inps]

                def fn(x, y):
                    a = x + y
                    return (a @ a,)

                fn_fx = make_fx(fn)(inps[0], inps[1])
                fn_compiled = compile_fx_inner(fn_fx, inps)

                test_self = self
                matmul_seen = False

                class TestRefMode(TorchDispatchMode):
                    def __torch_dispatch__(self, func, types, args=(), kwargs=None):
                        kwargs = kwargs if kwargs else {}

                        nonlocal inps
                        nonlocal inp_refs
                        nonlocal test_self
                        nonlocal matmul_seen

                        # by matmul, inputs should be deallocated
                        # TODO: should not be necessary, ref-cycle ?
                        gc.collect()
                        if func is aten.mm.out:
                            matmul_seen = True
                            test_self.assertEqual(len(inps), 0)
                            test_self.assertIsNone(inp_refs[0]())
                            test_self.assertIsNone(inp_refs[1]())

                        return func(*args, **kwargs)

                with TestRefMode():
                    fn_compiled(inps)

                # do an extra run to make sure we are deallocating on warmup and record
                if self.device == GPU_TYPE:
                    inps.extend(
                        [
                            torch.rand([5, 5]).to(self.device),
                            torch.rand([5, 5]).to(self.device),
                        ]
                    )
                    inp_refs.extend([weakref.ref(inp) for inp in inps])
                    matmul_seen = False

                    with TestRefMode():
                        fn_compiled(inps)

                # for some reason, TorchDispatch doesnt capture the
                # cuda mm call (even without cudagraphs)
                if self.device == "cpu":
                    self.assertTrue(matmul_seen)
                else:
                    self.assertEqual(len(inps), 0)

    def test_dtype_mismatch_issue(self):
        def fn(x):
            attn = torch.nn.functional.pad(x, [0, 1])
            return attn.softmax(dim=-1)

        x = torch.rand(128, 32, 63)
        self.common(fn, (x,))

    def test_vectorized_ops_masked(self):
        def fn(x):
            index = torch.arange(64, device=x.device)
            mask = index.view(1, 1, 64) < 63
            indices = [None, None, index]
            return torch.ops.aten._unsafe_masked_index(x, mask, indices, 7)

        x = torch.rand(128, 32, 63)
        self.common(fn, (x,))

    def test_vectorized_ops_masked_var_novec(self):
        def fn(x):
            index = torch.arange(10, device=x.device)
            mask = (index < 5).view(1, 1, 1, 10)
            indices = [None, None, None, index]
            return torch.ops.aten._unsafe_masked_index(x, mask, indices, 7)

        x = torch.rand(1, 1, 8, 8)
        self.common(fn, (x,))

    def test_diagonal_copy(self):
        def fn(x):
            return torch.diagonal_copy(x)

        for x in (torch.randn(2, 3), torch.randn(2, 2), torch.randn(3, 2)):
            self.common(fn, (x,))

    @skip_if_cpp_wrapper(
        "cannot currently handle fallback ops with return types containing list[Tensor]"
    )
    def test_kwargs(self):
        if self.device == GPU_TYPE:
            raise unittest.SkipTest("histogramdd only supports cpu")

        def fn(x, y):
            return torch.histogramdd(
                x,
                bins=[3, 3],
                weight=y,
            )

        self.common(
            fn,
            [torch.randn((4, 2)), torch.randn(4)],
        )

    # Shape padding causes the inputs to all get specialized, so the codegen
    # test fails
    @expectedFailureCodegenDynamic
    @requires_gpu()
    @torch._inductor.config.patch("shape_padding", True)
    def test_shape_padding(self):
        dtypes = [
            torch.float16,
            torch.float32,
        ]

        b, m, n, k = 7, 11, 13, 15

        def gen(*shape, dtype=torch.float32):
            return torch.randn(*shape, device=GPU_TYPE, dtype=dtype) / k + 1.0

        for dtype in dtypes:
            x = gen(m, k, dtype=dtype)
            y = gen(k, n, dtype=dtype)
            z = gen(n, dtype=dtype)
            self.common(lambda x, y: torch.mm(x, y), (x, y))
            self.common(lambda x, y: torch.matmul(x, y), (x, y))
            self.common(lambda x, y, z: torch.addmm(z, x, y), (x, y, z))

        for dtype in dtypes:
            x = gen(b, m, k, dtype=dtype)
            y = gen(b, k, n, dtype=dtype)
            z = gen(n, dtype=dtype)
            self.common(lambda x, y: torch.bmm(x, y), (x, y))
            self.common(lambda x, y: torch.matmul(x, y), (x, y))
            self.common(lambda x, y, z: torch.baddbmm(z, x, y), (x, y, z))

    @requires_gpu()
    @torch._inductor.config.patch("layout_optimization", True)
    @tf32_on_and_off(0.005)
    def test_inductor_layout_optimization_input_mutations(self):
        # channel dim must be > 64 for inductor to do layout optimization and use NHWC
        mod = nn.Conv2d(3, 128, 1, stride=1, bias=False).to(GPU_TYPE)

        def f(x):
            x.mul_(2)
            out = mod(x)
            return out

        f_compiled = torch.compile(f)
        x_ref = torch.rand(2, 3, 128, 128, device=GPU_TYPE)
        x_test = x_ref.detach().clone()
        with torch.no_grad():
            out_ref = f(x_ref)
            out_test = f_compiled(x_test)
            self.assertEqual(out_ref, out_test)
            self.assertEqual(out_ref.shape, out_test.shape)
            # Importantly, since inductor._config.keep_output_stride is True,
            # the outputs should have matching strides here.
            self.assertEqual(out_ref.stride(), out_test.stride())
            self.assertEqual(x_ref, x_test)

    @requires_gpu()
    def test_stride_preservation_with_stride_modifying_fx_pass(self):
        def f(x):
            return x + 1

        def custom_pass(g: torch.fx.Graph) -> None:
            """
            Applies `lamda x: x.t().contiguous().t()` to the output.
            """
            output_node = g.find_nodes(op="output")[0]
            assert len(output_node.args) == 1
            output = output_node.args[0][0]

            with g.inserting_before(output_node):
                output = g.call_function(
                    torch.ops.aten.permute.default, args=(output, [1, 0])
                )
                output = g.call_function(
                    torch.ops.aten.clone.default,
                    args=(output,),
                    kwargs={"memory_format": torch.contiguous_format},
                )
                output = g.call_function(
                    torch.ops.aten.permute.default, args=(output, [1, 0])
                )
            output_node.args = ((output,),)
            return g

        with config.patch(
            post_grad_custom_post_pass=custom_pass,
        ):
            f_compiled = torch.compile(f)

            x = torch.rand(4, 4, device=GPU_TYPE)
            y = f(x)
            y_compiled = f_compiled(x)

            self.assertEqual(y, y_compiled)
            self.assertEqual(y.stride(), y_compiled.stride())

    def test_int_input_dynamic_shapes(self):
        @torch.compile(dynamic=True)
        def fn(x, i):
            y = x * i
            return y

        # Constant must not get matched as constant
        self.common(fn, [torch.randn(3, 1, 1, 1, 1), 9132])

    def test_sqrt_dynamic_shapes(self):
        # TIMM convit_base model: https://github.com/pytorch/pytorch/issues/97877.
        # TODO: support cuda path.
        if self.device == GPU_TYPE:
            raise unittest.SkipTest("sqrt dynamic shapes only supports cpu")

        class Model(torch.nn.Module):
            def __init__(self) -> None:
                super().__init__()

            def forward(self, x):
                B, N, C = x.shape
                return self.get_rel_indices(N)

            def get_rel_indices(self, num_patches: int) -> torch.Tensor:
                img_size = int(num_patches**0.5)
                ind = torch.arange(img_size)
                return ind

        self.common(
            Model(),
            [
                torch.randn(8, 4, 4),
            ],
        )

    def test_rsqrt_dynamic_shapes(self):
        # From HF hf_BigBird model.
        @torch.compile(dynamic=True)
        def fn(a, b):
            r = 1 / math.sqrt(a.size(1))
            return torch.bmm(a, b) / r

        self.common(
            fn,
            [
                torch.randn(2, 4, 4),
                torch.randn(2, 4, 4),
            ],
        )

    @xfail_if_triton_cpu
    def test_index_dynamic_shapes(self):
        # Repro from vision_maskrcnn
        def fn(arg0_1):
            unsqueeze = arg0_1.unsqueeze(0)
            sym_size = arg0_1.size(1)
            ceil = math.ceil(sym_size * 1.8735363483428955)
            iota = torch.ops.prims.iota.default(
                ceil,
                start=0,
                step=1,
                dtype=torch.int64,
                device=arg0_1.device,
                requires_grad=False,
            )
            convert_element_type_1 = iota.to(torch.float32)
            sym_size_1 = arg0_1.size(2)
            floor_1 = math.floor(sym_size_1 * 1.8735363483428955)
            ceil_1 = math.ceil(floor_1)
            iota_1 = torch.ops.prims.iota.default(
                ceil_1,
                start=0,
                step=1,
                dtype=torch.int64,
                device=arg0_1.device,
                requires_grad=False,
            )
            convert_element_type_3 = iota_1.to(torch.float32)
            sub_2 = (convert_element_type_1 + 0.5) * (sym_size / ceil) - 0.5
            clamp_min = sub_2.clamp_min(0.0)
            sub_3 = (convert_element_type_3 + 0.5) * (sym_size_1 / floor_1) - 0.5
            clamp_min_1 = sub_3.clamp_min(0.0)
            convert_element_type_4 = clamp_min.to(torch.int64)
            sub_4 = sym_size - 1
            clamp_max = clamp_min.ceil().clamp_max(sub_4)
            convert_element_type_5 = clamp_max.to(torch.int64)
            convert_element_type_6 = clamp_min_1.to(torch.int64)
            unsqueeze_2 = convert_element_type_4.unsqueeze(1)
            index = torch.ops.aten.index.Tensor(
                unsqueeze, [None, None, unsqueeze_2, convert_element_type_6]
            )
            index_1 = torch.ops.aten.index.Tensor(
                unsqueeze,
                [
                    None,
                    None,
                    convert_element_type_5.unsqueeze(1),
                    convert_element_type_6,
                ],
            )
            sub_6 = clamp_min.unsqueeze(1) - unsqueeze_2
            mul_10 = (index * (1.0 - sub_6) + index_1 * (sub_6)) * (
                1.0 - (clamp_min_1 - convert_element_type_6)
            )
            select = torch.ops.aten.select.int(mul_10, 0, 0)
            return (select,)

        x = torch.randn(15, 20, 3)
        self.common(
            fn,
            [x],
        )

    def test_setitem_with_int_parameter(self):
        x = torch.zeros(7, device=self.device)

        def fn(n, a):
            a[n] = -1
            return a

        cnts = CompileCounterWithBackend("inductor")
        opt_fn = torch._dynamo.optimize(cnts, nopython=True)(fn)

        for n in range(2, x.shape[0]):
            opt_fn(n, x)
            self.assertEqual(x[n], -1)

        # If assume_static_by_default is set, the calls above will trigger
        # 3 function compilation:
        #   1. assuming 'n' is static (equals 2)
        #   2. making 'n' dynamic, but with the guard 'end <= x.shape[0]'
        #      (from: torch._inductor.ir.SliceView.create)
        frame_count = 2 if torch._dynamo.config.assume_static_by_default else 1
        self.assertEqual(cnts.frame_count, frame_count)

        # Negative index triggers new compilation.
        opt_fn(-x.shape[0], x)
        self.assertEqual(x[0], -1)
        self.assertEqual(cnts.frame_count, frame_count + 1)

    @config.patch({"triton.autotune_at_compile_time": False})
    @config.patch(profiler_mark_wrapper_call=True)
    def test_profiler_mark_wrapper_call(self):
        from torch.profiler import profile

        @torch._dynamo.optimize("inductor", nopython=True)
        def fn(a, b):
            return a + b

        a = torch.rand((100,), device=self.device)
        b = torch.rand((100,), device=self.device)
        with profile() as prof:
            fn(a, b)
        assert any(
            "inductor_wrapper_call" in e.name for e in prof.profiler.function_events
        )

    def test_insignificant_strides(self):
        def f(x):
            tmp = x + 1
            return tmp.view(-1, 1, 2)

        x = torch.arange(8, device=self.device, dtype=torch.float32)
        out = f(x)
        compiled_out = torch.compile(f)(x)

        self.assertEqual(out.stride(), compiled_out.stride())
        self.assertEqual(out, compiled_out)

    @unittest.skipIf(IS_X86 and not HAS_AVX2, "Requires AVX2")
    def test_pixel_shuffle_channels_last(self):
        def fn(x):
            x = torch.nn.functional.pixel_shuffle(x, 2)
            x = torch.nn.functional.relu(x)
            return x

        self.common(
            fn,
            (torch.randn(1, 16, 64, 72).to(memory_format=torch.channels_last),),
        )

    def test_where_broadcast(self):
        # https://github.com/pytorch/pytorch/issues/93374
        def fn(x, p1, p0):
            o = torch.where(x, p1, p0)
            return o

        # https://github.com/pytorch/pytorch/issues/94725
        class Repro(torch.nn.Module):
            def __init__(self) -> None:
                super().__init__()
                self._tensor_constant0 = nn.Buffer(torch.randn([], dtype=torch.float32))

            def forward(self, arg0_1, arg1_1):
                convert_element_type = torch.ops.prims.convert_element_type.default(
                    arg1_1, torch.bool
                )
                bitwise_not = torch.ops.aten.bitwise_not.default(convert_element_type)
                _tensor_constant0 = self._tensor_constant0
                lift_fresh_copy = torch.ops.aten.lift_fresh_copy.default(
                    _tensor_constant0
                )
                where = torch.ops.aten.where.self(bitwise_not, lift_fresh_copy, arg0_1)
                return (where, bitwise_not)

        self.common(
            fn,
            (torch.tensor([[True]]), torch.rand(13, 7, 3), torch.rand(1, 1)),
        )

        args = [
            torch.randn(1, 4, 64, 64),
            torch.zeros(1, 1, 64, 64, dtype=torch.uint8),
        ]
        args[1][:, :, :32, :32] = 1
        eager_args = [x.clone() for x in args]
        eager_mod = Repro()
        mod = make_fx(eager_mod, tracing_mode="real")(*args)
        compiled = compile_fx_inner(mod, args)
        inductor_out = compiled(args)
        eager_out = eager_mod(*eager_args)
        self.assertEqual(inductor_out, eager_out)

    @skipIfRocm
    def test_require_stride_expanded(self):
        def forward(arg6, arg7, arg16):
            convolution = torch.ops.aten.convolution(
                arg16.unsqueeze(0), arg7, arg6, [4, 4], [2, 2], [1, 1], False, [0, 0], 1
            )
            return (convolution,)

        self.common(
            forward,
            (
                None,
                rand_strided(
                    (64, 3, 11, 11),
                    (363, 121, 11, 1),
                    torch.float32,
                    device=self.device,
                ).to(memory_format=torch.channels_last),
                rand_strided(
                    (1, 3, 224, 224),
                    (150528, 50176, 224, 1),
                    torch.float32,
                    device=self.device,
                )
                .to(memory_format=torch.channels_last)
                .squeeze(0),
            ),
            atol=1e-3,
            rtol=0.001,
        )

        # expanded dim should not cause copy in require_stride_order
        assertGeneratedKernelCountEqual(self, 0)

    @requires_gpu()
    @parametrize("prefer_nd_tiling", (False, True))
    @parametrize("use_block_ptr", (False, True))
    @unittest.skipIf(
        not PLATFORM_SUPPORTS_FLASH_ATTENTION,
        "Does not support SDPA or pre-SM80 hardware",
    )
    def test_sdpa(self, use_block_ptr: bool, prefer_nd_tiling: bool):
        def foo(arg0_1, arg1_1, arg2_1, arg3_1, arg4_1):
            view = torch.ops.aten.view.default(arg3_1, [23760, 128])
            arg3_1 = None
            mm = torch.ops.aten.mm.default(view, arg4_1)
            view = arg4_1 = None
            view_1 = torch.ops.aten.view.default(mm, [3, 99, 80, 8])
            mm = None
            view_2 = torch.ops.aten.view.default(view_1, [3, 99, 80, 8])
            view_1 = None
            permute = torch.ops.aten.permute.default(view_2, [0, 3, 1, 2])
            view_2 = None
            view_3 = torch.ops.aten.view.default(permute, [3, 8, 99, 80])
            permute = None

            clone = torch.ops.aten.clone.default(
                view_3, memory_format=torch.contiguous_format
            )
            view_3 = None

            expand = torch.ops.aten.expand.default(clone, [3, 8, 99, 80])
            clone = None
            _scaled_dot_product_efficient_attention = (
                torch.ops.aten._scaled_dot_product_efficient_attention.default(
                    arg0_1, arg1_1, arg2_1, expand, False
                )
            )
            arg0_1 = arg1_1 = arg2_1 = expand = None
            getitem = _scaled_dot_product_efficient_attention[0]
            _scaled_dot_product_efficient_attention = None
            return (getitem,)

        if self.device == "cpu":
            raise unittest.SkipTest(f"requires {GPU_TYPE}")

        DEVICE = torch.device(f"{GPU_TYPE}:0")
        DTYPE = torch.float16
        B = 3
        H = 8
        Q = 99
        K = 80
        D = 32
        C_bias = 128

        # inputs
        query = torch.randn((B, H, Q, D), device=DEVICE, dtype=DTYPE)
        key = torch.randn((B, H, K, D), device=DEVICE, dtype=DTYPE)
        value = torch.randn((B, H, K, D), device=DEVICE, dtype=DTYPE)
        bias = torch.randn((B, Q, K, C_bias), device=DEVICE, dtype=DTYPE)
        weights = torch.randn((C_bias, H), device=DEVICE, dtype=DTYPE)
        inps = (query, key, value, bias, weights)

        with config.patch(
            {
                "triton.prefer_nd_tiling": prefer_nd_tiling,
                "triton.use_block_ptr": use_block_ptr,
            }
        ):
            # Check accuracy
            self.common(
                foo,
                inps,
                atol=0.02,
                rtol=1e4,
            )

            # Check code for block pointers
            foo_opt = torch._dynamo.optimize("inductor")(foo)
            code = run_and_get_triton_code(foo_opt, *inps)
            have_block_ptr = code.count("tl.make_block_ptr") > 0
            if not is_halide_backend(self.device):
                self.assertEqual(have_block_ptr, use_block_ptr)

    @requires_gpu()
    @unittest.skipIf(
        not PLATFORM_SUPPORTS_MEM_EFF_ATTENTION,
        "Does not support mem_eff_attention",
    )
    def test_sdpa_unaligned_mask(self):
        def foo(
            arg0_1: "f32[8, 8, 16, 16]",
            arg1_1: "f32[8, 8, 15, 16]",
            arg2_1: "f32[8, 8, 15, 16]",
            arg3_1: "f32[1, 1, 16, 15]",
        ):
            constant_pad_nd: "f32[1, 1, 16, 16]" = (
                torch.ops.aten.constant_pad_nd.default(arg3_1, [0, 1], 0.0)
            )
            arg3_1 = None
            slice_1: "f32[1, 1, 16, 15]" = torch.ops.aten.slice.Tensor(
                constant_pad_nd, -1, 0, 15
            )
            constant_pad_nd = None
            expand: "f32[8, 8, 16, 15]" = torch.ops.aten.expand.default(
                slice_1, [8, 8, 16, 15]
            )
            slice_1 = None
            _scaled_dot_product_efficient_attention = (
                torch.ops.aten._scaled_dot_product_efficient_attention.default(
                    arg0_1, arg1_1, arg2_1, expand, False
                )
            )
            arg0_1 = arg1_1 = arg2_1 = expand = None
            getitem: "f32[8, 8, 16, 16]" = _scaled_dot_product_efficient_attention[0]
            _scaled_dot_product_efficient_attention = None
            return (getitem,)

        query = torch.rand(8, 8, 16, 16, device=GPU_TYPE)
        key = torch.rand(8, 8, 15, 16, device=GPU_TYPE)
        value = torch.rand(8, 8, 15, 16, device=GPU_TYPE)
        bias = torch.rand(1, 1, 16, 15, device=GPU_TYPE)
        self.common(
            foo,
            (query, key, value, bias),
            atol=0.02,
            rtol=1e4,
        )

    @requires_gpu()
    @unittest.skipIf(
        not PLATFORM_SUPPORTS_MEM_EFF_ATTENTION,
        "Does not support mem_eff_attention",
    )
    @config.patch(freezing=True)
    def test_sdpa_unaligned_mask_freezing(self):
        class Mod(torch.nn.Module):
            def __init__(self) -> None:
                super().__init__()
                self.arg3_1 = torch.rand(1, 1, 16, 15, device=GPU_TYPE)

            def forward(
                self,
                arg0_1: "f32[8, 8, 16, 16]",
                arg1_1: "f32[8, 8, 15, 16]",
                arg2_1: "f32[8, 8, 15, 16]",
            ):
                arg3_1 = self.arg3_1
                constant_pad_nd: "f32[1, 1, 16, 16]" = (
                    torch.ops.aten.constant_pad_nd.default(arg3_1, [0, 1], 0.0)
                )
                arg3_1 = None
                slice_1: "f32[1, 1, 16, 15]" = torch.ops.aten.slice.Tensor(
                    constant_pad_nd, -1, 0, 15
                )
                constant_pad_nd = None
                expand: "f32[8, 8, 16, 15]" = torch.ops.aten.expand.default(
                    slice_1, [8, 8, 16, 15]
                )
                slice_1 = None
                _scaled_dot_product_efficient_attention = (
                    torch.ops.aten._scaled_dot_product_efficient_attention.default(
                        arg0_1, arg1_1, arg2_1, expand, False
                    )
                )
                arg0_1 = arg1_1 = arg2_1 = expand = None
                getitem: "f32[8, 8, 16, 16]" = _scaled_dot_product_efficient_attention[
                    0
                ]
                _scaled_dot_product_efficient_attention = None
                return (getitem,)

        query = torch.rand(8, 8, 16, 16, device=GPU_TYPE)
        key = torch.rand(8, 8, 15, 16, device=GPU_TYPE)
        value = torch.rand(8, 8, 15, 16, device=GPU_TYPE)

        mod = Mod()
        out_eager = mod(query, key, value)

        with torch.no_grad():
            out_compiled = torch.compile(mod)(query, key, value)
            self.assertEqual(out_eager, out_compiled, atol=0.02, rtol=1e4)

    def test_where_with_logical_op(self):
        def fn_and(x, y):
            return torch.where(torch.logical_and(x, y), 1.0, 0.0)

        def fn_or(x, y):
            return torch.where(torch.logical_or(x, y), 1.0, 0.0)

        self.common(
            fn_and,
            (torch.randn(32), torch.randn(32)),
        )
        self.common(
            fn_or,
            (torch.randn(32), torch.randn(32)),
        )

    @skipIfRocm
    def test_conv_with_as_strided(self):
        class Model(nn.Module):
            def __init__(self) -> None:
                super().__init__()
                self.kv = torch.nn.Conv2d(
                    256, 384, kernel_size=(1, 1), stride=(1, 1), bias=False
                )

            def forward(self, x):
                convolution = self.kv(x)
                constant_pad_nd = torch.ops.aten.constant_pad_nd.default(
                    convolution, [2, 2, 2, 2], 0.0
                )
                # as_strided inputs are depend on input's size and stide.
                as_strided = torch.ops.aten.as_strided.default(
                    constant_pad_nd, [8, 384, 2, 20, 12], [153600, 400, 160, 1, 20]
                )
                as_strided_1 = torch.ops.aten.as_strided.default(
                    as_strided, [8, 384, 2, 2, 12, 12], [153600, 400, 160, 8, 20, 1]
                )
                clone = torch.ops.aten.clone.default(
                    as_strided_1, memory_format=torch.contiguous_format
                )
                return clone

        self.common(
            Model(),
            (torch.randn(8, 256, 16, 16),),
            check_lowp=not is_halide_backend(self.device),
        )

    def test_inplace_where_pointwise(self):
        # https://github.com/pytorch/pytorch/issues/96446
        def fn(a, b):
            a[0] = 2
            return a * b

        self.common(fn, (torch.rand(1), torch.rand(2)))

    @xfail_if_triton_cpu
    def test_view_on_aliased(self):
        # https://github.com/pytorch/pytorch/issues/96728
        def fn1(a, b):
            a = a.max(0).values
            c = torch.cat((a, b))
            c = c.round()
            b >= a[0]  # noqa: B015
            return c

        some_const = torch.tensor(6324)

        def fn2():
            a = torch.tensor([[0.6324]])
            ret = torch.cat((a, a), dim=0)
            some_const >= a[0]  # noqa: B015
            return ret

        self.common(fn1, (torch.tensor([[4.0]]), torch.tensor([5.0])))
        self.common(fn2, ())

    def test_argmax_to_float(self):
        # https://github.com/pytorch/pytorch/issues/97127
        def fn():
            a = torch.zeros([2, 2])
            b = a.argmax(0)
            return b.float().mean()

        self.common(fn, ())

    def test_const_int32_to_float(self):
        # https://github.com/pytorch/pytorch/issues/97124
        def fn():
            a = torch.zeros([1, 2], dtype=torch.int32)
            a = a + a
            b = a.to(dtype=torch.float32)
            return b * 0.8

        self.common(fn, ())

    def test_getitem(self):
        out_features = ["p3", "p4", "p5", "p6", "p7"]
        in_feature = "p5"

        def fn(a):
            return a[out_features.index(in_feature)]

        x = [
            torch.rand([1, 256, 100, 152], device=self.device),
            torch.rand([1, 256, 50, 76], device=self.device),
            torch.rand([1, 256, 25, 38], device=self.device),
        ]
        opt_fn = torch._dynamo.optimize("inductor")(fn)
        same(fn(x), opt_fn(x))

    def test_pad_view(self):
        def fn(a):
            y = torch.nn.functional.pad(a, (0, 0, 0, 1))
            y = y.view(*y.size()[:-2], y.size(-1), y.size(-2))
            return y

        x = torch.rand(48, 3, 512, 512)
        self.common(fn, (x,))

    def test_pad_cast(self):
        def fn(x):
            return torch.nn.functional.pad(x.to(torch.float32), (0, 3, 0, 0))

        for dtype in [torch.int32, torch.int64]:
            self.common(fn, (torch.ones(1, 1, 13, dtype=dtype),))

    @unittest.skipIf(not HAS_CPU, "requires C++ compiler")
    @xfail_if_triton_cpu  # bf16
    @skip_if_halide  # bf16
    def test_data_type_propogation(self):
        from torch._dynamo.utils import detect_fake_mode
        from torch._inductor.codegen.common import boolean_ops
        from torch._inductor.compile_fx import shape_env_from_inputs
        from torch._inductor.debug import DebugContext
        from torch._inductor.decomposition import decompositions
        from torch._inductor.graph import GraphLowering
        from torch._inductor.virtualized import V
        from torch.fx.passes.fake_tensor_prop import FakeTensorProp

        def get_data_type(node: torch.fx.Node):
            if OptimizationContext.key in node.meta:
                return node.meta[OptimizationContext.key].dtype
            else:
                return None

        def func(arg0_1):
            max_pool2d_with_indices = torch.ops.aten.max_pool2d_with_indices.default(
                arg0_1, [3, 3], [2, 2], [1, 1]
            )
            arg0_1 = None
            getitem = max_pool2d_with_indices[0]
            max_pool2d_with_indices = None
            return (getitem,)

        example_inputs = [
            torch.randn(10, 32, 20, 20, dtype=torch.bfloat16).to(
                memory_format=torch.channels_last
            )
        ]

        gm = make_fx(func, decomposition_table=decompositions, tracing_mode="fake")(
            *example_inputs
        )

        shape_env = shape_env_from_inputs(example_inputs)

        fake_mode = detect_fake_mode(example_inputs)
        if not fake_mode:
            fake_mode = torch._subclasses.FakeTensorMode(allow_non_fake_inputs=True)
            FakeTensorProp(gm, mode=fake_mode).propagate(*example_inputs)
        else:
            FakeTensorProp(gm, mode=fake_mode).propagate_dont_convert_inputs(
                *example_inputs
            )
        with V.set_fake_mode(fake_mode):
            graph = GraphLowering(
                gm,
                shape_env=shape_env,
            )
            with V.set_graph_handler(graph), V.set_debug_handler(DebugContext()):
                graph.run(*example_inputs)
                graph.compile_to_module()
                scheduler_node = graph.scheduler.nodes[0]
                DataTypePropagation.propagate_scheduler_node(scheduler_node)
                root_graph = scheduler_node._body.root_block.graph
                for node in root_graph.nodes:
                    if node.op == "placeholder":
                        self.assertEqual(get_data_type(node), None)
                    elif node.target in boolean_ops():
                        self.assertEqual(get_data_type(node), torch.bool)
                    elif node.target in (
                        "constant",
                        "to_dtype",
                        "index_expr",
                    ):
                        self.assertEqual(get_data_type(node), node.args[-1])
                    elif node.target in (
                        "get_index",
                        "index_expr",
                    ):
                        self.assertEqual(get_data_type(node), torch.int64)
                    elif node.target in (
                        "load",
                        "store",
                    ):
                        self.assertEqual(
                            get_data_type(node), V.graph.get_dtype(node.args[1])
                        )
                    elif node.target == "reduction":
                        _, _, dtype, _, _, _, _ = node.args
                        self.assertEqual(get_data_type(node), dtype)
                    elif node.target.startswith("masked_subblock"):
                        """
                        masked_subblocks:
                        opcode       name       target     args                        kwargs
                        -----------  ---------  ---------  --------------------------  --------
                        placeholder  ops        ops        ()                          {}
                        call_module  get_index  get_index  ('index2',)                 {}
                        call_method  load       load       (ops, 'arg0_1', get_index)  {}
                        call_method  to_dtype   to_dtype   (ops, load, torch.float32)  {}
                        output       output     output     (to_dtype,)                 {}
                        """
                        self.assertEqual(get_data_type(node), torch.float)
                    elif node.target == "and_":
                        """
                        and_'s input is boolean_ops:
                        -----------  ---------  ---------  --------------------------  --------
                        call_method  and__22           and_              (ops, ge_15, lt_15)
                        -----------  ---------  ---------  --------------------------  --------
                        """
                        self.assertEqual(get_data_type(node), torch.bool)
                    elif node.target == "maximum":
                        """
                        maximum's input is maximum or masked_subblock:
                        -----------  ---------  ---------  --------------------------  --------
                        call_method  maximum_6         maximum           (ops, masked_subblock8, maximum_5)
                        -----------  ---------  ---------  --------------------------  --------
                        """
                        self.assertEqual(get_data_type(node), torch.float)
                    elif node.target == "output":
                        self.assertEqual(get_data_type(node), torch.bfloat16)

    # Calling div only torch.SymInt arguments is not yet supported.
    # To support this behavior, we need to allow const-propping tensors that store symint data.
    # For now, dynamo will explicitly graph break when it encounters user code with this behavior.
    @xfailIfS390X
    @expectedFailureCodegenDynamic
    @skip_if_gpu_halide  # accuracy error
    def test_AllenaiLongformerBase_repro(self):
        def fn(query, scores, window_overlap):
            batch_size, seq_len, num_heads, _ = query.size()
            chunks_count = torch.div(seq_len, window_overlap, rounding_mode="trunc") - 1
            diagonal_attention_scores = scores.new_zeros(
                (
                    batch_size * num_heads,
                    chunks_count + 1,
                    window_overlap,
                    window_overlap * 2 + 1,
                )
            )
            diagonal_attention_scores[:, :-1, :, window_overlap:] = scores[
                :, :, :window_overlap, : window_overlap + 1
            ]
            input_tensor = diagonal_attention_scores.view(
                batch_size, num_heads, seq_len, 2 * window_overlap + 1
            ).transpose(2, 1)
            beginning_input = input_tensor[:, :window_overlap, :, : window_overlap + 1]
            input_tensor[:, :window_overlap, :, : window_overlap + 1] = torch.full_like(
                beginning_input, -float("inf")
            )
            return input_tensor

        args = [
            ((4, 1024, 12, 64), (768, 3072, 64, 1)),
            ((48, 3, 512, 513), (787968, 262656, 513, 1)),
        ]
        args = [rand_strided(sh, st) for (sh, st) in args]
        args.append(256)

        if is_cpp_backend(self.device):
            opt_fn = torch._dynamo.optimize("inductor")(fn)
            _, code = run_and_get_cpp_code(opt_fn, *args)
            num = (
                2
                if cpu_vec_isa.valid_vec_isa_list()
                and os.getenv("ATEN_CPU_CAPABILITY") != "default"
                else 1
            )
            FileCheck().check_count(
                "static_cast<int64_t>(256)",
                num,
                exactly=True,
            ).run(code)

        self.common(fn, args)

    def test_cumsum_pattern_matcher_issue(self):
        def fn(input_ids) -> torch.Tensor:
            input_shape = input_ids.size()
            input_ids = input_ids.view(-1, input_shape[-1])
            batch_size, seq_length = input_shape
            past_key_values_length = 0
            mask_seq_length = past_key_values_length + seq_length
            attention_mask = torch.ones(
                batch_size, mask_seq_length, device=input_ids.device
            )
            attention_mask = attention_mask.long()
            return torch.cumsum(attention_mask, dim=1)

        x = torch.randn(2, 2)
        self.common(fn, (x,), atol=0, rtol=0)

    @staticmethod
    def _check_resize_common(
        self, fn, x, size_or_y, memory_format, inplace, deterministic
    ):
        x = x.to(self.device)
        x_ref_arg = x.clone()
        x_opt_arg = x.clone()
        x_numel = x.numel()
        torch._dynamo.reset_code_caches()
        opt_fn = torch._dynamo.optimize_assert(compile_fx)(fn)
        correct = fn(x_ref_arg, size_or_y, memory_format)
        actual = opt_fn(x_opt_arg, size_or_y, memory_format)

        def get_numel(size_or_y):
            if isinstance(size_or_y, torch.Tensor):
                return size_or_y.numel()
            else:
                # assume shape
                return functools.reduce(lambda x, y: x * y, size_or_y, 1)

        if deterministic:
            nele_check = correct.numel()
        else:
            nele_check = min(x_numel, get_numel(size_or_y))

        correct_values = correct.as_strided((nele_check,), (1,))
        actual_values = actual.as_strided((nele_check,), (1,))
        self.assertTrue(same(correct_values, actual_values, equal_nan=deterministic))
        correct_strides = correct.stride()
        actual_strides = actual.stride()
        self.assertEqual(correct_strides, actual_strides)

    @staticmethod
    def _cases_resize_common():
        sizes = [
            ((2,), (1, 3, 2, 3)),
            ((100,), (1, 3, 2, 3)),
            ((1, 3, 2, 3), (1, 3, 2, 3)),
            ((2,), (1, 3, 2, 3, 1)),
            ((100,), (1, 3, 2, 3, 1)),
            ((1, 3, 2, 3, 1), (1, 3, 2, 3, 1)),
            ((2, 0, 1), (2, 2)),
        ]
        for x_size, y_size in sizes:
            memory_formats = [torch.contiguous_format]
            if len(y_size) == 4:
                memory_formats.append(torch.channels_last)
            if len(y_size) == 5:
                memory_formats.append(torch.channels_last_3d)
            for memory_format in memory_formats:
                x = torch.randn(*x_size)
                yield x, y_size, memory_format
                # check some non-contiguous tensors
                if x.numel() == 100:
                    x_strided = x[::2].reshape(25, 2).transpose(0, 1)
                    yield x_strided, y_size, memory_format

    def test_resize(self):
        def fn(x, size, memory_format):
            # NOTE: Tensor.resize() =/= aten::resize()
            return torch.ops.aten.resize(x, size, memory_format=memory_format)

        for deterministic in [True, False]:
            with DeterministicGuard(
                deterministic, fill_uninitialized_memory=deterministic
            ):
                for x, y_size, memory_format in CommonTemplate._cases_resize_common():
                    CommonTemplate._check_resize_common(
                        self,
                        fn,
                        x,
                        y_size,
                        memory_format,
                        inplace=False,
                        deterministic=deterministic,
                    )

    @staticmethod
    def _cases_resize_as_common():
        for x, y_size, memory_format in CommonTemplate._cases_resize_common():
            # each sizes /memory_format combintation tested in 2 ways:
            # 1. y is contiguous fn gets memory_format kwargs
            # 2. y has memory_format contiguity and fn gets preserve kwarg
            # 3. y has some other strides (not contiguous or channels last) and fn gets preserve
            yield x, torch.randn(*y_size), memory_format
            yield x, torch.randn(*y_size).contiguous(
                memory_format=memory_format
            ), torch.preserve_format
            yield x, torch.randn(*y_size).permute(
                tuple(reversed(range(len(y_size))))
            ), torch.preserve_format

    @skipIfXpu
    def test_resize_as(self):
        def fn(x, y, memory_format):
            return torch.ops.aten.resize_as(x, y, memory_format=memory_format)

        for deterministic in [True, False]:
            with DeterministicGuard(
                deterministic, fill_uninitialized_memory=deterministic
            ):
                for x, y, memory_format in CommonTemplate._cases_resize_as_common():
                    CommonTemplate._check_resize_common(
                        self,
                        fn,
                        x,
                        y,
                        memory_format,
                        inplace=False,
                        deterministic=deterministic,
                    )

    def test_inplace_resize_as(self):
        def fn(x, y):
            x.resize_as_(y)
            return x

        x = torch.randn(2, 3)
        y = torch.randn(200, 300)
        x_clone = x.clone()
        opt_fn = torch._dynamo.optimize("inductor")(fn)
        same(fn(x, y), opt_fn(x_clone, y))

    @xfail_if_triton_cpu
    def test_erfc(self):
        def fn(x):
            return torch.erfc(x)

        self.common(fn, (torch.randn(8, 8),))

    @skip_if_halide  # erfinv not implemented
    @xfail_if_triton_cpu
    def test_erfinv(self):
        def fn(x):
            return torch.erfinv(x)

        # domain for erfinv is (-1, 1)
        x = torch.empty(8, 8).uniform_(-1, 1)
        self.common(fn, (x,))

    def test_uint(self):
        def fn(z):
            x = torch.tensor(5, device=z.device, dtype=torch.uint8)
            y = torch.neg(x)
            return x < y

        self.common(fn, (torch.randn(26),))

    def test_scaled_dot_product_attention(self):
        if self.device == "cuda" and not PLATFORM_SUPPORTS_FLASH_ATTENTION:
            raise unittest.SkipTest("Can't run flash attention on this platform")
        if self.device == "cuda" and TEST_WITH_ROCM:
            raise unittest.SkipTest(
                "Flash attention support is incomplete on this platform"
            )

        def fn(q, k, v):
            return torch.nn.functional.scaled_dot_product_attention(
                q.transpose(1, 2).contiguous(),
                k.transpose(1, 2),
                v.transpose(1, 2),
                scale=0.125,
            )[:2]

        self.common(
            fn,
            (
                torch.randn(4, 2, 4, 2),
                torch.randn(4, 2, 4, 2),
                torch.randn(4, 2, 4, 2),
            ),
            atol=2e-4,  # to pass lowp check on GPU
            rtol=1e-2,  # to pass lowp check on GPU
        )

    @expectedFailureXPU
    def test_scaled_dot_product_efficient_attention(self):
        if self.device == "cpu":
            raise unittest.SkipTest(f"requires {GPU_TYPE}")

        # The first two values should be the same, attention output
        # and logsumexp since dropout is not being set
        def fn(q, k, v, attn_bias, compute_log_sumexp):
            return aten._scaled_dot_product_efficient_attention(
                q, k, v, attn_bias, compute_log_sumexp
            )[:2]

        self.common(
            fn,
            (
                torch.randn(4, 4, 36, 36),
                torch.randn(4, 4, 36, 36),
                torch.randn(4, 4, 36, 36),
                torch.randn(4, 4, 36, 36),
                False,
            ),
            check_lowp=False,
        )

    def test_fft_real_input(self):
        def fn(x):
            return torch.fft.fftn(x)

        self.common(fn, (torch.randn((16, 16, 16)),), check_lowp=False)

    def test_fft_real_input_real_output(self):
        def fn(x):
            return torch.fft.fftn(x).real

        self.common(fn, (torch.randn((16, 16, 16)),), check_lowp=False)

    def test_searchsorted(self):
        def fn(sorted_sequence, values, out_int32, right, side, sorter):
            return torch.searchsorted(
                sorted_sequence,
                values,
                out_int32=out_int32,
                right=right,
                side=side,
                sorter=sorter,
            )

        shapes = (
            ((1,), (16, 16)),  # scalar sorted_sequence
            ((16,), ()),  # scalar values
            ((32,), (16, 16)),  # 1-D sorted_sequence
            ((16, 32), (16, 16)),  # N-D sorted_sequence
            ((3, 5), (3, 7)),  # prime dimensioned sequence, to flush out indexing bugs
        )
        booleans = (False, True)

        for (seq_shape, value_shape), out_int32, right in itertools.product(
            shapes, booleans, booleans
        ):
            unsorted_sequence = torch.rand(seq_shape)
            sorted_sequence, sorting_indices = torch.sort(unsorted_sequence)
            values = torch.rand(value_shape)

            side = "right" if right else "left"
            self.common(
                fn,
                (sorted_sequence, values, out_int32, right, side, None),
                check_lowp=False,
            )
            self.common(
                fn,
                (
                    unsorted_sequence,
                    values,
                    out_int32,
                    right,
                    side,
                    sorting_indices,
                ),
                check_lowp=False,
            )

    def test_bucketize(self):
        def fn(input, boundaries, out_int32, right):
            return torch.bucketize(input, boundaries, out_int32=out_int32, right=right)

        input = torch.rand((64, 64)) * 2 - 1
        boundaries = torch.tensor([-0.9, -0.8, 0.1, 0.2, 0.5, 0.9])

        for out_int32 in [True, False]:
            for right in [True, False]:
                out_int32 = True
                right = False
                self.common(fn, (input, boundaries, out_int32, right), check_lowp=False)

    def test_bucketize_default_kwargs(self):
        def fn(input, offsets):
            return torch.bucketize(input, offsets)

        input = torch.tensor(
            [-1.0, -0.9, -0.8, -0.5, 0.0, 0.1, 0.2, 0.4, 0.5, 0.6, 0.9, 0.91]
        )
        offsets = torch.tensor([-0.9, -0.8, 0.1, 0.2, 0.5, 0.9])

        self.common(fn, (input, offsets), check_lowp=False)

    def test_bucketize_int(self):
        def fn(input, offsets, out_int32, right):
            return torch.bucketize(input, offsets, out_int32=out_int32, right=right)

        input = torch.randint(0, 102, (64, 64))
        offsets = torch.arange(10, dtype=torch.int32) ** 2 + 1

        for out_int32 in [True, False]:
            for right in [True, False]:
                self.common(fn, (input, offsets, out_int32, right), check_lowp=False)

    @patch.object(config.triton, "autotune_pointwise", True)
    def test_bucketize_add_autotune(self):
        # Causes a @pointwise(size_hints) where size_hints is 2D

        def fn(input, offsets, add_value):
            return torch.bucketize(input, offsets) + add_value

        input = torch.rand((16, 16, 64, 64))
        boundaries = torch.tensor([-0.9, -0.8, 0.1, 0.2, 0.5, 0.9])
        add_value = torch.randint(0, 1024, (16, 16, 64, 64)).to(
            memory_format=torch.channels_last
        )

        self.common(fn, (input, boundaries, add_value), check_lowp=False)

        assertGeneratedKernelCountEqual(self, 1)

    def test_bucketize_computed_offsets(self):
        def fn(inp, offsets):
            return torch.bucketize(inp, offsets + 0.01)

        inp = torch.tensor(
            [-1.0, -0.9, -0.8, -0.5, 0.0, 0.1, 0.2, 0.4, 0.5, 0.6, 0.9, 0.91]
        )
        offsets = torch.tensor([-0.9, -0.8, 0.1, 0.2, 0.5, 0.9]) - 0.01

        self.common(fn, (inp, offsets), check_lowp=False)

    @requires_gpu()
    @config.patch(assume_aligned_inputs=False)
    def test_config_option_dont_assume_alignment(self):
        def fn(x: torch.Tensor) -> torch.Tensor:
            return x.sin() + x.cos()

        # Inductor specializes on the (unguarded) alignment of the initial input.
        # Make sure that for different configurations, nothing breaks.
        for offset in (0, 1, 2, 3, 4):
            base = torch.randn(64 * 64 + 64, dtype=torch.float32, device=self.device)
            inp = torch.as_strided(base, (64, 64), (64, 1), offset)
            torch._dynamo.reset()
            fn_c = torch.compile(fn)

            ref = fn(inp)
            res = fn_c(inp)
            self.assertEqual(ref, res)

            for offset2 in (0, 1, 2, 3, 4):
                base2 = torch.randn(
                    64 * 64 + 64, dtype=torch.float32, device=self.device
                )
                inp2 = torch.as_strided(base2, (64, 64), (64, 1), offset2)
                ref2 = fn(inp2)
                res2 = fn_c(inp2)
                self.assertEqual(ref2, res2, atol=1e-5, rtol=1e-5)

    @requires_gpu()
    @config.patch(assume_aligned_inputs=False)
    def test_config_option_dont_assume_alignment_recompiles(self):
        # Inputs:
        #  1. (32, 32) shape
        #  2. (64, 64) shape -> causes a recompile
        #  3. (64, 64) shape with different storage offset -> should NOT cause a recompile
        failed_guards = []

        def fail(guard):
            nonlocal failed_guards
            failed_guards.append(guard)

        def fn(x: torch.Tensor) -> torch.Tensor:
            return x.sin() + x.cos()

        base = torch.randn(64 * 64 + 64, dtype=torch.float32, device=self.device)

        inp1 = torch.as_strided(base, (32, 32), (32, 1), 4)
        inp2 = torch.as_strided(base, (64, 64), (64, 1), 4)
        inp3 = torch.as_strided(base, (64, 64), (64, 1), 5)

        torch._dynamo.reset()

        fn_c = torch._dynamo.optimize("inductor", guard_fail_fn=fail)(fn)

        ref1 = fn(inp1)
        res1 = fn_c(inp1)
        self.assertEqual(ref1, res1)
        self.assertEqual(0, len(failed_guards))

        ref2 = fn(inp2)
        res2 = fn_c(inp2)
        self.assertEqual(ref2, res2)
        # if dynamic shapes isn't already turned on, we might have a guard failure as we turn
        # on dynamic shapes
        self.assertLessEqual(len(failed_guards), 1)
        failed_guard_count_iteration_2 = len(failed_guards)

        failed_guards = []
        ref3 = fn(inp3)
        res3 = fn_c(inp3)
        self.assertEqual(ref3, res3)
        # we might still have the dynamics shapes failure, but offset change shouldn't be guarded on
        # see Note: [Input Alignment handling in Inductor]
        self.assertLessEqual(len(failed_guards), failed_guard_count_iteration_2)

    @requires_gpu()
    @config.patch(assume_aligned_inputs=False)
    def test_config_option_dont_assume_alignment_cudagraphs(self):
        def fn(x):
            return x.cos() * x.sin()

        fn_c = torch.compile(fn, mode="reduce-overhead", dynamic=True)

        for size, stride, offset in (
            ((32, 32), (32, 1), 4),
            ((48, 48), (48, 1), 4),
            ((64, 64), (64, 1), 5),
        ):
            torch.manual_seed(42)
            base = torch.randn(64 * 64 + 64, dtype=torch.float32, device=self.device)
            torch.manual_seed(42)
            base_ref = torch.randn(
                64 * 64 + 64, dtype=torch.float32, device=self.device
            )

            inp = torch.as_strided(base, size, stride, offset)
            inp_ref = torch.as_strided(base_ref, size, stride, offset)

            inp.requires_grad_(True)
            inp_ref.requires_grad_(True)

            res = fn_c(inp)
            ref = fn(inp_ref)
            self.assertEqual(ref, res)

            res.sum().backward()
            ref.sum().backward()
            self.assertEqual(base.grad, base_ref.grad)

    @config.patch(implicit_fallbacks=True)
    def test_custom_op_1(self):
        import torch.library

        def foo_cpu(x):
            return 3 * x

        def foo_cuda(x):
            return 3 * x

        def foo_xpu(x):
            return 3 * x

        def foo_meta(x):
            return torch.empty_like(x)

        define_custom_op_for_test("foo", foo_cpu, foo_cuda, foo_xpu, foo_meta)

        def fn(x):
            a = torch.nn.functional.relu(x)
            b = torch.ops.test.foo(a)
            c = torch.cos(b)
            return c

        self.common(fn, (torch.randn((16, 32)),), check_lowp=False)

    @config.patch(implicit_fallbacks=True)
    def test_custom_op_2(self):
        import torch.library

        def foo_cpu(x, scale: float):
            return scale * x, torch.cos(x)

        def foo_cuda(x, scale: float):
            return scale * x, torch.cos(x)

        def foo_xpu(x, scale: float):
            return scale * x, torch.cos(x)

        def foo_meta(x, scale: float):
            return torch.empty_like(x), torch.empty_like(x)

        define_custom_op_2_for_test("foo2", foo_cpu, foo_cuda, foo_xpu, foo_meta)

        def fn(x, scale: float):
            a = torch.nn.functional.relu(x)
            return torch.ops.test.foo2(a, scale)

        self.common(fn, (torch.randn((16, 32)), 2.0), check_lowp=False)

    @config.patch(implicit_fallbacks=True)
    def test_custom_op_3(self):
        import torch.library

        def foo_cpu(x):
            result = torch.zeros_like(x[0])
            for t in x:
                result += t
            return result

        def foo_cuda(x):
            result = torch.zeros_like(x[0])
            for t in x:
                result += t
            return result

        def foo_xpu(x):
            result = torch.zeros_like(x[0])
            for t in x:
                result += t
            return result

        def foo_meta(x):
            return torch.empty_like(x[0])

        define_custom_op_3_for_test("foo3", foo_cpu, foo_cuda, foo_xpu, foo_meta)

        def fn(x):
            return torch.ops.test.foo3(x)

        self.common(
            fn,
            ([torch.randn((16, 32)), torch.randn((16, 32)), torch.randn((16, 32))],),
            check_lowp=False,
        )

    @torch._dynamo.config.patch(capture_dynamic_output_shape_ops=True)
    @torch._inductor.config.patch(implicit_fallbacks=True)
    def test_custom_op_unbacked_symints(self):
        @torch.library.custom_op("test_unbacked_symints::foo", mutates_args={})
        def foo(x: torch.Tensor) -> torch.Tensor:
            return x.clone()

        @foo.register_fake
        def _(x):
            u0 = torch.library.get_ctx().new_dynamic_size()
            u1 = torch.library.get_ctx().new_dynamic_size()
            u2 = torch.library.get_ctx().new_dynamic_size()
            return x.new_empty(u0, u1, u2)

        @torch.library.custom_op("test_unbacked_symints::bar", mutates_args={})
        def bar(x: torch.Tensor) -> torch.Tensor:
            return x.clone()

        @bar.register_fake
        def _(x):
            return torch.empty_like(x)

        x = torch.randn(2, 3, 4)

        @torch.compile(fullgraph=True)
        def f(x):
            y = foo(x)
            z = bar(y)
            return z

        # No error
        f(x)

    @requires_gpu()
    @torch._inductor.config.patch("layout_optimization", True)
    @torch._inductor.config.patch("keep_output_stride", False)
    @config.patch(implicit_fallbacks=True)
    @tf32_on_and_off(0.005)
    def test_custom_op_fixed_layout_sequential(self):
        import torch.library

        mod = nn.Conv2d(3, 128, 1, stride=1, bias=False).to(device=GPU_TYPE)
        inp = torch.rand(2, 3, 128, 128, device=GPU_TYPE)
        expected_stride = mod(inp).stride()

        def bar_cpu(x):
            self.assertEqual(x.stride(), expected_stride)
            return x.clone()

        def bar_cuda(x):
            self.assertEqual(x.stride(), expected_stride)
            return x.clone()

        def bar_xpu(x):
            self.assertEqual(x.stride(), expected_stride)
            return x.clone()

        def bar_meta(x):
            return torch.empty_like(x)

        define_custom_op_for_test(
            "bar",
            bar_cpu,
            bar_cuda,
            bar_xpu,
            bar_meta,
            tags=[torch._C.Tag.needs_fixed_stride_order],
        )

        def fn(x):
            z = mod(x)
            output = torch.ops.test.bar(z)
            return output

        with torch.no_grad():
            # With keep_output_stride False, inductor would normally have different layout from eager execution
            # But because our custom op needs fixed layout, the assertions in the custom op will pass
            self.common(fn, (inp,), check_lowp=False)

    @requires_gpu()
    @config.patch(implicit_fallbacks=True)
    @skip_if_cpp_wrapper(
        "Without major redesign, cpp_wrapper will not support custom ops that are "
        "defined in Python."
    )
    @tf32_on_and_off(0.005)
    def test_mutable_custom_op_fixed_layout2(self):
        with torch.library._scoped_library("mylib", "DEF") as lib:
            mod = nn.Conv2d(3, 128, 1, stride=1, bias=False).to(device=GPU_TYPE)
            inp = torch.rand(2, 3, 128, 128, device=GPU_TYPE)
            expected_stride = mod(inp).clone().stride()

            lib.define(
                "bar(Tensor x, bool is_compiling) -> Tensor",
                tags=torch.Tag.flexible_layout,
            )

            bar_strides = []

            @torch.library.impl(lib, "bar", "CompositeExplicitAutograd")
            def _(x, is_compiling):
                if is_compiling:
                    bar_strides.append(x.stride())
                result = x.clone()
                assert x.stride() == result.stride()
                return result

            @torch.library.impl(lib, "bar", "Meta")
            def _(x, is_compiling):
                return x.clone()

            lib.define(
                "add_one(Tensor(a!) x) -> ()",
                tags=torch.Tag.needs_fixed_stride_order,
            )

            @torch.library.impl(lib, "add_one", "CompositeExplicitAutograd")
            def _(x):
                self.assertEqual(x.stride(), expected_stride)
                x.copy_(x + 1)

            def fn(x):
                # Inductor changes the conv to be channels-last
                z = mod(x)
                output = torch.ops.mylib.bar(z, torch._dynamo.is_compiling())
                torch.ops.mylib.add_one(output)
                return output**2

            with torch.no_grad():
                self.common(fn, (inp,), check_lowp=False)

            # Dynamic shapes and rocm invalidate this test case
            if torch._dynamo.config.assume_static_by_default and not TEST_WITH_ROCM:
                # For this test to be valid, Inductor must have changed the conv
                # to be channels-last. If this assertion ever fails then we need
                # a new test case.
                self.assertEqual(len(bar_strides), 1)
                self.assertNotEqual(bar_strides[0], expected_stride)

    @config.patch(implicit_fallbacks=True)
    @skip_if_cpp_wrapper(
        "Without major redesign, cpp_wrapper will not support custom ops that are "
        "defined in Python."
    )
    def test_mutable_custom_op_fixed_layout(self):
        with torch.library._scoped_library("mylib", "DEF") as lib:
            lib.define(
                "copy_(Tensor(a!) dst, Tensor src) -> ()",
                tags=torch.Tag.needs_fixed_stride_order,
            )

            @torch.library.impl(lib, "copy_", "Meta")
            def _(dst, src):
                return None

            @torch.library.impl(lib, "copy_", "CompositeExplicitAutograd")
            def _(dst, src):
                dst.copy_(src)

            def f(x):
                full_default_3 = torch.full([3], 7.0, device="cpu")
                chunk_cat_default_1 = torch.ops.mylib.copy_.default(full_default_3, x)
                mul_out = torch.mul(full_default_3, full_default_3)
                return mul_out

            x = torch.arange(3, dtype=torch.float, device="cpu")
            eager_out = f(x)

            compiled_inductor_f = torch.compile(f, backend="inductor", fullgraph=True)
            compiled_inductor_out = compiled_inductor_f(x)
            self.assertEqual(compiled_inductor_out, eager_out)

    @requires_gpu()
    @config.patch(implicit_fallbacks=True)
    def test_custom_op_fixed_layout_channels_last(self):
        class Block(nn.Module):
            def __init__(
                self,
            ):
                super().__init__()

                self.in_layers = nn.Sequential(
                    nn.Dropout(p=0.1),
                )

            def helper(self, x):
                out = F.gelu(x)
                out = self.in_layers(out)
                return out

            def forward(self, x):
                out = self.helper(x)
                out = torch.ops.test.baz(out)
                return out

        model = Block()
        model = model.to(GPU_TYPE).to(memory_format=torch.channels_last)
        input_t = torch.randn([1, 320, 128, 128], dtype=torch.float32, device=GPU_TYPE)
        input_t = input_t.to(memory_format=torch.channels_last)
        expected_strides = model.helper(input_t).stride()

        def baz_cpu(x):
            self.assertEqual(expected_strides, x.stride())
            return x.clone()

        def baz_cuda(x):
            self.assertEqual(expected_strides, x.stride())
            return x.clone()

        def baz_xpu(x):
            self.assertEqual(expected_strides, x.stride())
            return x.clone()

        def baz_meta(x):
            return torch.empty_like(x)

        define_custom_op_for_test(
            "baz",
            baz_cpu,
            baz_cuda,
            baz_xpu,
            baz_meta,
            tags=[torch._C.Tag.needs_fixed_stride_order],
        )

        with torch.no_grad():
            net = torch.compile(model)
            out = net(input_t)

    @skip_if_gpu_halide  # cuda error
    def test_buffer_use_after_remove(self):
        # https://github.com/pytorch/pytorch/issues/102857

        def rotvec_to_rotmat(rotvec) -> torch.Tensor:
            """Simplified rotvec to rotmat code from RoMa
            (https://github.com/naver/roma/blob/06e4b0cdc1c802a60a012bb19c581d6600c63358/roma/mappings.py#L371)
            """
            theta = torch.norm(rotvec, dim=-1)
            axis = rotvec / theta[..., None]
            kx, ky, kz = axis[:, 0], axis[:, 1], axis[:, 2]
            sin_theta = torch.sin(theta)
            cos_theta = torch.cos(theta)
            one_minus_cos_theta = 1 - cos_theta
            xs = kx * sin_theta
            ys = ky * sin_theta
            zs = kz * sin_theta
            xyc = kx * ky * one_minus_cos_theta
            xzc = kx * kz * one_minus_cos_theta
            yzc = ky * kz * one_minus_cos_theta
            xxc = kx**2 * one_minus_cos_theta
            yyc = ky**2 * one_minus_cos_theta
            zzc = kz**2 * one_minus_cos_theta
            R_rodrigues = torch.stack(
                [
                    1 - yyc - zzc,
                    xyc - zs,
                    xzc + ys,
                    xyc + zs,
                    1 - xxc - zzc,
                    -xs + yzc,
                    xzc - ys,
                    xs + yzc,
                    1 - xxc - yyc,
                ],
                dim=-1,
            ).reshape(-1, 3, 3)
            R = R_rodrigues
            return R

        def f(coord, rot, trans):
            rot_mat = rotvec_to_rotmat(rot)
            coord = torch.einsum("...ij,...bj->...bi", rot_mat, coord) + trans
            return coord.sum()

        foo_c = torch.compile(f, dynamic=True)

        def run(fn):
            coord = torch.ones((2, 3), device=self.device)
            rot = nn.Parameter(torch.ones((2, 3), device=self.device))
            trans = nn.Parameter(torch.ones((2, 3), device=self.device))

            U = fn(coord, rot, trans)
            U.backward()

            return U, rot, trans

        U_e, rot_e, trans_e = run(f)
        U, rot, trans = run(foo_c)

        self.assertEqual(U, U_e)
        self.assertEqual(rot.grad, rot_e.grad)
        self.assertEqual(trans.grad, trans_e.grad)

    # If we serve from the cache, the init hook isn't called
    @config.patch({"fx_graph_cache": False, "fx_graph_remote_cache": False})
    @skipIfWindows(msg="torch._dynamo.exc.Unsupported")
    def test_inner_fn_str_and_stride(self):
        def f(x):
            x = x + 1
            x = test_operators.realize(x)
            x = x * 2
            x = test_operators.realize(x)
            return x

        x = torch.rand(3, 2, device=self.device).t()
        ref = f(x)
        called = False

        def hook_fn(scheduler, nodes):
            nonlocal called
            called = True

            if self.device != "cpu":
                self.assertEqual(len(nodes), 3)
                _, mul_buf, _ = nodes
                self.assertTrue(
                    all(
                        V.graph.sizevars.size_hints(buf.get_stride()) == (1, 2)
                        for buf in nodes
                    )
                )
                # before the fix, the wrong index expression
                # 'i1 + 3 * i0' is cached.
                self.assertTrue(
                    "i0 + 2 * i1" in mul_buf.data.inner_fn_str()
                    or "i0 + i1 * s1" in mul_buf.data.inner_fn_str()
                )

        with add_scheduler_init_hook(hook_fn):
            actual = torch.compile(f, fullgraph=True)(x)
        self.assertEqual(ref, actual)
        self.assertTrue(called)

    @skip_if_gpu_halide  # cuda error
    def test_mutations_loop_fusion(self):
        def fn(tensor, index, source):
            out = tensor.index_add(0, index, source, alpha=2.0) / 2
            return out

        device = "cpu"
        tensor = torch.rand((1,), dtype=torch.double, device=device)
        index = torch.tensor([0], dtype=torch.long, device=device)
        source = torch.rand((1,), dtype=torch.double, device=device)
        self.common(
            fn,
            (
                tensor,
                index,
                source,
            ),
        )

    @config.patch(
        "triton.autotune_pointwise", True
    )  # needed to introduce config that exceed max shared memory usage
    @serialTest()
    def test_large_block_sizes(self):
        """
        Inductor will try triton configs like x = 64 and y = 1024 which will
        result in out of shared memory if dtype is fp32.

        Currently inductor will skip such bad configs and pick the best one
        from the remaining configs.
        """
        # If this is running with cpp_wrapper, the auto-tuning step will generate an
        # additional array of the same size as the input.  Numbers derived
        # experimentally.
        required_memory = (
            2**34 + 2**32 + 2**31
            if config.cpp_wrapper
            else 2**33 + 2**32 + 2**31
        )
        if not _has_sufficient_memory(self.device, required_memory):
            raise unittest.SkipTest("insufficient memory")

        @torch.compile
        def fn(x, y):
            return x.t() + y

        # Use shape (2**24, 65) rather than (2**24, 128) potentially avoid OOM in
        # CI while still keep the same up-rounded size-hints.
        a = torch.randn(2**24, 65, device=self.device)
        b = torch.randn(65, 2**24, device=self.device)
        fn(a, b)

    # Skipped on ROCm until https://github.com/ROCm/triton/issues/443 resolved
    @slowTest
    def test_fuse_large_params(self):
        def pt2_optimizer_step(optimizer):
            @torch.compile()
            def f():
                optimizer.step()

            f()

        params = [
            torch.rand(10, 10, dtype=torch.float32, device=self.device)
            for _ in range(194)
        ]
        for p in params:
            p.grad = torch.rand_like(p)

        o = torch.optim.AdamW(params)
        pt2_optimizer_step(o)

    @skip_if_gpu_halide
    def test_adaptive_avg_pool1d_argmax(self):
        # https://github.com/pytorch/pytorch/issues/113013
        def fn(x):
            x = torch.adaptive_avg_pool1d(input=x, output_size=2)
            x = torch.argmax(input=x)
            return x

        x = torch.rand([4, 4, 3], dtype=torch.float64)
        self.common(fn, (x,))

    @skipCUDAIf(not SM80OrLater, "uses bfloat16 which requires SM >= 80")
    @parametrize(
        "dtype_x, dtype_y",
        list(itertools.product(test_dtypes, test_dtypes)),
    )
    def test_dtypeview(self, dtype_x, dtype_y):
        if TEST_WITH_ASAN:
            return

        if is_triton_cpu_backend(self.device):
            raise unittest.SkipTest("Compile time crash in Triton CPU CI")

        # https://github.com/pytorch/pytorch/issues/126338
        def fn(x, y, x_dtype, x2):
            x = x.view(x_dtype)
            y = y.view(x_dtype) + 1
            x2 = x2.view(x_dtype) + 1
            return x @ y, x2 @ x

        # @ operation needs arguments to be the same dtype
        for view_dtype in test_dtypes:
            try:
                x = rand_strided((2, 2), (2, 1), device=self.device, dtype=dtype_x)
                y = rand_strided((2, 2), (2, 1), device=self.device, dtype=dtype_y)
                x2 = x.clone()
                fn(x, y, view_dtype, x2)
            except Exception as e:
                continue
            self.common(
                fn,
                (x, y, view_dtype, x2),
                reference_in_float=False,
                check_lowp=False,
            )

    def test_dtypeview_fusion(self):
        @torch.compile
        def fn(x):
            x = x + 1
            x = torch.ops.aten.view.dtype(x, torch.int16)
            x = x * 2
            return x

        torch._inductor.metrics.generated_kernel_count = 0
        x = torch.randn([1024], dtype=torch.float16, device=self.device)
        self.common(fn, (x,), reference_in_float=False)
        assertGeneratedKernelCountEqual(self, 1)

    @expectedFailureCodegenDynamic
    def test_reinterpret_dtypeview(self):
        @torch.compile
        def fn(x, x2):
            return x.view([10, 10]).view(torch.int32), x2.view(torch.int32).view(
                [10, 10]
            )

        x = torch.randn([100, 1], device=self.device)
        x2 = x.clone()
        self.common(fn, (x, x2), reference_in_float=False, check_lowp=False)

        # The cpp_wrapper code is significantly more complex, so skip checking for exact
        # code lines.
        if not config.cpp_wrapper:
            x = torch.randn([100, 1], device=self.device)
            x2 = x.clone()
            _, code = run_and_get_code(fn, x, x2)
            FileCheck().check("aten.view.dtype(reinterpret_tensor").run(code[0])

    @xfail_if_triton_cpu
    @requires_gpu()
    def test_scalar_cpu_tensor_arg(self):
        def fn(x, y):
            return x + y.sum()

        test_dtypes = [
            torch.float32,
            torch.float64,
            torch.float16,
            torch.bfloat16,
        ]
        for cpu_dtype in test_dtypes:
            x = torch.rand([20], device=GPU_TYPE)
            y = torch.rand([4], device="cpu", dtype=cpu_dtype)
            self.common(
                fn,
                (x, y),
                check_lowp=False,
                copy_to_gpu=False,
                reference_in_float=False,
            )

    def test_float16_to_int16(self):
        def fn(x):
            x_view = x.view(dtype=torch.int16)
            return x_view.mul(2)

        x = torch.ones(4, dtype=torch.float16, device=self.device)
        ref = fn(x)
        actual = torch.compile(fn)(x)
        self.assertEqual(ref, actual)

    @skipCUDAIf(not SM80OrLater, "uses bfloat16 which requires SM >= 80")
    @skip_if_gpu_halide  # https://github.com/halide/Halide/issues/8311
    def test_bfloat16_to_int16(self):
        def fn(a, b):
            x = a + b
            x_view = x.view(dtype=torch.int16)
            return x_view.mul(2)

        a = torch.ones(4, dtype=torch.bfloat16, device=self.device)
        b = torch.ones(4, dtype=torch.bfloat16, device=self.device)
        ref = fn(a, b)
        actual = torch.compile(fn)(a, b)
        self.assertEqual(ref, actual)

    def test_float32_to_int32(self):
        def fn(a, b):
            x = a + b
            x_view = x.view(dtype=torch.int32)
            return x_view.mul(2)

        a = 0.5 * torch.ones(4, dtype=torch.float32, device=self.device)
        b = 0.5 * torch.ones(4, dtype=torch.float32, device=self.device)
        ref = fn(a, b)
        actual = torch.compile(fn)(a, b)
        self.assertEqual(ref, actual)

    def test_randint_int64_mod(self):
        # This used to not compile due to a wrong return type of randint64_cpu
        # See https://github.com/pytorch/pytorch/issues/117435
        def fn(n):
            return (
                torch.randint(
                    low=-5, high=5, size=(n,), dtype=torch.int64, device=self.device
                )
                % 10
            )

        res = torch.compile(fn)(20)
        self.assertTrue(torch.all((0 <= res) & (res < 10)).item())

    @torch._inductor.config.patch(force_shape_pad=True)
    @skip_if_gpu_halide  # correctness issue
    def test_should_pad_bench_for_bmm(self):
        B = 2
        M = 1024
        N = 1024
        K = 1024 + 1  # a size that requires padding

        mat1 = torch.rand(B, M, K, device=self.device)
        mat2 = torch.rand(B, K, N, device=self.device)

        should_pad = pad_mm.should_pad_bench(None, mat1, mat2, torch.ops.aten.bmm)

        self.assertTrue(should_pad)

    @parametrize(
        "name, op",
        [
            subtest((name, getattr(torch.special, name)), name=name)
            for name in torch.special.__all__
            if name not in {"softmax", "log_softmax", "logsumexp"}
        ],
    )
    def test_pointwise(self, name, op):
        dtype = torch.float32
        check_lowp = True
        if self.device == GPU_TYPE and name in {
            "airy_ai",
            "bessel_i0",
            "bessel_i1",
            "bessel_j0",
            "bessel_j1",
            "bessel_y0",
            "bessel_y1",
            "erfcx",
            "gammainc",
            "gammaincc",
            "i1",
            "i1e",
            "modified_bessel_i0",
            "modified_bessel_i1",
            "modified_bessel_k0",
            "modified_bessel_k1",
            "ndtri",
            "scaled_modified_bessel_k0",
            "scaled_modified_bessel_k1",
            "spherical_bessel_j0",
            "zeta",
            "chebyshev_polynomial_t",
            "chebyshev_polynomial_v",
            "chebyshev_polynomial_u",
            "chebyshev_polynomial_w",
            "legendre_polynomial_p",
            "shifted_chebyshev_polynomial_t",
            "shifted_chebyshev_polynomial_u",
            "shifted_chebyshev_polynomial_v",
            "shifted_chebyshev_polynomial_w",
            "hermite_polynomial_h",
            "hermite_polynomial_he",
            "laguerre_polynomial_l",
        }:
            # <func>_cuda not implemented for Half
            check_lowp = False

        if (
            is_halide_backend(self.device)
            or is_triton_cpu_backend(self.device)
            and name
            in (
                "erfinv",
                "airy_ai",
                "bessel_j0",
                "bessel_j1",
                "bessel_y0",
                "bessel_y1",
                "chebyshev_polynomial_t",
                "chebyshev_polynomial_u",
                "chebyshev_polynomial_v",
                "chebyshev_polynomial_w",
                "digamma",
                "gammainc",
                "gammaincc",
                "gammaln",
                "hermite_polynomial_h",
                "hermite_polynomial_he",
                "i0",
                "i0e",
                "i1",
                "i1e",
                "laguerre_polynomial_l",
                "legendre_polynomial_p",
                "modified_bessel_i0",
                "modified_bessel_i1",
                "modified_bessel_k0",
                "modified_bessel_k1",
                "multigammaln",
                "ndtri",
                "polygamma",
                "psi",
                "scaled_modified_bessel_k0",
                "scaled_modified_bessel_k1",
                "shifted_chebyshev_polynomial_t",
                "shifted_chebyshev_polynomial_u",
                "shifted_chebyshev_polynomial_v",
                "shifted_chebyshev_polynomial_w",
                "spherical_bessel_j0",
                "zeta",
            )
        ):
            raise unittest.SkipTest(f"Halide & Triton CPU do not support {name}")

        if is_triton_cpu_backend(self.device) and name in [
            "erfc",
            "erfcx",
            "round",
            "log_ndtr",
        ]:
            raise unittest.SkipTest(f"Triton CPU does not support {name}")

        if name in {"gammainc", "gammaincc"}:
            args = (
                torch.randn(8, 8, dtype=dtype, device=self.device),
                torch.empty(8, 8, dtype=dtype, device=self.device).uniform_(1, 2),
            )

            def fn(x, y):
                return op(x, y)

        elif name in {"xlog1py", "xlogy", "zeta"}:
            args = (
                torch.randn(8, 8, dtype=dtype, device=self.device),
                torch.empty(8, 8, dtype=dtype, device=self.device).uniform_(1, 2),
            )

            def fn(x, y):
                return op(x, y)

        elif name == "multigammaln":
            args = (
                torch.empty(8, 8, dtype=dtype, device=self.device).uniform_(1, 2),
                2,
            )

            def fn(x, p):
                return op(x, p)

        elif name == "polygamma":
            args = (
                1,
                torch.empty(8, 8, dtype=dtype, device=self.device).uniform_(1, 10),
            )

            def fn(n, x):
                return op(n, x)

        elif "_polynomial_" in name:
            args = (
                torch.randn(8, 8, dtype=dtype, device=self.device),
                2,
            )

            def fn(x, n):
                return op(x, n)

        else:
            args = (torch.randn(8, 8, dtype=dtype, device=self.device),)

            def fn(x):
                return op(x)

        self.common(fn, args, check_lowp=check_lowp, atol=1e-4, rtol=1e-4)

    # codegen test fails with no dynamic for loop in dynamic shape tests
    @expectedFailureCodegenDynamic
    def test_view_uint8_through_differing_bitwidths(self):
        # https://github.com/pytorch/pytorch/issues/120998
        def fn(x, view_dtype):
            return x.view(view_dtype).view(torch.uint8)

        view_dtypes = [torch.int16, torch.int32, torch.int64]
        for dtype in view_dtypes:
            x = torch.randint(0, 2**4, [4096, 4096], dtype=torch.uint8)
            self.common(
                fn,
                (
                    x,
                    dtype,
                ),
            )

    @torch._dynamo.config.patch(capture_scalar_outputs=True)
    def test_split_with_sizes_with_unbacked_symints(self):
        @torch.compile()
        def f(sz, x):
            s0, s1 = sz.tolist()
            r0, r1 = torch.ops.aten.split_with_sizes.default(x, [s0, s1])
            return torch.ops.aten.sort.default(r1)

        N = 7312
        S0 = 420
        S1 = N - S0

        result = f(torch.tensor([S0, S1]), torch.randn(N))
        self.assertTrue(len(result) == 2)

        @torch.compile()
        def f2(x):
            y = torch.arange(x.item())
            return torch.ops.aten.split_with_sizes.default(y, [5, 5, 10])

        result = f2(torch.tensor([20]))
        self.assertTrue(len(result) == 3)

    @torch._dynamo.config.patch(capture_scalar_outputs=True)
    def test_split_with_unbacked_symints(self):
        # https://github.com/pytorch/pytorch/issues/122937
        @torch.compile()
        def f(x):
            y = torch.arange(x.item())
            return torch.split(y, [5, 5, 10])

        result = f(torch.tensor([20]))
        self.assertTrue(len(result) == 3)

    def test_complex_memory_overlap(self):
        t = rand_strided((8, 1500, 1), (1504, 1, 1), device=self.device)
        self.assertFalse(complex_memory_overlap(t))

    def test_generate_rand_fp8(self):
        """
        PyTorch can not generate fp8 tensors with a normal distribution because of
        missing needed kernels.

        We work around that in rand_strided by generating an fp16 tensor first and
        then do casting.
        """
        t = rand_strided((2, 3), (3, 1), device=self.device, dtype=torch.float8_e4m3fn)
        self.assertTrue(t.dtype is torch.float8_e4m3fn)

    @skip_if_triton_cpu("Triton CPU: Cannot xfail because it crashes process")
    def test_large_grid(self):
        # If this is running with cpp_wrapper, the auto-tuning step will generate an
        # additional array of the same size as the input.  Numbers derived
        # experimentally.
        required_memory = (
            2**30 + 2**29 + 2**15 if config.cpp_wrapper else 2**30 + 2**15
        )
        if not _has_sufficient_memory(self.device, required_memory):
            raise unittest.SkipTest("insufficient memory")

        # https://github.com/pytorch/pytorch/issues/123210
        def fn(primals_5):
            view = torch.ops.aten.reshape.default(primals_5, [-1, 2, 4])
            primals_5 = None
            permute = torch.ops.aten.permute.default(view, [0, 2, 1])
            clone = torch.ops.aten.clone.default(
                permute, memory_format=torch.contiguous_format
            )
            return clone

        s0 = 16777472
        s1 = 8
        compiled_fn = torch._dynamo.optimize()(fn)
        actual = compiled_fn(torch.ones(s0, s1, device=self.device))
        self.assertTrue((actual == 1).all())

    @skip_if_gpu_halide
    def test_pattern_matcher_multi_user(self):
        # Reproducer for https://github.com/pytorch/pytorch/issues/129685

        def forward(float_1, view_1):
            logits = float_1 / 64.0
            loss = torch.nn.functional.cross_entropy(logits, view_1, ignore_index=5)
            logsumexp = logits.logsumexp(dim=-1)
            return [loss, logsumexp]

        a = torch.randn(512, 4096, requires_grad=True)
        b = torch.randint(size=(512,), low=0, high=4095)

        self.common(forward, (a, b))

    def test_mul_index_expr(self):
        # Minified repro from https://github.com/pytorch/pytorch/issues/111884
        def forward():
            iota = torch.ops.prims.iota.default(
                16,
                start=0,
                step=1,
                dtype=torch.int64,
                device=self.device,
                requires_grad=False,
            )
            unsqueeze = torch.ops.aten.unsqueeze.default(iota, -1)
            mul = torch.ops.aten.mul.Tensor(unsqueeze, iota)
            unsqueeze = iota = None
            neg = torch.ops.aten.neg.default(mul)
            mul = None
            div = torch.ops.aten.div.Tensor(neg, 16)
            neg = None
            return (div,)

        self.common(forward, ())

    def test_flip_cat(self):
        def forward(unsqueeze, unsqueeze_1):
            cat_1 = torch.ops.aten.cat.default([unsqueeze, unsqueeze_1], 1)
            view = torch.ops.aten.view.default(cat_1, [4])
            slice_5 = torch.ops.aten.slice.Tensor(view, 0, 0, 3)
            rev_1 = torch.ops.aten.flip.default(slice_5, [0])
            return (rev_1,)

        a = torch.randn(2, 1, requires_grad=True)
        b = torch.randn(2, 1, requires_grad=True)
        self.common(forward, (a, b))

    @config.patch(implicit_fallbacks=True)
    def test_weight_norm_bwd(self):
        """
        Weight norm backward eager kernel does not support non-contiguous
        inputs. Eager kernel silently produces incorrect results when
        inputs are non-contiguous. Inductor implicitly fallback to eager
        for weight norm backward. Fix that by requiring contiguous inputs
        for any implicit fallback kernels.
        Check: https://github.com/pytorch/pytorch/issues/140452
        """

        class Repro(nn.Module):
            def __init__(self, in_features):
                super().__init__()
                self.weight_normed_linear = nn.utils.parametrizations.weight_norm(
                    nn.Linear(in_features, out_features=2)
                )
                self.linear = nn.Linear(in_features=2, out_features=1)

            def forward(self, x):
                return self.linear(self.weight_normed_linear(x))

        def f(m, x):
            with torch.amp.autocast(device_type=self.device, dtype=torch.half):
                loss = m(x).sum()
                loss.backward()
            return loss

        # odd number on purpose to trigger comprehensive padding
        in_features = 1025
        x = torch.randn(2, in_features, dtype=torch.half, requires_grad=True).to(
            device=self.device
        )
        m = Repro(in_features)
        m = m.to(self.device)

        f(m, x)

        ref_grad_list = [p.grad for p in m.parameters()]

        for p in m.parameters():
            p.grad = None

        opt_f = torch.compile(f)
        opt_f(m, x)
        act_grad_list = [p.grad for p in m.parameters()]
        self.assertTrue(
            same(ref_grad_list, act_grad_list, tol=1e-3),
            f"Ref:\n{ref_grad_list}\nAct:\n{act_grad_list}",
        )

    def test_chunk_recompiles(self):
        def f(x):
            return x.chunk(4)

        # Runs f and its torch.compile-d version with a fresh 1D tensor
        # of a specific size, and checks that the result is correct.
        def run(size):
            input = torch.randn(size)
            expected_out = f(input)
            actual_out = optf(input)
            self.assertEqual(expected_out, actual_out)

        cnts = CompileCounterWithBackend("inductor")
        optf = torch.compile(f, backend=cnts, fullgraph=True)

        # The first run should compile once with static shapes.
        run(4)
        self.assertEqual(cnts.frame_count, 1)

        # Varying the input size should trigger a recompilation.
        # Since the input size is a multiple of 4 (i.e. all runs shall
        # generate 4 output tensors), there should be no further
        # recompilation.
        for i in range(2, 12):
            run(4 * i)
        self.assertEqual(cnts.frame_count, 2)

        # Input size: 11
        # Not a multiple of 4, but still generates 4 output tensors,
        # where the last one has size > 1.
        run(11)
        self.assertEqual(cnts.frame_count, 2)

        # Input size: 10
        # Even though it still generates 4 output tensors, the last
        # one has size 1, falling into our 0/1 specialization. Thus,
        # this one also triggers recompilation.
        run(10)
        self.assertEqual(cnts.frame_count, 3)

        # Input size: 9
        # Yields one less output tensor, which should trigger a
        # recompilation.
        run(9)
        self.assertEqual(cnts.frame_count, 4)


@dataclasses.dataclass
class TestFailure:
    suffixes: Tuple[str, ...]
    is_skip: bool = False
    __test__: bool = False


def copy_tests(
    my_cls, other_cls, suffix, test_failures=None, xfail_prop=None
):  # noqa: B902
    for name, value in my_cls.__dict__.items():
        if name.startswith("test_"):
            # You cannot copy functions in Python, so we use closures here to
            # create objects with different ids. Otherwise, unittest.skip
            # would modify all methods sharing the same object id. Also, by
            # using a default argument, we create a copy instead of a
            # reference. Otherwise, we would lose access to the value.

            @functools.wraps(value)
            def new_test(self, value=value):
                return value(self)

            # Copy __dict__ which may contain test metadata
            new_test.__dict__ = copy.deepcopy(value.__dict__)

            if xfail_prop is not None and hasattr(value, xfail_prop):
                new_test = unittest.expectedFailure(new_test)

            tf = test_failures and test_failures.get(name)
            if tf is not None and suffix in tf.suffixes:
                skip_func = (
                    unittest.skip("Skipped!")
                    if tf.is_skip
                    else unittest.expectedFailure
                )
                new_test = skip_func(new_test)

            setattr(other_cls, f"{name}_{suffix}", new_test)


if HAS_CPU:

    class SweepInputsCpuTest(SweepInputs2, TestCase):
        gen = InputGen(10, "cpu")

    SweepInputsCpuTest.populate()

    class CpuTests(TestCase):
        common = check_model
        device = "cpu"

    copy_tests(CommonTemplate, CpuTests, "cpu")

if HAS_GPU and not TEST_WITH_ASAN:

    class SweepInputsGPUTest(SweepInputs2, TestCase):
        gen = InputGen(10, GPU_TYPE)

    SweepInputsGPUTest.populate()

    class GPUTests(TestCase):
        common = check_model_gpu
        device = GPU_TYPE

    copy_tests(CommonTemplate, GPUTests, GPU_TYPE)

    @instantiate_parametrized_tests
    class TritonCodeGenTests(TestCase):
        from torch._inductor.runtime.triton_heuristics import CachingAutotuner

        device_type = GPU_TYPE
        device = GPU_TYPE

        class NoOpCompilerBackend:
            def __init__(self) -> None:
                self.example_args = None
                self.model = None

            def noop_backend(
                self,
                model_: torch.fx.GraphModule,
                example_inputs_: typing.List[torch.Tensor],
            ):
                """
                The Noop backend does not compile the fx graph it is given.
                Instead, it transforms the fx graph so that its functions are
                aten operations. It then saves this graph.
                """
                from torch._inductor.decomposition import select_decomp_table
                from torch._subclasses import FakeTensorMode
                from torch.fx import Interpreter

                fake_mode = FakeTensorMode()

                def interpret(*args, **kwargs):
                    return Interpreter(model_).run(*args[0:], **kwargs)

                fake_flat_tensor_args = [
                    fake_mode.from_tensor(x) for x in example_inputs_
                ]
                fw_module = make_fx(interpret, select_decomp_table())(
                    *fake_flat_tensor_args
                )
                self.model = fw_module
                self.example_args = fake_flat_tensor_args
                return lambda x: example_inputs_

        def get_kernels(self, fn, args) -> typing.List[CachingAutotuner]:
            from torch._inductor.debug import DebugContext
            from torch._inductor.graph import GraphLowering
            from torch._inductor.virtualized import V

            cxt = TritonCodeGenTests.NoOpCompilerBackend()
            torch._dynamo.optimize(backend=cxt.noop_backend)(fn)(*args)
            graph = GraphLowering(cxt.model)
            kernels = []
            with V.set_graph_handler(graph), V.set_debug_handler(DebugContext()):
                graph.run(*(cxt.example_args))
                mod = graph.compile_to_module()

                for val in mod.__dict__.values():
                    if isinstance(
                        val, torch._inductor.runtime.triton_heuristics.CachingAutotuner
                    ):
                        kernels.append(val)

            return kernels

        def test_divisible_by_16_covers_numel_args(self):
            torch._dynamo.reset()

            def fn(a: torch.Tensor) -> torch.Tensor:
                return torch.sum(a)

            kernels = self.get_kernels(fn, [torch.randn([256, 256], device=GPU_TYPE)])
            expected_divisible = {
                # kernel0 reduces from 256 to (xnumel=8, rnumel=8192), which means it reduces 256 by 256 into an array of
                # size 8 by accumulating 8192 elements at once note that rnumel is equal to 512 * 16, so rnumel which is
                # at slot 3 should be in the divisible by 16 descriptor
                0: (0, 1, 3),
                # kernel1 reduces from 8 elements to a single scalar.
                # Since multi-kernel generate 2 variants for each kernel. The second
                # persistent-reduction has index 2.
                1: (0, 1),
            }
            if config.triton.multi_kernel:
                self.assertEqual(len(kernels), 4)
                expected_divisible[2] = expected_divisible.pop(1)
            elif config.triton.cooperative_reductions:
                self.assertEqual(len(kernels), 1)
                expected_divisible = {
                    # one kernel, with extra workspace/semaphore args
                    0: (0, 1, 2, 3, 5),
                }
            else:
                self.assertEqual(len(kernels), 2)

            for kernel_id, expected in expected_divisible.items():
                divisible_by_16 = get_divisible_by_16(
                    kernels[kernel_id].triton_meta["configs"][0]
                )
                self.assertEqual(divisible_by_16, expected)

            torch._dynamo.reset()

        @config.patch(assume_aligned_inputs=False)
        def test_codegen_config_option_dont_assume_alignment(self):
            def fn(x: torch.Tensor) -> torch.Tensor:
                return x.sin() + x.cos()

            # We want code that assumes alignment if the initial input is 16-byte aligned
            for offset in (0, 1, 2, 3, 4):
                base = torch.randn(64 * 64 + 64, dtype=torch.float32, device=GPU_TYPE)
                inps = torch.as_strided(base, (64, 64), (64, 1), offset)
                torch._dynamo.reset()
                kernels = self.get_kernels(fn, [inps])
                arguments_that_are_divisible_by_16 = get_divisible_by_16(
                    kernels[0].triton_meta["configs"][0]
                )

                #             NO_ALIGN ALIGN     ALIGN
                # def triton_(in_ptr0, out_ptr0, xnumel, XBLOCK : tl.constexpr)

                if offset % 4 == 0:
                    expected_aligned = (0, 1, 2)
                else:
                    expected_aligned = (1, 2)
                self.assertEqual(arguments_that_are_divisible_by_16, expected_aligned)

            # If input isn't a view, storage offset != , inductor will assume alignment.
            torch._dynamo.reset()
            inp = torch.randn((64, 64), device=GPU_TYPE)
            kernels = self.get_kernels(fn, [inp])
            arguments_that_are_divisible_by_16 = get_divisible_by_16(
                kernels[0].triton_meta["configs"][0]
            )
            self.assertEqual(arguments_that_are_divisible_by_16, (0, 1, 2))

        def test_optimize_indexing_dtype(self):
            def fn(x: torch.Tensor) -> torch.Tensor:
                return aten.upsample_bilinear2d.vec(x, None, True, [2.0, 2.0])

            fn_opt = torch._dynamo.optimize("inductor")(fn)
            inps = [torch.randn(2, 4, 16, 16, device=GPU_TYPE)]
            code = run_and_get_triton_code(fn_opt, *inps)
            self.assertTrue("to(tl.int32)" in code)
            self.assertFalse("to(tl.int64)" in code)

            self.assertEqual(fn_opt(*inps), fn(*inps))

        @config.patch({"fx_graph_remote_cache": False})
        def test_optimize_indexing_dtype_with_constraint(self):
            def fn1(a: torch.Tensor, b: torch.Tensor) -> torch.Tensor:
                x = torch.arange(0, b.shape[0], device=GPU_TYPE)
                y = ((x + x) / 3).int()
                return a[y.to(torch.int64)]

            def fn2(a: torch.Tensor, b: torch.Tensor) -> torch.Tensor:
                torch._check_is_size(b.shape[0])
                torch._check(b.shape[0] >= 2)
                torch._check(b.shape[0] <= 100)
                return fn1(a, b)

            fn1_opt = torch._dynamo.optimize("inductor")(fn1)
            fn2_opt = torch._dynamo.optimize("inductor")(fn2)

            a = torch.rand([100, 100], device=GPU_TYPE)
            b1 = torch.rand([102], device=GPU_TYPE)
            b2 = torch.rand([100], device=GPU_TYPE)
            torch._dynamo.mark_dynamic(b1, 0)
            torch._dynamo.mark_dynamic(b2, 0)
            inps1 = [a, b1]
            inps2 = [a, b2]

            # Run fn2 first since it has more restrictive bounds -- to avoid cache hit
            code2 = run_and_get_triton_code(fn2_opt, *inps2)
            code1 = run_and_get_triton_code(fn1_opt, *inps1)

            # The function with the constrained tensor should be optimized, but
            # the other should not:
            self.assertTrue("to(tl.int64)" in code1)
            self.assertTrue("to(tl.int32)" in code2)
            self.assertFalse("to(tl.int64)" in code2)

            self.assertEqual(fn1_opt(*inps1), fn1(*inps1))
            self.assertEqual(fn2_opt(*inps2), fn1(*inps2))

        def test_constant_folding_deallocation(self):
            import torch._inductor

            def fn():
                li = []
                for i in range(10):
                    x = torch.full([100], i)
                    x = x + 1
                    li.append(x)

                return li

            mod = make_fx(fn)()

            live_tensors = WeakTensorKeyDictionary()
            max_live_tensors = 0

            class LiveTensors(TorchDispatchMode):
                def __torch_dispatch__(self, func, types, args=(), kwargs=None):
                    nonlocal live_tensors
                    nonlocal max_live_tensors

                    kwargs = kwargs if kwargs else {}
                    for arg in pytree.arg_tree_leaves(*args, **kwargs):
                        if isinstance(arg, torch.Tensor):
                            live_tensors[arg] = True

                    out = func(*args, **kwargs)
                    if not isinstance(out, torch.Tensor):
                        return out

                    live_tensors[out] = True
                    max_live_tensors = max(max_live_tensors, len(live_tensors))
                    return out

            mode = LiveTensors()
            from torch._inductor.fx_passes.joint_graph import UniformValueConstantFolder

            with mode:
                UniformValueConstantFolder(mod).run()

            # there are a couple extra tensors created in `insertable_tensor_check`
            self.assertTrue(max_live_tensors == 3)

        # See https://github.com/pytorch/pytorch/issues/100348
        def test_inductor_detach_view(self):
            def fn(x: torch.Tensor) -> torch.Tensor:
                a = x * 2
                return a, a.detach()

            fn_opt = torch._dynamo.optimize("inductor")(fn)
            inp = torch.ones(2, 2, requires_grad=True, device=GPU_TYPE)
            inp_ref = inp.detach().clone().requires_grad_(True)
            out_ref = fn(inp_ref)
            out = fn_opt(inp)
            out_ref[0].sum().backward()
            out[0].sum().backward()
            self.assertEqual(inp.grad, inp_ref.grad)

        @requires_gpu()
        @unittest.skipIf(
            not PLATFORM_SUPPORTS_MEM_EFF_ATTENTION,
            "Does not support mem_eff_attention",
        )
        def test_sdpa_inference_mode_aot_compile(self):
            class TestSDPA(torch.nn.Module):
                def __init__(self) -> None:
                    super().__init__()

                def forward(
                    self,
                    q: torch.Tensor,
                    k: torch.Tensor,
                    v: torch.Tensor,
                    attn_mask: torch.Tensor,
                ):
                    return torch.nn.functional.scaled_dot_product_attention(
                        q, k, v, attn_mask=attn_mask, dropout_p=0.0, is_causal=False
                    )

            q = torch.rand([10, 4, 128, 64], device=GPU_TYPE, dtype=torch.bfloat16)
            k = torch.rand([10, 4, 128, 64], device=GPU_TYPE, dtype=torch.bfloat16)
            v = torch.rand([10, 4, 128, 64], device=GPU_TYPE, dtype=torch.bfloat16)
            attn_mask = (
                torch.rand([10, 4, 128, 128], device=GPU_TYPE, dtype=torch.bfloat16)
                < 0.9
            )

            inputs = (q, k, v, attn_mask)

            import torch.export._trace as export_trace

            with torch.inference_mode():
                traced = export_trace._export_to_torch_ir(
                    TestSDPA(),
                    inputs,
                    disable_constraint_solver=True,
                    restore_fqn=False,
                )
                torch._inductor.aot_compile(traced, inputs)

        def test_optimize_indexing_assert(self):
            def has_indirect(code, tl_fn: str):
                self.assertTrue(
                    tl_fn in code,
                    msg=f"{tl_fn} not present:\n{code}",
                )
                for line in code.split("\n"):
                    if tl_fn in line:
                        stmt = line.split(tl_fn)[-1]
                        # indirect indexing involves a `tmp` variable
                        self.assertTrue(
                            "tmp" in stmt,
                            msg=f"Indirect indexing not present in code:\n{line}",
                        )

            def has_assert(code, lower: bool, upper: bool):
                self.assertIn(
                    "device_assert", code, msg=f"No device asert found:\n{code}"
                )
                for line in code.split("\n"):
                    if "device_assert" in line:
                        self.assertTrue(
                            ("0 <= " in line) is lower,
                            msg=f"Lower bound {'' if lower else 'not '}elided:{line}",
                        )
                        self.assertTrue(
                            (" < " in line) is upper,
                            msg=f"Upper bound {'' if upper else 'not '}elided:{line}",
                        )

            def fn(x: torch.Tensor) -> torch.Tensor:
                s = 1.0 * torch.arange(x.shape[0], device=x.device)
                return x[s.long()]

            # aten.index
            for dynamic in (False, True):
                fn_opt = torch.compile(fn, dynamic=dynamic)

                x = torch.randn(8, device=GPU_TYPE)
                code = run_and_get_triton_code(fn_opt, x)
                self.assertEqual(fn_opt(x), fn(x), msg=f"{dynamic=}")

                # Check that there's indirect indexing...
                has_indirect(code, tl_fn="tl.load")
                if not dynamic:
                    # We elide the assert for static shapes
                    self.assertNotIn("device_assert", code)
                else:
                    # ...but we generate an upper bound for dynamic shapes
                    has_assert(code, lower=False, upper=True)

            def fn(a, z, b, idx0, idx1):
                idx2 = torch.arange(a.shape[-1], device=a.device)
                a.index_put_((z, idx0, idx1, idx2), b, accumulate=True)
                return a

            # aten.index_put
            for dynamic in (False, True):
                fn_opt = torch.compile(fn, dynamic=dynamic)
                a = torch.randn(1, 32, 32, 4, device=GPU_TYPE)
                z = torch.zeros((), dtype=torch.int64, device=GPU_TYPE)
                b = torch.randn(33, 1, device=GPU_TYPE)
                idx0 = torch.randint(32, (33,), device=GPU_TYPE).view(33, 1, 1)
                idx1 = torch.randint(32, (33,), device=GPU_TYPE).view(33, 1)
                inps = (a.clone(), z, b, idx0, idx1)
                code = run_and_get_triton_code(fn_opt, *inps)

                # Correctness
                out_opt = fn_opt(a.clone(), z, b, idx0, idx1)
                out = fn(a.clone(), z, b, idx0, idx1)
                self.assertEqual(out_opt, out, msg=f"{dynamic=}")

                # We have an indirect store via atomic_add
                has_indirect(code, tl_fn="tl.atomic_add")
                # We cannot elide he assert in this case
                has_assert(code, lower=True, upper=True)

        def test_not_materialize_pointwise_reduction(self):
            def fn(a, b):
                return (a - b).sum(dim=-1).amax(dim=-1)

            N = 16
            K = 7
            fn_opt = torch._dynamo.optimize("inductor")(fn)
            inps = [
                torch.randn(N, 1, K, device=GPU_TYPE),
                torch.randn(1, N, K, device=GPU_TYPE),
            ]
            code = run_and_get_triton_code(fn_opt, *inps)
            self.assertEqual(
                code.count("tl.store"), 2 if config.triton.multi_kernel else 1
            )
            self.assertTrue("out_ptr1" in code)
            self.assertFalse("out_ptr0" in code)
            self.assertEqual(fn_opt(*inps), fn(*inps))

        @skip_if_cpp_wrapper("fails due to two-pass GPU codegen")
        def test_numpy_on_gpu(self):
            x = np.arange(10, dtype=np.float32)

            @torch.compile
            def fn(x):
                return np.sin(x)

            def fn_gpu(x):
                with torch.device(GPU_TYPE):
                    return fn(x)

            r = fn_gpu(x)
            code = run_and_get_triton_code(fn_gpu, x)
            self.assertIn("tl_math.sin", code)
            self.assertEqual(type(r), np.ndarray)
            self.assertEqual(r, np.sin(x))

        def test_numpy_autograd(self):
            def my_torch(x):
                y = torch.cat([torch.sin(x) ** 2, torch.max(x)[None]])
                return y.sum()

            def my_np(x):
                y = np.concatenate([np.sin(x) ** 2, np.max(x)[None]])
                return np.sum(y)

            @torch.compile
            def wrapper(x):
                return torch.compiler.wrap_numpy(my_np)(x)

            @torch.compile
            def wrapper2(x):
                x = x.numpy()
                y = my_np(x)
                return torch.from_numpy(y)

            x_np = torch.arange(8, dtype=torch.float32, requires_grad=True)
            x = torch.arange(8, dtype=torch.float32, requires_grad=True)
            out_np = wrapper(x_np)
            out = my_torch(x)
            self.assertEqual(out, out_np)

            x2_np = torch.arange(8, dtype=torch.float32, requires_grad=True)
            out2_np = wrapper2(x2_np)
            self.assertEqual(out, out2_np)

            out_np.backward()
            out.backward()
            self.assertEqual(x.grad, x_np.grad)

            out2_np.backward()
            self.assertEqual(x.grad, x2_np.grad)

        # Disable constant propagation, so we isolate value range analysis
        @patch.object(config, "constant_and_index_propagation", False)
        @patch.object(config, "joint_graph_constant_folding", False)
        def test_cant_optimize_compute(self):
            def ones():
                return torch.ones([4], device=GPU_TYPE)

            def suffix(inp):
                return (inp.to(torch.int64) + 1).to(torch.float64)

            ten = torch.rand([4], device=GPU_TYPE)

            for foo in (
                lambda x: x + 2147483657,
                lambda x: torch.where(x < 0, ones(), ones() - 2) * (-(2 ** (40))),
                lambda x: x + ten,
                lambda x: x + ten.sum(),
            ):

                def fn():
                    return suffix(foo(ones()))

                fn_opt = torch._dynamo.optimize("inductor")(fn)
                code = run_and_get_triton_code(fn_opt)

                # this cannot be optimized away, value too large
                self.assertTrue("to(tl.int64)" in code)
                self.assertEqual(fn_opt(), fn())

        # Disable constant propagation, so we isolate value range analysis
        @patch.object(config, "constant_and_index_propagation", False)
        @patch.object(config, "joint_graph_constant_folding", False)
        def test_optimize_compute(self):
            def ones():
                return torch.ones([4], device=GPU_TYPE)

            def suffix(inp):
                return (inp.to(torch.int64) + 1).to(torch.float64)

            for foo in (
                lambda x: x + 500,
                lambda x: torch.where(x < 0, ones(), ones() - 2) * (-(2 ** (20))),
                lambda x: x / 30,
            ):

                def fn():
                    return suffix(foo(ones()))

                fn_opt = torch._dynamo.optimize("inductor")(fn)
                code = run_and_get_triton_code(fn_opt)

                # this can be optimized away, value too large
                self.assertTrue("to(tl.int64)" not in code)
                self.assertTrue("to(tl.int32)" in code)

                self.assertEqual(fn_opt(), fn())

        # https://github.com/pytorch/pytorch/issues/130335
        def test_ctr_not_moved_to_cuda_when_used_in_index_put(self):
            @torch.compile
            def f(x, mask):
                x[:, mask] = -math.inf
                return x

            x_tmp = torch.randn(512, 19, device=GPU_TYPE)
            x = x_tmp.permute(1, 0).view(-1, 128, 4)[:, :, 1:]

            mask_tmp = torch.ones(128, 3, dtype=torch.int32, device=GPU_TYPE)
            mask = mask_tmp == mask_tmp
            f(x, mask)
            code = run_and_get_triton_code(f, x, mask)
            # What we are testing here:
            # inductor has a pass to move tensor constructors on cpu to cuda
            # (the -math.inf will become a scalar-tensor input to index_put_())
            # we are asserting that when inductor allocates this tensor,
            # it does not move the tensor constructor to cuda and keeps it on CPU.
            self.assertFalse("empty_strided_cuda(()" in code)

        @requires_gpu()
        @parametrize("upcast_to_fp32", [False, True])
        @config.patch("triton.use_block_ptr", True)
        def test_codegen_upcast_to_fp32(self, upcast_to_fp32):
            @torch.compile
            def func(a, b, c, d):
                return a * b * c * d

            inps = (torch.rand((32, 32), device=GPU_TYPE, dtype=torch.float16),) * 4
            with config.patch("triton.codegen_upcast_to_fp32", upcast_to_fp32):
                func_opt = torch._dynamo.optimize("inductor")(func)
                code = run_and_get_triton_code(func_opt, *inps)
                fp32_cast_in_code = "to(tl.float32)" in code
                self.assertEqual(fp32_cast_in_code, upcast_to_fp32)

        @requires_gpu()
        @parametrize("load_upcast_to_fp32", [False, True])
        @parametrize("input_dtype", [torch.float16, torch.bfloat16])
        @config.patch("triton.use_block_ptr", True)
        def test_dtype_aware_codegen(self, load_upcast_to_fp32, input_dtype):
            @torch.compile
            def func(a, b, c, d):
                return torch.sqrt(a * b * c * d)

            inps = (torch.rand((32, 32), device=GPU_TYPE, dtype=input_dtype),) * 4
            with config.patch("triton.codegen_upcast_to_fp32", load_upcast_to_fp32):
                func_opt = torch._dynamo.optimize("inductor")(func)
                code = run_and_get_triton_code(func_opt, *inps)
                libdevice_cast_in_code = "libdevice.sqrt(tmp3.to(tl.float32))" in code
                self.assertNotEqual(libdevice_cast_in_code, load_upcast_to_fp32)

        @config.patch("triton.use_block_ptr", False)
        def test_evict_last_non_coalesced_loads(self):
            @torch.compile
            def f(a, b):
                return (a * b).sum(dim=-1)

            N = 512
            inps = (
                torch.randn(N, N, N, device=GPU_TYPE).permute(2, 1, 0),
                torch.randn(N, N, N, device=GPU_TYPE).permute(1, 2, 0),
            )
            code = run_and_get_triton_code(f, *inps)
            lines = [line for line in code.split("\n") if "tl.load" in line]
            if config.triton.multi_kernel:
                # the first 2 lines are generated for the persistent reduction
                # variant.
                self.assertExpectedInline(
                    "\n".join(lines),
                    """\
    tmp0 = tl.load(in_ptr0 + (x1 + (512*x0) + (262144*r2)), rmask, eviction_policy='evict_last', other=0.0)
    tmp1 = tl.load(in_ptr1 + (x3 + (262144*r2)), rmask, other=0.0)
        tmp0 = tl.load(in_ptr0 + (x1 + (512*x0) + (262144*r2)), rmask, eviction_policy='evict_last', other=0.0)
        tmp1 = tl.load(in_ptr1 + (x3 + (262144*r2)), rmask, eviction_policy='evict_first', other=0.0)""",
                )
            else:
                self.assertExpectedInline(
                    "\n".join(lines),
                    """\
        tmp0 = tl.load(in_ptr0 + (x1 + 512*x0 + 262144*r2), rmask, eviction_policy='evict_last', other=0.0)
        tmp1 = tl.load(in_ptr1 + (x3 + 262144*r2), rmask, eviction_policy='evict_first', other=0.0)""",
                )

        @config.patch("triton.use_block_ptr", True)
        def test_evict_last_non_coalesced_loads_block_ptr(self):
            @torch.compile
            def f(a, b):
                return (a * b).sum(dim=-1)

            N = 512
            inps = (
                torch.randn(N, N, N, device=GPU_TYPE).permute(2, 1, 0),
                torch.randn(N, N, N, device=GPU_TYPE).permute(1, 2, 0),
            )
            code = run_and_get_triton_code(f, *inps)
            lines = [line for line in code.split("\n") if "tl.load" in line]

            if config.triton.multi_kernel:
                # the first 2 lines are generated for the persistent reduction
                # variant.
                self.assertExpectedInline(
                    "\n".join(lines),
                    """\
    tmp0 = tl.load(in_ptr0 + (x1 + (512*x0) + (262144*r2)), rmask, eviction_policy='evict_last', other=0.0)
    tmp1 = tl.load(tl.make_block_ptr(in_ptr1, shape=[262144, 512], strides=[1, 262144], block_shape=[XBLOCK, RBLOCK], order=[0, 1], offsets=[xoffset, roffset]), boundary_check=[1], padding_option='zero')
        tmp0 = tl.load(in_ptr0 + (x1 + (512*x0) + (262144*r2)), rmask, eviction_policy='evict_last', other=0.0)
        tmp1 = tl.load(block_ptr0, boundary_check=[1], padding_option='zero', eviction_policy='evict_first')""",  # noqa: B950 line too long
                )
            else:
                self.assertExpectedInline(
                    "\n".join(lines),
                    """\
        tmp0 = tl.reshape(tl.broadcast_to(tl.load(block_ptr0, boundary_check=[2], padding_option='zero', eviction_policy='evict_last')[:, None, :, :], [(511 + XBLOCK) // 512, ((1) * ((1) <= ((511 + XBLOCK) // 512)) + ((511 + XBLOCK) // 512) * (((511 + XBLOCK) // 512) < (1))), ((512) * ((512) <= (XBLOCK)) + (XBLOCK) * ((XBLOCK) < (512))), RBLOCK]), [XBLOCK, RBLOCK])
        tmp1 = tl.load(block_ptr1, boundary_check=[1], padding_option='zero', eviction_policy='evict_first')""",  # noqa: B950 line too long
                )

        # Disable index propagation, so the indirect indexing isn't optimized away
        @patch.object(config, "constant_and_index_propagation", False)
        def test_computed_indirect_mask(self):
            def fn(x, n):
                tmp = torch.arange(n, device=x.device)
                return x[tmp] + 1

            x = torch.randn(8, device=GPU_TYPE)
            fn_opt = torch.compile(fn)
            code = run_and_get_triton_code(fn_opt, x, 8)
            # load should be masked
            self.assertTrue(
                "tl.load(in_ptr0 + (tmp0), xmask" in code
                or "tl.load(in_ptr0 + (tmp0), (xmask).to(tl.int1)" in code
            )
            self.assertEqual(fn(x, 8), fn_opt(x, 8))

        def test_kernel_names_descriptive(self):
            @torch._dynamo.optimize("inductor")
            def fn1(x):
                return x.cos().sin()

            @torch._dynamo.optimize("inductor")
            def fn2(x):
                x = torch.mm(x, x)
                x = torch.softmax(x, dim=1)
                return x

            mod = nn.Sequential(
                nn.Linear(4, 4),
                nn.LayerNorm(4),
                nn.ReLU(),
            ).to(device=GPU_TYPE)

            @torch._dynamo.optimize("inductor")
            def fn3(x):
                return mod(x)

            func_and_kernel_aten = [
                (fn1, "triton_poi_fused_cos_sin", (torch.randn(8, device=GPU_TYPE),)),
                (
                    fn2,
                    "triton_poi_fused__softmax",
                    (torch.randn(4, 4, device=GPU_TYPE),),
                ),
                (
                    fn3,
                    "triton_poi_fused_native_layer_norm_relu",
                    (torch.randn(4, 4, device=GPU_TYPE),),
                ),
            ]
            func_and_kernel_torch = [
                (fn1, "triton_poi_fused_cos_sin", (torch.randn(8, device=GPU_TYPE),)),
                (
                    fn2,
                    "triton_poi_fused_softmax",
                    (torch.randn(4, 4, device=GPU_TYPE),),
                ),
                (
                    fn3,
                    "triton_poi_fused_layer_norm_relu"
                    if torch._dynamo.config.inline_inbuilt_nn_modules
                    else "triton_poi_fused_LayerNorm_ReLU",
                    (torch.randn(4, 4, device=GPU_TYPE),),
                ),
            ]

            def test_funcs(func_and_kernel):
                with torch.no_grad():
                    for fn, kernel_name, inps in func_and_kernel:
                        code = run_and_get_triton_code(fn, *inps)
                        if kernel_name not in code:
                            print(code)
                        self.assertTrue(kernel_name in code)

            test_funcs(func_and_kernel_aten)
            patch.object(config.triton, "descriptive_names", "torch")(test_funcs)(
                func_and_kernel_torch
            )

        @patch.object(config, "profile_bandwidth", True)
        def test_bandwidth_profiler(self):
            @torch._dynamo.optimize("inductor")
            def fn(x):
                x = x.cos()
                x = x.cos()
                x = torch.mm(x, x)
                x = x.sin()
                x = x.relu()
                return x

            inp = torch.randn(4, 4, device=GPU_TYPE)
            code = run_and_get_triton_code(fn, inp)
            fn(inp)
            self.assertTrue("start_graph" in code)
            self.assertTrue("end_graph" in code)

        def test_comment_graph_fragment(self):
            @torch._dynamo.optimize("inductor")
            def fn(x):
                x = x.sin()
                x = x.relu()
                return x

            inp = torch.randn(4, 4, device=GPU_TYPE)
            code = run_and_get_triton_code(fn, inp)
            fn(inp)
            self.assertTrue("Graph fragment" in code)
            self.assertTrue(
                "%sin : [num_users=1] = call_function[target=torch.ops.aten.sin.default]"
                in code
            )
            self.assertTrue(
                "%relu : [num_users=1] = call_function[target=torch.ops.aten.relu.default]"
                in code
            )

        def test_split_op_with_sym(self):
            def fn(x: torch.Tensor) -> torch.Tensor:
                # split(tensor, sympy.Integer), split(tensor, sympy.Expr)
                return torch.split(x, x.shape[0]), torch.split(x, x.shape[0] // 2)

            for dynamic_shapes in [True, False]:
                with torch._dynamo.config.patch(dynamic_shapes=dynamic_shapes):
                    torch._dynamo.reset()
                    fn_opt = torch._dynamo.optimize("inductor", dynamic=dynamic_shapes)(
                        fn
                    )
                    inps = torch.randn([5, 5])
                    fn_opt(inps)

        @skipIfRocm
        @unittest.skipIf(IS_FBCODE, "fbcode system python does not provide torch")
        def test_indirect_device_assert(self):
            dir_path = os.path.dirname(os.path.realpath(__file__))
            test_path = os.path.join(dir_path, "indirect_assert_helper.py")
            fns = ("first_arg", "store", "second_arg", "same_pm_one", "same_pp_one")

            def test(fn, ndims, dyn_shape, one_size=False):
                proc = subprocess.Popen(
                    [
                        sys.executable,
                        test_path,
                        fn,
                        str(ndims),
                        str(dyn_shape),
                        str(one_size),
                    ],
                    stdout=subprocess.PIPE,
                    stderr=subprocess.PIPE,
                    env={**os.environ, "MKL_THREADING_LAYER": "GNU"},
                )
                stderr = proc.communicate()[1]
                self.assertTrue(
                    any(
                        "out of bounds" in err.decode("utf-8")
                        for err in stderr.splitlines()
                    ),
                    f"{fn}, {ndims}, {dyn_shape}, {one_size}",
                )

            for fn, ndims, dyn_shape in itertools.product(fns, (2, 3), (True, False)):
                test(fn, ndims, dyn_shape)

            test("first_arg", 2, False, True)

            for fn, dyn_shape in itertools.product(
                ("upper1", "upper2", "lower1", "lower2"), (True, False)
            ):
                test(fn, 2, dyn_shape)

        @patch("torch._inductor.config.comment_origin", True)
        @patch("torch._functorch.config.max_dist_from_bw", 0)
        @skip_if_cpp_wrapper("fails due to two-pass GPU codegen")
        def test_inductor_sequence_nr(self):
            class Model(torch.nn.Module):
                def __init__(self) -> None:
                    super().__init__()
                    self.conv1 = torch.nn.Conv2d(
                        in_channels=16,
                        out_channels=16,
                        kernel_size=(1, 1),
                        stride=1,
                        padding="same",
                        bias=True,
                    )
                    self.bn1 = torch.nn.BatchNorm2d(num_features=16)
                    self.relu1 = torch.nn.ReLU()
                    self.loss_fn = torch.nn.L1Loss()

                def forward(self, x, target):
                    y = x
                    x = self.conv1(x)
                    x = self.bn1(x)
                    x = self.relu1(x)
                    x = x + y
                    x = torch.flatten(x)
                    output = self.loss_fn(x, target)
                    return (output,)

            def get_triton_codegen(optimized_module, args):
                def run_with_backward():
                    result = optimized_module(*args)
                    result[0].backward()
                    return result

                res, (fwd_code, bwd_code) = run_and_get_code(run_with_backward)
                return fwd_code, bwd_code

            x = torch.rand(100, 16, 32, 32, requires_grad=True, device=GPU_TYPE)
            target = torch.rand(1, device=GPU_TYPE)
            args = [x, target]
            model = Model().to(device=GPU_TYPE)
            opt_model = torch.compile(model)
            fwd_code, bwd_code = get_triton_codegen(opt_model, args)

            bwd_seq_nr_set = set()
            fwd_seq_nr_set = set()
            for idx, code in enumerate([fwd_code, bwd_code]):
                seq_nr_set = bwd_seq_nr_set if idx > 0 else fwd_seq_nr_set
                prefix = "BWD" if idx > 0 else "FWD"
                for line in code.split("\n"):
                    if "seq_nr" in line:
                        res = re.search(r"seq_nr:(\d+)", line)
                        if res:
                            seq_nr_set.add(int(res.group(1)))
            self.assertTrue(bwd_seq_nr_set.issubset(fwd_seq_nr_set))

        @config.patch(
            {
                "coordinate_descent_tuning": True,
                "triton.unique_kernel_names": True,
                "benchmark_kernel": True,
            }
        )
        @skipIfRocm
        @expectedFailureXPU
        @unittest.skipIf(
            torch.cuda.is_available() and torch.cuda.get_device_capability() < (9, 0),
            "Triton does not support fp8 on A100",
        )
        def test_red_followed_by_transposed_pointwise(self):
            bs = 26624
            dim = 1024

            @torch.compile(dynamic=False)
            def f(in1, in2, a, b, scale_a, scale_b):
                out = torch.nn.functional.silu(in1) * in2
                out_row = (out / out.amax(dim=1, keepdim=True)).to(torch.float8_e4m3fn)
                out_col = (out / out.amax(dim=0, keepdim=True)).to(torch.float8_e4m3fn)

                # setup strides for _scaled_mm
                out_row = out_row.contiguous()
                out_col = out_col.t().contiguous().t()

                return (
                    torch._scaled_mm(
                        out_row, a, scale_a, scale_b, out_dtype=torch.bfloat16
                    ),
                    torch._scaled_mm(
                        b, out_col, scale_a, scale_b, out_dtype=torch.bfloat16
                    ),
                )

            in1 = torch.randn((bs, dim), dtype=torch.bfloat16, device=GPU_TYPE)
            in2 = torch.randn((bs, dim), dtype=torch.bfloat16, device=GPU_TYPE)
            a = (
                torch.randn((dim, dim), dtype=torch.bfloat16, device=GPU_TYPE)
                .t()
                .to(torch.float8_e4m3fn)
            )
            b = torch.randn((dim, bs), dtype=torch.bfloat16, device=GPU_TYPE).to(
                torch.float8_e4m3fn
            )
            # Scales
            scale_a = torch.tensor(1.0, device=GPU_TYPE)
            scale_b = torch.tensor(1.0, device=GPU_TYPE)

            # warmup
            _, (wrapper,) = run_and_get_code(f, in1, in2, a, b, scale_a, scale_b)

            # Previously indcutor decide reduction hint for a reduction kernel without considering
            # the pointwise nodes. That will cause the third reduction kernel in this wrapper to be a
            # persistent inner reduction and cause bad perf.
            #
            # We fix that by making the third reduction a non-persistent reduction
            # and improve the perf by 4.14x (451us -> 109us)
            self.assertEqual(3, wrapper.count("def triton_red_"))
            self.assertEqual(0, wrapper.count("def triton_per_"))

            if DO_PERF_TEST:
                with torch.profiler.profile(
                    activities=[torch.profiler.ProfilerActivity.CUDA]
                ) as p:
                    for _ in range(1000):
                        f(in1, in2, a, b, scale_a, scale_b)

                print(p.key_averages().table(max_name_column_width=200))

        @skip_if_cpp_wrapper("fails due to two-pass GPU codegen")
        def test_non_blocking_copy_codegen(self):
            # Checks non_blocking arg is present in codegen
            # (see https://github.com/pytorch/pytorch/issues/136260)
            def fn(x):
                return x.to(device=self.device, non_blocking=True)

            inp = torch.randn(3, 4)
            _, (code,) = run_and_get_code(torch.compile(fn), inp)

            if config.cpp_wrapper:
                # cpp_wrapper passes "True" as "1" in this case, so check it more
                # explicitly.
                FileCheck().check("aoti_torch_copy_").check_same("1)").run(code)
            else:
                FileCheck().check("copy_").check_same("True").run(code)

        def test_layer_norm_inplaces_after_matmul(self):
            # https://github.com/pytorch/pytorch/issues/132826
            batch_size = 32
            seq_length = 50
            hidden_size = 768

            layer_norm = torch.nn.LayerNorm(hidden_size, device=GPU_TYPE)

            def fn(inp, weight):
                matmul_output = inp @ weight
                final_output = layer_norm(matmul_output)
                return final_output

            inps = [
                torch.randn(batch_size, seq_length, hidden_size, device=GPU_TYPE),
                torch.randn(hidden_size, hidden_size, device=GPU_TYPE),
            ]
            fn_opt = torch.compile(fn)
            code = run_and_get_triton_code(fn_opt, *inps)
            self.assertTrue(len(re.findall(r"in_out_ptr\d+", code)) > 0)
            self.assertEqual(fn_opt(*inps), fn(*inps))

        @torch._functorch.config.patch("donated_buffer", True)
        def test_donated_buffer_inplace(self):
            batch_size = 32
            seq_length = 50
            hidden_size = 256

            inp = torch.randn(
                batch_size,
                seq_length,
                hidden_size,
                requires_grad=True,
                device=self.device,
            )
            weight = torch.randn(
                hidden_size, hidden_size, requires_grad=True, device=self.device
            )

            layer_norm = torch.nn.LayerNorm(hidden_size, device=self.device)

            def fn(inp, weight):
                matmul_output = inp @ weight
                final_output = layer_norm(matmul_output)
                return final_output

            fn_opt = torch.compile(fn)

            def wrapper(inp, weight):
                return fn_opt(inp, weight).sum().backward()

            _, code = run_and_get_code(wrapper, inp, weight)

            if config.cpp_wrapper:
                # when using cpp_wrapper, backward triton code is in code[2]
                self.assertTrue("in_out_ptr" in code[2])
            else:
                # when not using cpp_wrapper, backward triton code is in code[1]
                self.assertTrue("in_out_ptr" in code[1])

    class RNNTest(TestCase):
        device_type = GPU_TYPE

        class Model(torch.nn.Module):
            def __init__(self) -> None:
                super().__init__()
                self.gru = torch.nn.GRU(16, 16, batch_first=True)

            def forward(self, x):
                return self.gru(x)

        @expectedFailureXPU
        def test_rnn_compile_safe(self):
            device = torch.device(GPU_TYPE)
            model = RNNTest.Model().to(device)
            model = torch._dynamo.optimize("inductor")(model)
            x = torch.rand(1024, 20, 16).to(device)
            model(x)

    class NanCheckerTest(TestCase):
        @config.patch("nan_asserts", True)
        def test_nan_checker_pass(self):
            def f(x):
                return torch.softmax(x, dim=-1)

            x = torch.randn(2, 1024, device=GPU_TYPE)
            ref = f(x)
            actual, code = run_and_get_code(torch.compile(f), x)
            self.assertTrue(torch.allclose(ref, actual))

            if config.cpp_wrapper:
                code_cpp = code[1]
                self.assertIn("aoti_torch_check_inf_and_nan", code_cpp)

            code = code[0]
            self.assertIn("# make sure graph inputs are not nan/inf", code)
            self.assertRegex(code, r"assert not .*\.isnan\(\)\.any\(\).item\(\)")
            self.assertRegex(code, r"assert not .*\.isinf\(\)\.any\(\).item\(\)")

        @config.patch("nan_asserts", True)
        def test_nan_checker_fail(self):
            def f(x):
                return torch.softmax(x, dim=-1)

            x = torch.randn(2, 1024, device=GPU_TYPE)
            x[0, 0] = float("nan")
            with self.assertRaises(
                AssertionError if not config.cpp_wrapper else RuntimeError
            ):
                torch.compile(f)(x)


if HAS_CPU:

    class TestFull(TestCase):
        def test_full_dtype(self):
            pytypes = (
                bool,
                int,
                float,
                # TODO: Triton's JITFunction._type_of has no support for complex
                # complex,
            )

            dtypes = (
                torch.bool,
                torch.int32,
                torch.int64,
                torch.float32,
                torch.float64,
                None,
                # torch.complex64,
                # torch.complex128,
            )

            def fn(pytype, dtype):
                if pytype is bool:
                    fill_value = True
                elif pytype is int:
                    fill_value = 42
                elif pytype is float:
                    fill_value = 42.0
                else:
                    raise AssertionError(f"Unexpected Python type: {pytype}")

                return torch.full(
                    (4, 6), fill_value, dtype=dtype, device=torch.device("cpu")
                )

            fn_opt = torch._dynamo.optimize("inductor")(fn)

            for pytype, dtype in itertools.product(pytypes, dtypes):
                with enable_python_dispatcher():
                    with torch.no_grad():
                        ret_opt = fn_opt(pytype, dtype)

                self.assertEqual(ret_opt, fn(pytype, dtype))


if __name__ == "__main__":
    from torch._inductor.test_case import run_tests

    if HAS_CPU or HAS_GPU:
        run_tests(needs="filelock")<|MERGE_RESOLUTION|>--- conflicted
+++ resolved
@@ -868,24 +868,6 @@
             ),
         )
 
-<<<<<<< HEAD
-    @patch("torch._inductor.compile_fx._debug_force_async", True)
-    def test_force_async_in_async_context(self):
-        # Make sure that compiling works when we do and when we don't have an
-        # existing event loop.
-
-        def fn(a, b):
-            return a + b
-
-        # Test in a non-async context
-        self.common(fn, (torch.tensor([False, True]), torch.tensor([True, True])))
-
-        async def async_sub():
-            self.common(fn, (torch.tensor([False, True]), torch.tensor([True, True])))
-
-        # And test in an async context
-        asyncio.run(async_sub())
-
     @patch("torch._inductor.compile_fx._debug_serde_compile", True)
     def test_serde_compile(self):
         # Make sure that compiling works when we pass the input + output from
@@ -896,8 +878,6 @@
 
         self.common(fn, (torch.tensor([False, True]), torch.tensor([True, True])))
 
-=======
->>>>>>> 48ca7b7b
     @skipCUDAIf(not SM80OrLater, "Requires sm80")
     @skip_if_halide  # aoti
     @skip_if_triton_cpu  # aoti
