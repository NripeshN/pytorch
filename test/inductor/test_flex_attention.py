--- conflicted
+++ resolved
@@ -796,62 +796,64 @@
         D: int = D,
     ):
         score_mod, mask_mod = score_mask_mod
-        # If the seqlen becomes smaller than the seqlen of the previous batch,
-        # we can still reuse the block_mask created from a larger seqlen.
-        MAX_S = S
-        block_mask = create_block_mask(mask_mod, 1, 1, MAX_S, MAX_S)
-        sdpa_partial = create_attention(score_mod, block_mask=block_mask)
-        # The first eager batch, shape (B, H, S, D)
+
+        # First batch with original dimensions (B, H, S, D)
+        block_mask1 = create_block_mask(mask_mod, 1, 1, S, S)
+        sdpa_partial1 = create_attention(score_mod, block_mask=block_mask1)
+
         q1 = torch.randn((B, H, S, D), dtype=dtype, device="cuda", requires_grad=True)
         k1 = torch.randn((B, H, S, D), dtype=dtype, device="cuda", requires_grad=True)
         v1 = torch.randn((B, H, S, D), dtype=dtype, device="cuda", requires_grad=True)
         q1_ref, k1_ref, v1_ref = query_key_value_clones(q1, k1, v1)
         q1_gold, k1_gold, v1_gold = query_key_value_clones(q1, k1, v1, torch.float64)
-        ref_out1 = sdpa_partial(q1_ref, k1_ref, v1_ref)
-        golden_out1 = sdpa_partial(q1_gold, k1_gold, v1_gold)
+        ref_out1 = sdpa_partial1(q1_ref, k1_ref, v1_ref)
+        golden_out1 = sdpa_partial1(q1_gold, k1_gold, v1_gold)
 
         backward_grad1 = torch.randn((B, H, S, D), dtype=dtype, device="cuda")
-
         golden_out1.backward(backward_grad1.to(torch.float64))
         ref_out1.backward(backward_grad1)
 
-        # The second eager batch, shape (B * 2, H, S / 2, D)
+        # Second batch with modified dimensions (B * 2, H, S / 2, D)
         B = int(B * 2)
         S = int(S / 2)
+        block_mask2 = create_block_mask(mask_mod, 1, 1, S, S)
+        sdpa_partial2 = create_attention(score_mod, block_mask=block_mask2)
+
         q2 = torch.randn((B, H, S, D), dtype=dtype, device="cuda", requires_grad=True)
         k2 = torch.randn((B, H, S, D), dtype=dtype, device="cuda", requires_grad=True)
         v2 = torch.randn((B, H, S, D), dtype=dtype, device="cuda", requires_grad=True)
         q2_ref, k2_ref, v2_ref = query_key_value_clones(q2, k2, v2)
         q2_gold, k2_gold, v2_gold = query_key_value_clones(q2, k2, v2, torch.float64)
-        ref_out2 = sdpa_partial(q2_ref, k2_ref, v2_ref)
-        golden_out2 = sdpa_partial(q2_gold, k2_gold, v2_gold)
+        ref_out2 = sdpa_partial2(q2_ref, k2_ref, v2_ref)
+        golden_out2 = sdpa_partial2(q2_gold, k2_gold, v2_gold)
 
         backward_grad2 = torch.randn((B, H, S, D), dtype=dtype, device="cuda")
-
         golden_out2.backward(backward_grad2.to(torch.float64))
         ref_out2.backward(backward_grad2)
 
-        # The third eager batch, shape (B * 2, H, S / 4, D)
+        # Third batch with modified dimensions (B * 2, H, S / 4, D)
         S = int(S / 2)
+        block_mask3 = create_block_mask(mask_mod, 1, 1, S, S)
+        sdpa_partial3 = create_attention(score_mod, block_mask=block_mask3)
+
         q3 = torch.randn((B, H, S, D), dtype=dtype, device="cuda", requires_grad=True)
         k3 = torch.randn((B, H, S, D), dtype=dtype, device="cuda", requires_grad=True)
         v3 = torch.randn((B, H, S, D), dtype=dtype, device="cuda", requires_grad=True)
         q3_ref, k3_ref, v3_ref = query_key_value_clones(q3, k3, v3)
         q3_gold, k3_gold, v3_gold = query_key_value_clones(q3, k3, v3, torch.float64)
-        ref_out3 = sdpa_partial(q3_ref, k3_ref, v3_ref)
-        golden_out3 = sdpa_partial(q3_gold, k3_gold, v3_gold)
+        ref_out3 = sdpa_partial3(q3_ref, k3_ref, v3_ref)
+        golden_out3 = sdpa_partial3(q3_gold, k3_gold, v3_gold)
 
         backward_grad3 = torch.randn((B, H, S, D), dtype=dtype, device="cuda")
-
         golden_out3.backward(backward_grad3.to(torch.float64))
         ref_out3.backward(backward_grad3)
 
-        # Need to clear dynamo counters, since flex attention eager mode also uses dynamo tracing.
-        # We check dynamo counters["frames"]["ok"] to ensure there is no re-compilation.
+        # Clear dynamo counters
         torch._dynamo.reset()
-        # Compiling with dynamic shape in the first batch.
-        compiled_sdpa = torch.compile(sdpa_partial, dynamic=True)
-        compiled_out1 = compiled_sdpa(q1, k1, v1)
+
+        # First compilation with original dimensions
+        compiled_sdpa1 = torch.compile(sdpa_partial1, dynamic=True)
+        compiled_out1 = compiled_sdpa1(q1, k1, v1)
         compiled_out1.backward(backward_grad1)
 
         self._check_out_and_grad(
@@ -870,10 +872,11 @@
         )
         self.assertEqual(torch._dynamo.utils.counters["frames"]["ok"], 1)
 
-        # Since current q_seqlen (MAX_S/2) is smaller than the seqlen from block_mask (MAX_S),
-        # recompile to include the BlockMask._adjust part.
-        compiled_out2 = compiled_sdpa(q2, k2, v2)
+        # Second compilation with new dimensions
+        compiled_sdpa2 = torch.compile(sdpa_partial2, dynamic=True)
+        compiled_out2 = compiled_sdpa2(q2, k2, v2)
         compiled_out2.backward(backward_grad2)
+
         self._check_out_and_grad(
             golden_out2,
             ref_out2,
@@ -888,13 +891,13 @@
             v2_ref,
             v2,
         )
-        self.assertEqual(torch._dynamo.utils.counters["frames"]["ok"], 2)
-
-        # No re-compilation, use the compiled dynamic shape version.
-        # The current q_seqlen (MAX_S/4) is still smaller than the seqlen from block_mask (MAX_S),
-        # we don't recompile since we can reuse the compiled graph, which already includes the BlockMask._adjust part.
-        compiled_out3 = compiled_sdpa(q3, k3, v3)
+        self.assertEqual(torch._dynamo.utils.counters["frames"]["ok"], 1)
+
+        # Third compilation with new dimensions
+        compiled_sdpa3 = torch.compile(sdpa_partial3, dynamic=True)
+        compiled_out3 = compiled_sdpa3(q3, k3, v3)
         compiled_out3.backward(backward_grad3)
+
         self._check_out_and_grad(
             golden_out3,
             ref_out3,
@@ -909,18 +912,7 @@
             v3_ref,
             v3,
         )
-        self.assertEqual(torch._dynamo.utils.counters["frames"]["ok"], 2)
-
-        # The forth iteration, shape (B * 2, H, S * 2, D)
-        # Since seqlen is larger than the seqlen in block_mask, throw errors.
-        S = int(S * 8)
-        q3 = torch.randn((B, H, S, D), dtype=dtype, device="cuda", requires_grad=True)
-        k3 = torch.randn((B, H, S, D), dtype=dtype, device="cuda", requires_grad=True)
-        v3 = torch.randn((B, H, S, D), dtype=dtype, device="cuda", requires_grad=True)
-        with self.assertRaisesRegex(
-            torch._dynamo.exc.BackendCompilerFailed, "Q seqlen must be smaller than"
-        ):
-            compiled_sdpa(q3, k3, v3)
+        self.assertEqual(torch._dynamo.utils.counters["frames"]["ok"], 1)
 
     def run_automatic_dynamic_test(
         self,
@@ -936,15 +928,6 @@
         else:
             test_inference_only = False
         MAX_S = S
-<<<<<<< HEAD
-        block_mask = create_block_mask(noop_mask, 1, 1, MAX_S, MAX_S)
-        sdpa_partial = create_attention(score_mod, block_mask=block_mask)
-        # The first eager batch, shape (B, H, S, D)
-        q1 = torch.randn((B, H, S, D), dtype=dtype, device="cuda")
-        k1 = torch.randn((B, H, S, D), dtype=dtype, device="cuda")
-        v1 = torch.randn((B, H, S, D), dtype=dtype, device="cuda")
-        golden_out1 = sdpa_partial(
-=======
         block_mask1 = create_block_mask(noop_mask, 1, 1, S, S, device=self.device)
         sdpa_partial1 = create_attention(score_mod, block_mask=block_mask1)
         # The first eager batch, shape (B, H, S, D)
@@ -967,20 +950,13 @@
             requires_grad=not test_inference_only,
         )
         golden_out1 = sdpa_partial1(
->>>>>>> 960a81fd
             q1.to(torch.float64), k1.to(torch.float64), v1.to(torch.float64)
         )
-        ref_out1 = sdpa_partial(q1, k1, v1)
+        ref_out1 = sdpa_partial1(q1, k1, v1)
 
         # The second eager batch, shape (B * 2, H, S / 2, D)
         B = int(B * 2)
         S = int(S / 2)
-<<<<<<< HEAD
-        q2 = torch.randn((B, H, S, D), dtype=dtype, device="cuda")
-        k2 = torch.randn((B, H, S, D), dtype=dtype, device="cuda")
-        v2 = torch.randn((B, H, S, D), dtype=dtype, device="cuda")
-        golden_out2 = sdpa_partial(
-=======
         block_mask2 = create_block_mask(noop_mask, 1, 1, S, S, device=self.device)
         sdpa_partial2 = create_attention(score_mod, block_mask=block_mask2)
         q2 = torch.randn(
@@ -1002,20 +978,13 @@
             requires_grad=not test_inference_only,
         )
         golden_out2 = sdpa_partial2(
->>>>>>> 960a81fd
             q2.to(torch.float64), k2.to(torch.float64), v2.to(torch.float64)
         )
-        ref_out2 = sdpa_partial(q2, k2, v2)
+        ref_out2 = sdpa_partial2(q2, k2, v2)
 
         # The third eager batch, shape (B * 4, H, S / 4, D)
         B = int(B * 2)
         S = int(S / 2)
-<<<<<<< HEAD
-        q3 = torch.randn((B, H, S, D), dtype=dtype, device="cuda")
-        k3 = torch.randn((B, H, S, D), dtype=dtype, device="cuda")
-        v3 = torch.randn((B, H, S, D), dtype=dtype, device="cuda")
-        golden_out3 = sdpa_partial(
-=======
         block_mask3 = create_block_mask(noop_mask, 1, 1, S, S, device=self.device)
         sdpa_partial3 = create_attention(score_mod, block_mask=block_mask3)
         q3 = torch.randn(
@@ -1037,10 +1006,9 @@
             requires_grad=not test_inference_only,
         )
         golden_out3 = sdpa_partial3(
->>>>>>> 960a81fd
             q3.to(torch.float64), k3.to(torch.float64), v3.to(torch.float64)
         )
-        ref_out3 = sdpa_partial(q3, k3, v3)
+        ref_out3 = sdpa_partial3(q3, k3, v3)
 
         # Need to clear dynamo counters, since flex attention eager mode also uses dynamo tracing.
         # We check dynamo counters["frames"]["ok"] to ensure:
@@ -1057,18 +1025,17 @@
             fudge_factor = 1.1
 
         # The first batch.
-        compiled_sdpa = torch.compile(sdpa_partial)
-        compiled_out1 = compiled_sdpa(q1, k1, v1)
+        compiled_out1 = torch.compile(sdpa_partial1)(q1, k1, v1)
         self._check_equal(golden_out1, ref_out1, compiled_out1, fudge_factor)
         self.assertEqual(torch._dynamo.utils.counters["frames"]["ok"], 1)
 
         # The second batch (automatic dynamic).
-        compiled_out2 = compiled_sdpa(q2, k2, v2)
+        compiled_out2 = torch.compile(sdpa_partial2)(q2, k2, v2)
         self._check_equal(golden_out2, ref_out2, compiled_out2, fudge_factor)
         self.assertEqual(torch._dynamo.utils.counters["frames"]["ok"], 2)
 
         # The third batch (no re-compilation).
-        compiled_out3 = compiled_sdpa(q3, k3, v3)
+        compiled_out3 = torch.compile(sdpa_partial3)(q3, k3, v3)
         self._check_equal(golden_out3, ref_out3, compiled_out3, fudge_factor)
         self.assertEqual(torch._dynamo.utils.counters["frames"]["ok"], 2)
 
@@ -1116,11 +1083,6 @@
     def test_builtin_score_mods_dynamic(
         self, dtype: torch.dtype, score_mask_mod: Tuple[Callable, Callable]
     ):
-        if score_mask_mod[0].__name__ == "_alibi_bias":
-            # TODO
-            self.skipTest(
-                "Alibi bias broken with dynamic shapes since we don't support capturing dynamic shapes"
-            )
         self.run_dynamic_test(score_mask_mod, dtype)
 
     @common_utils.parametrize("dtype", test_dtypes_fast)
@@ -2392,7 +2354,7 @@
 
     # Use weird mask to test reusing block_mask does work well.
     @supported_platform
-    def test_block_mask_reuse_with_weird_mask(self):
+    def _test_block_mask_reuse_with_weird_mask(self):
         def mask(b, h, q, kv):
             return (kv < 256) | (kv >= 2048)
 
@@ -3405,12 +3367,12 @@
             norm_graph,
             """\
 class GraphModule(torch.nn.Module):
-    def forward(self, L_query_: "f64[2, 2, 128, 4]", L_key_: "f64[2, 2, 128, 4]", L_value_: "f64[2, 2, 128, 4]", L_block_mask_kv_num_blocks: "i32[1, 1, 1]", L_block_mask_kv_indices: "i32[1, 1, 1, 1]", L_block_mask_full_kv_num_blocks: "i32[1, 1, 1]", L_block_mask_full_kv_indices: "i32[1, 1, 1, 1]", L_block_mask_q_num_blocks: "i32[1, 1, 1]", L_block_mask_q_indices: "i32[1, 1, 1, 1]", L_block_mask_full_q_num_blocks: "i32[1, 1, 1]", L_block_mask_full_q_indices: "i32[1, 1, 1, 1]"):
+    def forward(self, L_query_: "f64[2, 2, 128, 4]", L_key_: "f64[2, 2, 128, 4]", L_value_: "f64[2, 2, 128, 4]", L_block_mask_kv_indices: "i32[1, 1, 1, 1]", L_block_mask_kv_num_blocks: "i32[1, 1, 1]", L_block_mask_full_kv_num_blocks: "i32[1, 1, 1]", L_block_mask_full_kv_indices: "i32[1, 1, 1, 1]", L_block_mask_q_num_blocks: "i32[1, 1, 1]", L_block_mask_q_indices: "i32[1, 1, 1, 1]", L_block_mask_full_q_num_blocks: "i32[1, 1, 1]", L_block_mask_full_q_indices: "i32[1, 1, 1, 1]"):
         l_query_ = L_query_
         l_key_ = L_key_
         l_value_ = L_value_
+        l_block_mask_kv_indices = L_block_mask_kv_indices
         l_block_mask_kv_num_blocks = L_block_mask_kv_num_blocks
-        l_block_mask_kv_indices = L_block_mask_kv_indices
         l_block_mask_full_kv_num_blocks = L_block_mask_full_kv_num_blocks
         l_block_mask_full_kv_indices = L_block_mask_full_kv_indices
         l_block_mask_q_num_blocks = L_block_mask_q_num_blocks
@@ -3420,7 +3382,7 @@
 
         score_mod_0 = self.score_mod_0
         mask_fn_0 = self.mask_fn_0
-        flex_attention = torch.ops.higher_order.flex_attention(l_query_, l_key_, l_value_, score_mod_0, (l_block_mask_kv_num_blocks, l_block_mask_kv_indices, l_block_mask_full_kv_num_blocks, l_block_mask_full_kv_indices, l_block_mask_q_num_blocks, l_block_mask_q_indices, l_block_mask_full_q_num_blocks, l_block_mask_full_q_indices, 128, 128, mask_fn_0), 0.5, {'PRESCALE_QK': False, 'ROWS_GUARANTEED_SAFE': False, 'BLOCKS_ARE_CONTIGUOUS': False, 'OUTPUT_LOGSUMEXP': True}, (), ());  l_query_ = l_key_ = l_value_ = score_mod_0 = l_block_mask_kv_num_blocks = l_block_mask_kv_indices = l_block_mask_full_kv_num_blocks = l_block_mask_full_kv_indices = l_block_mask_q_num_blocks = l_block_mask_q_indices = l_block_mask_full_q_num_blocks = l_block_mask_full_q_indices = mask_fn_0 = None
+        flex_attention = torch.ops.higher_order.flex_attention(l_query_, l_key_, l_value_, score_mod_0, (128, 128, l_block_mask_kv_num_blocks, l_block_mask_kv_indices, l_block_mask_full_kv_num_blocks, l_block_mask_full_kv_indices, l_block_mask_q_num_blocks, l_block_mask_q_indices, l_block_mask_full_q_num_blocks, l_block_mask_full_q_indices, 128, 128, mask_fn_0), 0.5, {'PRESCALE_QK': False, 'ROWS_GUARANTEED_SAFE': False, 'BLOCKS_ARE_CONTIGUOUS': False, 'OUTPUT_LOGSUMEXP': True}, (), ());  l_query_ = l_key_ = l_value_ = score_mod_0 = l_block_mask_kv_num_blocks = l_block_mask_kv_indices = l_block_mask_full_kv_num_blocks = l_block_mask_full_kv_indices = l_block_mask_q_num_blocks = l_block_mask_q_indices = l_block_mask_full_q_num_blocks = l_block_mask_full_q_indices = mask_fn_0 = None
         out: "f64[2, 2, 128, 4]" = flex_attention[0];  flex_attention = None
         return (out,)
 
@@ -3461,7 +3423,7 @@
         fw_graph0 = self.fw_graph0
         joint_graph0 = self.joint_graph0
         mask_graph0 = self.mask_graph0
-        flex_attention_backward = torch.ops.higher_order.flex_attention_backward(primals_1, primals_2, primals_3, getitem_2, getitem_3, tangents_1, full_default_4, fw_graph0, joint_graph0, (full, full_default, None, None, convert_element_type, convert_element_type_1, None, None, 1073741824, 1073741824, mask_graph0), 0.5, {'PRESCALE_QK': False, 'ROWS_GUARANTEED_SAFE': False, 'BLOCKS_ARE_CONTIGUOUS': False, 'OUTPUT_LOGSUMEXP': True}, (), ());  primals_1 = primals_2 = primals_3 = getitem_2 = getitem_3 = tangents_1 = full_default_4 = fw_graph0 = joint_graph0 = full = full_default = convert_element_type = convert_element_type_1 = mask_graph0 = None
+        flex_attention_backward = torch.ops.higher_order.flex_attention_backward(primals_1, primals_2, primals_3, getitem_2, getitem_3, tangents_1, full_default_4, fw_graph0, joint_graph0, (1, 1, full, full_default, None, None, convert_element_type, convert_element_type_1, None, None, 1073741824, 1073741824, mask_graph0), 0.5, {'PRESCALE_QK': False, 'ROWS_GUARANTEED_SAFE': False, 'BLOCKS_ARE_CONTIGUOUS': False, 'OUTPUT_LOGSUMEXP': True}, (), ());  primals_1 = primals_2 = primals_3 = getitem_2 = getitem_3 = tangents_1 = full_default_4 = fw_graph0 = joint_graph0 = full = full_default = convert_element_type = convert_element_type_1 = mask_graph0 = None
         getitem_4: "f64[2, 2, 128, 4]" = flex_attention_backward[0]
         getitem_5: "f64[2, 2, 128, 4]" = flex_attention_backward[1]
         getitem_6: "f64[2, 2, 128, 4]" = flex_attention_backward[2];  flex_attention_backward = None
@@ -3872,6 +3834,7 @@
                 full_q_indices=None,
                 BLOCK_SIZE=(64, 64),
                 mask_mod=noop_mask,
+                seq_lengths=(1, 1),
             )
 
     @supported_platform
@@ -3891,6 +3854,7 @@
                 full_q_indices=None,  # Mismatched, should raise error
                 BLOCK_SIZE=(64, 64),
                 mask_mod=noop_mask,
+                seq_lengths=(1, 1),
             )
 
     @supported_platform
@@ -4015,6 +3979,35 @@
             )
             block_mask = create_block_mask(doc_mask_mod, None, None, 1024 + i, 1024 + i)
             torch.compile(flex_attention)(q, k, v, block_mask=block_mask)
+
+    @common_utils.parametrize("compile", [False, True])
+    @supported_platform
+    def test_block_mask_vs_sequence_lengths(self, compile):
+        if compile:
+            flex_attention_call = torch.compile(flex_attention)
+        else:
+            flex_attention_call = flex_attention
+
+        def mask_mod(b, h, q_idx, kv_idx):
+            return q_idx >= kv_idx
+
+        def create_inputs(S):
+            q, k, v = (
+                torch.randn(
+                    1, 8, S, 64, dtype=torch.float16, requires_grad=True, device="cuda"
+                )
+                for _ in range(3)
+            )
+            return q, k, v
+
+        block_mask = create_block_mask(mask_mod, None, None, 1024, 1024)
+        flex_attention_call(*create_inputs(1024), block_mask=block_mask)
+        with self.assertRaisesRegex(ValueError, "block_mask was created for"):
+            flex_attention_call(*create_inputs(2048), block_mask=block_mask)
+
+        block_mask = create_block_mask(mask_mod, None, None, 1023, 1023)
+        with self.assertRaisesRegex(ValueError, "block_mask was created for"):
+            flex_attention_call(*create_inputs(1024), block_mask=block_mask)
 
 
 class TestPagedAttention(InductorTestCase):
