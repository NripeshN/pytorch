# Owner(s): ["module: functorch"]

# Copyright (c) Facebook, Inc. and its affiliates.
# All rights reserved.
#
# This source code is licensed under the BSD-style license found in the
# LICENSE file in the root directory of this source tree.

import contextlib
import functools
import itertools
import os
import random
import types
import unittest
import warnings
from collections import namedtuple
from typing import OrderedDict
from unittest.case import skipIf

from common_utils import (
    check_vmap_fallback,
    compute_quantities_for_vmap_test,
    decorate,
    DisableVmapFallback,
    generate_vmap_inputs,
    get_fallback_and_vmap_exhaustive,
    is_batch_norm_training,
    is_valid_inplace_sample_input,
    opsToleranceOverride,
    skip,
    skipOps,
    tol1,
    xfail,
    xfailIf,
)
from functorch_additional_op_db import additional_op_db

import functorch
import torch
import torch.nn.functional as F
from functorch import grad, grad_and_value, jacfwd, jvp, vjp, vmap
from functorch.experimental import chunk_vmap
from torch import Tensor
from torch._C._functorch import reshape_dim_into, reshape_dim_outof
from torch._functorch.make_functional import functional_init_with_buffers
from torch._functorch.vmap import restore_vmap
from torch.nn.attention import sdpa_kernel, SDPBackend
from torch.testing._internal.autograd_function_db import autograd_function_db
from torch.testing._internal.common_cuda import (
    PLATFORM_SUPPORTS_CUDNN_ATTENTION,
    PLATFORM_SUPPORTS_FLASH_ATTENTION,
    PLATFORM_SUPPORTS_MEM_EFF_ATTENTION,
    tf32_on_and_off,
    with_tf32_off,
)
from torch.testing._internal.common_device_type import (
    instantiate_device_type_tests,
    onlyCUDA,
    OpDTypes,
    ops,
    tol,
    toleranceOverride,
)
from torch.testing._internal.common_methods_invocations import op_db
from torch.testing._internal.common_utils import (
    instantiate_parametrized_tests,
    IS_WINDOWS,
    markDynamoStrictTest,
    parametrize,
    run_tests,
    skipIfTorchDynamo,
    subtest,
    TEST_WITH_TORCHDYNAMO,
    TestCase,
    unMarkDynamoStrictTest,
    xfailIfTorchDynamo,
)
from torch.testing._internal.custom_op_db import custom_op_db
from torch.utils import _pytree as pytree


def get_platform_specific_sdpa():
    ret = [SDPBackend.MATH]
    if PLATFORM_SUPPORTS_FLASH_ATTENTION:
        ret.append(SDPBackend.FLASH_ATTENTION)
    if PLATFORM_SUPPORTS_MEM_EFF_ATTENTION:
        ret.append(SDPBackend.EFFICIENT_ATTENTION)
    if PLATFORM_SUPPORTS_CUDNN_ATTENTION:
        ret.append(SDPBackend.CUDNN_ATTENTION)
    return ret


PLATFORM_SPECIFIC_SDPA = get_platform_specific_sdpa()

FALLBACK_REGEX = "There is a performance drop"


class EnableVmapFallbackWarnings:
    def __enter__(self):
        self.prev_state = torch._C._debug_only_are_vmap_fallback_warnings_enabled()
        torch._C._debug_only_display_vmap_fallback_warnings(True)

    def __exit__(self, *ignored):
        torch._C._debug_only_display_vmap_fallback_warnings(self.prev_state)


@markDynamoStrictTest
class TestVmapAPI(TestCase):
    def test_non_tensor_output_raises(self):
        with self.assertRaisesRegex(ValueError, "got type <class 'float'>"):
            vmap(lambda x: 3.14)(torch.ones(3))

        def multiple_outputs(x):
            return x, 3

        with self.assertRaisesRegex(ValueError, "got type <class 'int'>"):
            vmap(multiple_outputs)(torch.ones(3))

    def test_different_map_dim_size_raises(self):
        x = torch.randn(2)
        y = torch.randn(3)
        expected_msg = (
            "Expected all tensors to have the same size in the mapped dimension"
        )
        with self.assertRaisesRegex(ValueError, expected_msg):
            vmap(torch.mul)(x, y)
        with self.assertRaisesRegex(ValueError, expected_msg):
            vmap(lambda z: z[0] + z[1], in_dims=((0, 0),))((x, y))
        with self.assertRaisesRegex(ValueError, expected_msg):
            vmap(lambda z: z["x"] + z["y"], in_dims=({"x": 0, "y": 0},))(
                {"x": x, "y": y}
            )

    def test_func_with_no_inputs(self):
        expected_msg = "got no inputs"

        def foo():
            return torch.randn(3)

        def bar(x):
            return torch.randn(3)

        with self.assertRaisesRegex(ValueError, expected_msg):
            vmap(foo)()

        with self.assertRaisesRegex(ValueError, expected_msg):
            vmap(bar)()

    def test_func_with_no_tensors(self):
        def foo(x):
            return torch.randn(3)

        with self.assertRaisesRegex(ValueError, "at least one Tensor"):
            vmap(foo, (None,))(1)

    def test_constant_function(self):
        output = vmap(lambda x: torch.tensor(3.14))(torch.ones(3))
        self.assertEqual(output, torch.tensor([3.14, 3.14, 3.14]))

    def test_single_input(self):
        x = torch.randn(2, 3)

        def square(x):
            return x * x

        output = vmap(square)(x)
        self.assertEqual(output, x * x)

    def test_multiple_inputs(self):
        x = torch.randn(2, 3)
        y = torch.randn(2, 3)
        output = vmap(torch.mul)(x, y)
        self.assertEqual(output, x * y)

    def test_multiple_outputs(self):
        def foo(x):
            return x * x, x * x * x

        x = torch.randn(3)
        outputs = vmap(foo)(x)
        self.assertEqual(outputs[0], x * x)
        self.assertEqual(outputs[1], x * x * x)

    def test_multiple_outputs2(self):
        # This is the same thing as
        # def returns_tuple_of_tensors(x):
        #     return x, x
        def returns_tuple_of_tensors(x):
            return (x, x)

        def returns_list_of_two_tensors(x):
            return [x, x]

        def returns_list_of_one_tensor(x):
            return [x]

        x = torch.randn(3)

        # should not throw
        vmap(returns_tuple_of_tensors)(x)
        vmap(returns_list_of_two_tensors)(x)
        vmap(returns_list_of_one_tensor)(x)

    def test_nested_with_same_map_dim(self):
        x = torch.randn(2, 3, 5)
        y = torch.randn(2, 3, 5)
        output = vmap(vmap(torch.mul))(x, y)
        self.assertEqual(output, x * y)

        output = vmap(vmap(vmap(torch.mul)))(x, y)
        self.assertEqual(output, x * y)

    def test_nested_with_diag_embed(self):
        # diag_embed requires special testing because it is registered with conditional functionalization.
        x = torch.randn(3, 3, 5)
        output = vmap(vmap(torch.diag_embed))(x)
        self.assertEqual(output, torch.diag_embed(x))

    def test_nested_with_different_map_dim(self):
        x = torch.randn(2, 3)
        y = torch.randn(5, 3)
        output = vmap(lambda x: vmap(lambda y: x * y)(y))(x)
        self.assertEqual(output.shape, (2, 5, 3))
        self.assertEqual(output, x.view(2, 1, 3) * y)

        z = torch.randn(7, 3)
        output = vmap(lambda x: vmap(lambda y: vmap(lambda z: x * y * z)(z))(y))(x)
        self.assertEqual(output.shape, (2, 5, 7, 3))
        self.assertEqual(output, x.view(2, 1, 1, 3) * y.view(5, 1, 3) * z)

    def test_noop_in_inner_vmap(self):
        x = torch.randn(3)
        y = torch.randn(5)
        output = vmap(lambda x: vmap(lambda y: x)(y))(x)
        self.assertEqual(output, x.view(3, 1).expand(3, 5))

    def test_checkpoint(self):
        A = torch.randn((3, 8, 8), dtype=torch.float64, requires_grad=True)

        def get_grad(checkpoint):
            A.grad = None

            def get_loss(A):
                ortho_A, _ = torch.func.vmap(torch.linalg.qr)(A)
                return torch.sum(ortho_A)

            if checkpoint:
                loss = torch.utils.checkpoint.checkpoint(
                    get_loss, A, use_reentrant=False
                )
            else:
                loss = get_loss(A)
            loss.backward()
            return A.grad

        expected = get_grad(checkpoint=False)
        result = get_grad(checkpoint=True)
        self.assertEqual(result, expected)

    def test_unsupported_op_err_msg(self):
        # Unsupported view op
        tensor = torch.randn(2, 3)
        msg = (
            r"Batching rule not implemented for aten::.+; the "
            r"fallback path doesn't work on out= or view ops"
        )
        # TODO: find a view op
        # with self.assertRaisesRegex(RuntimeError, msg):
        #     vmap(torch.ravel)(tensor)

        def out_op(x, y):
            return torch.abs(x, out=y)

        with self.assertRaisesRegex(RuntimeError, msg):
            vmap(out_op)(tensor, tensor)

        # Don't support non-tensor returns. This is a limitation of vmap;
        # functions that don't return tensors must be special cased
        with self.assertRaisesRegex(RuntimeError, "Batching rule not implemented"):
            vmap(torch.equal)(tensor, tensor)

    def test_nonzero_out_dims(self):
        # Basic test
        tensor = torch.randn(2, 3)
        result = vmap(lambda x: x, out_dims=1)(tensor)
        self.assertEqual(result, tensor.permute(1, 0))
        self.assertEqual(result.data_ptr(), tensor.data_ptr())

        # Test that the batch dimension gets permuted to dim 2
        tensor = torch.randn(2, 3, 5, 7)
        result = vmap(lambda x: x, out_dims=2)(tensor)
        self.assertEqual(result, tensor.permute(1, 2, 0, 3))
        self.assertEqual(result.data_ptr(), tensor.data_ptr())

        # negative out_dim
        tensor = torch.randn(2, 3, 5, 7)
        result = vmap(lambda x: x, out_dims=-1)(tensor)
        self.assertEqual(result, tensor.permute(1, 2, 3, 0))
        self.assertEqual(result.data_ptr(), tensor.data_ptr())

        # check that out_dims works on ALL outputs
        tensor = torch.randn(2, 3, 5, 7)
        other = torch.randn(2, 3, 5, 7)
        result = vmap(lambda x, y: (x, y), out_dims=2)(tensor, other)
        self.assertEqual(
            result, (tensor.permute(1, 2, 0, 3), other.permute(1, 2, 0, 3))
        )

        # use out_dims with the maximum vmap-able tensor dims (64 dims)
        ndims = 64
        shape = [2] + [1] * (ndims - 1)
        expected_shape = [1, 1, 2] + [1] * (ndims - 3)
        tensor = torch.randn(shape)
        result = vmap(lambda x: x, out_dims=2)(tensor)
        self.assertEqual(result.shape, expected_shape)

        # test something that is not the identity function
        def foo(x, y):
            return x, x * y, x * y * y

        x = torch.randn(2, 3, 5)
        y = torch.randn(2, 3, 5)
        result = vmap(foo, out_dims=1)(x, y)
        self.assertEqual(
            result,
            (
                x.permute(1, 0, 2),
                (x * y).permute(1, 0, 2),
                (x * y * y).permute(1, 0, 2),
            ),
        )

    def test_multiple_out_dims(self):
        def foo(x):
            return x, x

        def bar(x, y):
            return x, x, x, x * y

        x = torch.randn(2, 3, 5)
        y = torch.randn(2, 3, 5)
        result = vmap(foo, out_dims=(0, 1))(x)
        self.assertEqual(result, (x, x.permute(1, 0, 2)))

        result = vmap(bar, out_dims=(-1, 0, 1, 2))(x, y)
        expected = (
            x.permute(1, 2, 0),
            x,
            x.permute(1, 0, 2),
            (x * y).permute(1, 2, 0),
        )
        self.assertEqual(result, expected)

    def test_nested_out_dims(self):
        y = torch.randn(2, 3, 5, 7)

        # Inner vmap has non-zero out_dim
        result = vmap(lambda y: vmap(lambda x: x, out_dims=1)(y))(y)
        self.assertEqual(result.shape, (2, 5, 3, 7))
        self.assertEqual(result, y.permute(0, 2, 1, 3))

        # all vmaps have non-zero out_dim
        result = vmap(lambda y: vmap(lambda x: x, out_dims=1)(y), out_dims=1)(y)
        self.assertEqual(result.shape, (5, 2, 3, 7))
        self.assertEqual(result, y.permute(2, 0, 1, 3))

        # throwing in some negative out_dims
        result = vmap(lambda y: vmap(lambda x: x, out_dims=-1)(y), out_dims=-1)(y)
        self.assertEqual(result.shape, (5, 7, 3, 2))
        self.assertEqual(result, y.permute(2, 3, 1, 0))

        # testing fn that isn't the identity
        x = torch.randn(2, 3)
        y = torch.randn(5, 3)
        result = vmap(lambda y: vmap(lambda x: x * y, out_dims=1)(x), out_dims=-1)(y)
        self.assertEqual(result.shape, (3, 2, 5))
        self.assertEqual(result, (y.view(5, 1, 3) * x).permute(2, 1, 0))

    def test_out_dims_edge_case(self):
        def foo(x):
            return x

        # Test that we accept out_dims=(1,) for a function with one output.
        tensor = torch.randn(2, 3)
        expected = vmap(foo, out_dims=1)(tensor)
        result = vmap(foo, out_dims=(1,))(tensor)
        self.assertEqual(result, expected)

    def test_out_dims_none_tuple(self):
        def foo(x):
            return x, "hello world"

        tensor = torch.randn(2, 3)
        result = vmap(foo, out_dims=(0, None))(tensor)
        self.assertEqual(result[1], "hello world")
        self.assertEqual(result[0], tensor)

        def foo(x):
            x.add_(1)
            return None, "hello world"

        result = vmap(foo, out_dims=(None, None))(tensor)
        self.assertEqual(result, (None, "hello world"))

    def test_out_dims_none(self):
        def foo(x):
            return x

        tensor = torch.randn(2, 3)
        with self.assertRaisesRegex(
            ValueError, "can not return a BatchedTensor when out_dim is None"
        ):
            vmap(foo, out_dims=None)(tensor)

        def foo(x):
            x.add_(1)
            return "hello world"

        result = vmap(foo, out_dims=None)(tensor)
        self.assertEqual(result, "hello world")

    def test_out_dims_normal_tensor(self):
        def foo(x):
            return torch.arange(3)

        tensor = torch.randn(2, 3)
        result = vmap(foo)(tensor)
        self.assertEqual(result.shape, [2, 3])

        result = vmap(foo, out_dims=None)(tensor)
        self.assertEqual(result, torch.arange(3))

    def test_pytree_returns(self):
        x = torch.randn(2, 3)

        def f(x):
            y = x.sin()
            return y, (y, y), [y, (y, y)]

        y0, (y1, y2), (y3, (y4, y5)) = vmap(f)(x)
        self.assertEqual(y0, x.sin())
        self.assertEqual(y0, y1)
        self.assertEqual(y2, y1)
        self.assertEqual(y2, y3)
        self.assertEqual(y4, y3)
        self.assertEqual(y5, y4)

    def test_pytree_odict_returns(self):
        x = torch.randn(2, 3)

        def f(t):
            y = t.sin()
            return OrderedDict([("sin", y), ("cos", t.cos())])

        out = vmap(f)(x)
        assert isinstance(out, OrderedDict)
        expected = f(x)
        self.assertEqual(out["sin"], expected["sin"])
        self.assertEqual(out["cos"], expected["cos"])

    def test_pytree_returns_outdims(self):
        x = torch.randn(2, 3)

        def f(x):
            y = x.sin()
            return y, (y, y)

        y0, (y1, y2) = vmap(f, out_dims=(0, (0, 1)))(x)
        self.assertEqual(y0, x.sin())
        self.assertEqual(y1, x.sin())
        self.assertEqual(y2, x.sin().t())

    def test_pytree_returns_broadcast_simple(self):
        x = torch.randn(2, 3)

        def f(x):
            y = x.sin()
            return y, (y, y)

        y0, (y1, y2) = vmap(f, out_dims=1)(x)
        self.assertEqual(y0, x.sin().t())
        self.assertEqual(y1, y0)
        self.assertEqual(y2, y0)

    def test_pytree_returns_broadcast_nested(self):
        x = torch.randn(2, 3)

        def f(x):
            y = x.sin()
            return y, (y, y)

        y0, (y1, y2) = vmap(f, out_dims=(0, 1))(x)
        self.assertEqual(y0, x.sin())
        self.assertEqual(y1, y0.t())
        self.assertEqual(y2, y0.t())

    def test_out_dims_must_be_int_or_collection_of_int_err_msg(self):
        msg = "must be an int, None or a python collection of ints"
        tensor = torch.randn(2, 3)
        with self.assertRaisesRegex(ValueError, msg):
            vmap(lambda x: x, out_dims="lol")(tensor)
        with self.assertRaisesRegex(ValueError, msg):
            vmap(lambda x: x, out_dims=("lol",))(tensor)

    def test_out_dims_and_num_outputs_mismatch_err_msg(self):
        msg = "not compatible"
        x = torch.randn(2, 3, 5)

        # Too many out_dims
        with self.assertRaisesRegex(ValueError, msg):
            vmap(lambda x: x, out_dims=(0, 0))(x)
        with self.assertRaisesRegex(ValueError, msg):
            vmap(lambda x: (x, x, x), out_dims=(0, 0, 0, 0))(x)

        # Too few out_dims
        with self.assertRaisesRegex(ValueError, msg):
            vmap(lambda x: (x, x), out_dims=(0,))(x)
        with self.assertRaisesRegex(ValueError, msg):
            vmap(lambda x: (x, x, x), out_dims=(0, 0))(x)

    def test_out_dim_out_of_bounds_err_msg(self):
        # TODO(rzou): This error message isn't that great. It comes straight
        # from maybe_wrap_dim. Consider doing a try-catch-(add some context) to
        # the error message in the future in C++
        msg = "Dimension out of range"
        x = torch.randn(2, 3, 5)
        with self.assertRaisesRegex(IndexError, msg):
            vmap(lambda x: x, out_dims=3)(x)
        with self.assertRaisesRegex(IndexError, msg):
            vmap(lambda x: x, out_dims=-4)(x)

    def test_non_zero_in_dims(self):
        tensor = torch.randn(2, 3, 5)

        # Implicit out_dims = 0; vmap will move the batch dim to the front.
        output = vmap(lambda x: x, (1,))(tensor)
        self.assertEqual(output, tensor.permute(1, 0, 2))
        self.assertEqual(output.data_ptr(), tensor.data_ptr())

        x = torch.randn(2, 3)
        y = torch.randn(3, 2)
        output = vmap(torch.mul, (0, 1))(x, y)
        self.assertEqual(output, x * y.t())
        output = vmap(torch.mul, (1, 0))(x, y)
        self.assertEqual(output, x.t() * y)

    def test_none_in_dims(self):
        x = torch.randn(2, 3)
        y = torch.randn(2, 3)

        # None in_dim for a Tensor means we don't map over it
        output = vmap(torch.mul, (0, None))(x, y)
        self.assertEqual(output.shape, (2, 2, 3))
        self.assertEqual(output, x.view(2, 1, 3) * y)

        # None in_dim for non-tensor arguments
        output = vmap(torch.mul, (0, None))(x, 2)
        self.assertEqual(output, x * 2)

    def test_nested_non_default_in_dims(self):
        x = torch.rand(5, 2, 3)
        y = torch.rand(3, 5, 2)
        result = vmap(vmap(vmap(torch.mul), (1, 0)), (1, 2))(x, y)
        self.assertEqual(result, x.permute(1, 2, 0) * y.permute(2, 0, 1))

    def test_nested_negative_in_dims(self):
        x = torch.randn(2, 3)
        y = torch.randn(2, 3)
        output = vmap(torch.mul, (-1, -1))(x, y)
        self.assertEqual(output.shape, (3, 2))
        self.assertEqual(output, (x * y).permute(1, 0))

    def test_non_default_in_dims_out_dims(self):
        x = torch.randn(2, 3, 5)

        # Same in_dim as out_dim, vmap over identity
        result = vmap(lambda x: x, in_dims=1, out_dims=1)(x)
        self.assertEqual(result, x)
        self.assertEqual(result.data_ptr(), x.data_ptr())

        # Different in_dim from out_dim, vmap over identity
        result = vmap(lambda x: x, in_dims=2, out_dims=1)(x)
        self.assertEqual(result.shape, (2, 5, 3))
        self.assertEqual(result, x.transpose(1, 2))
        self.assertEqual(result.data_ptr(), x.data_ptr())

        def foo(x):
            return x * 2

        # Same in_dim as out_dim, vmap over operation
        result = vmap(foo, in_dims=1, out_dims=1)(x)
        self.assertEqual(result, x * 2)

        # Different in_dim as out_dim, vmap over operation
        result = vmap(foo, in_dims=2, out_dims=1)(x)
        self.assertEqual(result.shape, (2, 5, 3))
        self.assertEqual(result, (x * 2).transpose(1, 2))

        # Basic nested test.
        result = vmap(vmap(foo, 1, 1), 1, 1)(x)
        self.assertEqual(result, x * 2)

    def test_item_throws(self):
        def f(x):
            return x.item()

        with self.assertRaisesRegex(RuntimeError, r"item\(\) on a Tensor"):
            vmap(f)(torch.randn(3))

    def test_data_dependent_control_flow_throws(self):
        def f(x):
            if x:
                return x
            return 0

        with self.assertRaisesRegex(RuntimeError, r"data-dependent control flow"):
            vmap(f)(torch.randn(3))

    def test_accepts_nested_inputs(self):
        x = torch.randn(2, 3)
        y = torch.randn(2, 3)

        # Single layer of nesting
        out = vmap(lambda z: z[0] + z[1])((x, y))
        self.assertEqual(out, x + y)
        out = vmap(lambda z: z[0] + z[1], in_dims=(0,))((x, y))
        self.assertEqual(out, x + y)
        out = vmap(lambda z: z[0] + z[1], in_dims=((0, 0),))((x, y))
        self.assertEqual(out, x + y)

        out = vmap(lambda z: z[0] + z[1])([x, y])
        self.assertEqual(out, x + y)
        out = vmap(lambda z: z[0] + z[1], in_dims=(0,))([x, y])
        self.assertEqual(out, x + y)
        out = vmap(lambda z: z[0] + z[1], in_dims=([0, 0],))([x, y])
        self.assertEqual(out, x + y)

        out = vmap(lambda z: z["x"] + z["y"])({"x": x, "y": y})
        self.assertEqual(out, x + y)
        out = vmap(lambda z: z["x"] + z["y"], in_dims=(0,))({"x": x, "y": y})
        self.assertEqual(out, x + y)
        out = vmap(lambda z: z["x"] + z["y"], in_dims=({"x": 0, "y": 0},))(
            {"x": x, "y": y}
        )
        self.assertEqual(out, x + y)

        # Multiple layers of nesting
        out_fn = vmap(lambda z: z["x"][0] + z["x"][1][0] + z["y"][0] + z["y"][1])
        out = out_fn({"x": [x, (x,)], "y": [y, y]})
        self.assertEqual(out, x + x + y + y)

    def test_in_dims_wrong_type_err_msg(self):
        x = torch.randn(3)
        y = torch.randn(3)
        msg = r"expected `in_dims` to be int or a \(potentially nested\) tuple"
        with self.assertRaisesRegex(ValueError, msg):
            vmap(torch.mul, [0, 0])(x, y)
        with self.assertRaisesRegex(ValueError, msg):
            vmap(torch.mul, set({0}))(x, y)
        with self.assertRaisesRegex(ValueError, msg):
            vmap(torch.mul, "lol")(x, y)
        with self.assertRaisesRegex(ValueError, msg):
            vmap(lambda z: z[0] + z[1], in_dims=[0, 0])([x, y])
        # The following should not throw
        vmap(torch.mul, (0, 0))(x, y)

    def test_not_enough_in_dims_err_msg(self):
        x = torch.randn(3)
        y = torch.randn(3)
        msg = r"in_dims is not compatible with the structure of `inputs`"

        with self.assertRaisesRegex(ValueError, msg):
            vmap(torch.mul, (0,))(x, y)
        with self.assertRaisesRegex(ValueError, msg):
            vmap(torch.mul, (0, 0, 0))(x, y)
        with self.assertRaisesRegex(ValueError, msg):
            vmap(lambda z: z[0] + z[1], in_dims=([0],))([x, y])
        with self.assertRaisesRegex(ValueError, msg):
            vmap(lambda z: z[0] + z[1], in_dims=((0, 0),))([x, y])
        # The following should not throw
        vmap(torch.mul, (0, 0))(x, y)

    def test_integer_in_dim_but_not_tensor_input_err_msg(self):
        def foo(xy):
            return xy[0] * xy[1]

        def bar(x, yz):
            return x * yz[0] * yz[1]

        x = torch.randn(2, 3)

        # the following are errors in jax (and will always be errors)
        msg = "Got in_dim=0 for an input but the input is of type"
        with self.assertRaisesRegex(ValueError, msg):
            vmap(torch.sum)(x, 0)
        with self.assertRaisesRegex(ValueError, msg):
            vmap(torch.sum, (0, 0))(x, 0)
        with self.assertRaisesRegex(ValueError, msg):
            vmap(lambda z: z[0] + z[1], in_dims=([0, 0],))([x, 1])
        # The following should not throw
        vmap(torch.sum, (0, None))(x, 0)

    def test_in_dim_not_in_tensor_err_msg(self):
        def foo(x):
            return x * x

        x = torch.randn(2, 3)
        y = torch.randn(2, 3)

        msg = r"Got in_dim=-?\w for some input, but that input is a Tensor of dimensionality \w"
        with self.assertRaisesRegex(ValueError, msg):
            vmap(foo)(torch.randn([]))
        with self.assertRaisesRegex(ValueError, msg):
            vmap(foo, in_dims=(0,))(torch.randn([]))
        with self.assertRaisesRegex(ValueError, msg):
            vmap(foo, in_dims=(-3,))(x)
        with self.assertRaisesRegex(ValueError, msg):
            vmap(foo, in_dims=(2,))(y)
        with self.assertRaisesRegex(ValueError, msg):
            vmap(lambda z: z[0] + z[1], in_dims=([3, 0],))([x, y])
        # the following should not throw
        vmap(foo, in_dims=(0,))(torch.randn(2, 3))
        vmap(foo, in_dims=(1,))(torch.randn(2, 3))

    def test_fallback_does_not_warn_by_default(self):
        op = torch._test_functorch_fallback
        x = torch.randn(11)
        y = torch.randn(11)
        with warnings.catch_warnings(record=True) as wa:
            torch.vmap(op)(x, y)
            # The single warning here is the "vmap is experimental"
            # warning, not a warning from the vmap fallback path.
            self.assertEqual(len(wa), 1)

    @unittest.expectedFailure
    def test_fallback_warns_when_warnings_are_enabled(self):
        # NB: One day we will implement a batching rule for torch.atan2.
        # If/when we do, this test should be replaced to test the fallback
        # path on another operator to avoid bitrot.
        op = torch._test_functorch_fallback
        x = torch.randn(11)
        y = torch.randn(11)
        with warnings.catch_warnings(record=True) as wa:
            with EnableVmapFallbackWarnings():
                torch.vmap(op)(x, y)
            self.assertEqual(len(wa), 2)
            self.assertRegex(str(wa[-1].message), FALLBACK_REGEX)

    def _assert_uses_vmap_fallback(self, vmap_args, inputs):
        return
        # with warnings.catch_warnings(record=True) as wa:
        #     with EnableVmapFallbackWarnings():
        #         result = vmap(*vmap_args)(*inputs)
        #     self.assertEqual(len(wa), 2)
        #     self.assertRegex(str(wa[-1].message), FALLBACK_REGEX)

    def test_fallback_zero_dim(self):
        op = torch._test_functorch_fallback
        x = torch.randn(11)
        y = torch.randn(11)
        self._assert_uses_vmap_fallback((op,), (x, y))

        B0, B1 = 0, 3
        x = torch.randn(B0, 11)
        y = torch.randn(11)

        msg = "The fallback path does not support vmap over dims of size 0"

        with self.assertRaisesRegex(RuntimeError, msg):
            vmap(op, (0, None))(x, y)
        with self.assertRaisesRegex(RuntimeError, msg):
            vmap(op, (None, 0))(y, x)
        with self.assertRaisesRegex(RuntimeError, msg):
            vmap(op)(x, x)

        x = torch.randn(B0, B1, 11)
        y = torch.randn(B1, 11)
        with self.assertRaisesRegex(RuntimeError, msg):
            vmap(op, (0, None))(x, y)
        with self.assertRaisesRegex(RuntimeError, msg):
            vmap(op, (None, 0))(y, x)
        with self.assertRaisesRegex(RuntimeError, msg):
            vmap(op)(x, x)

    def test_fallback_warning(self):
        # We use a dummy function _test_functorch_fallback
        # defined in prim_native_functions.cpp for this
        op = torch._test_functorch_fallback

        x = torch.randn(5, 7, 11)
        y = torch.randn(5, 7, 11)

        self._assert_uses_vmap_fallback((op,), (x, y))

        x = torch.randn(7, 11, 5)
        y = torch.randn(5, 7, 11)
        result = vmap(op, (2, 0))(x, y)
        self.assertEqual(result, op(x.permute(2, 0, 1), y))

        # nested vmap
        x = torch.randn(7, 11, 5)
        y = torch.randn(5, 7, 11)
        result = vmap(vmap(op), (2, 0))(x, y)
        self.assertEqual(result, op(x.permute(2, 0, 1), y))

        # big batch size (total 10000)
        x = torch.randn(100, 10, 10, 5)
        y = torch.randn(100, 10, 10)
        result = vmap(vmap(vmap(op)))(x, y)
        self.assertEqual(result, op(x, y.view(100, 10, 10, 1)))

    # TODO: No clue what is wrong here.
    @unittest.skip
    def test_fallback_masked_fill(self):
        # NB: One day we will implement a batching rule for masked_fill
        # If/when we do, this test should be replaced to test the fallback
        # path on another operator to avoid bitrot.
        def run_test(batch_size):
            B0 = batch_size
            x = torch.randn(B0, 7, 11, 13)
            dim = 0
            index = torch.tensor([0, 4, 2])
            values = torch.randn(B0, 3, 13)

            self._assert_uses_vmap_fallback(
                (torch.index_add, (0, None, None, 0)), (x, dim, index, values)
            )

            result = vmap(torch.index_add, (0, None, None, 0))(x, dim, index, values)
            expected = torch.index_add(x, dim + 1, index, values.view(B0, 3, 1, 13))
            self.assertEqual(result, expected)

        run_test(batch_size=5)
        run_test(batch_size=1237)

    def test_fallback_multiple_returns(self):
        # NB: One day we will implement a batching rule for torch.var_mean
        # If/when we do, this test should be replaced to test the fallback
        # path on another operator to avoid bitrot.
        B0, B1, B2 = 2, 3, 1237
        tensor = torch.randn(B0, 10)

        self._assert_uses_vmap_fallback((torch.var_mean,), (tensor,))

        # fallback correctness on torch.var_mean
        result = vmap(torch.var_mean)(tensor)
        expected = torch.var_mean(tensor, dim=1)
        self.assertEqual(result, expected)

        # nested vmap
        tensor = torch.randn(B0, B1, 10)
        result = vmap(vmap(torch.var_mean))(tensor)
        expected = torch.var_mean(tensor, dim=2)
        self.assertEqual(result, expected)

        # big batch size, nested vmap
        tensor = torch.randn(B0, B1, B2, 10)
        result = vmap(vmap(vmap(torch.var_mean)))(tensor)
        expected = torch.var_mean(tensor, dim=3)
        self.assertEqual(result, expected)

    def test_inplace_fallback_unary(self):
        # Test the in-place fallback on an in-place method that takes no
        # additional Tensor arguments. This is the simplest case of the fallback.
        # NB: One day we will implement a batching rule for acos_.
        # If/when we do, this test should be replaced to test the fallback
        # path on another operator to avoid bitrot.
        op = Tensor.acos_
        B0, B1, B2 = 2, 3, 10000

        x = torch.randn(B0, 5)
        self._assert_uses_vmap_fallback((op,), (x,))

        # Single vmap
        x_orig = torch.rand(B0, 5)
        x = x_orig.clone()
        result = vmap(op)(x)
        self.assertTrue(result is x)
        self.assertEqual(result, x_orig.acos())

        # Single vmap + different out_dim produces a view(!)
        x_orig = torch.rand(B0, 5)
        x = x_orig.clone()
        result = vmap(op, out_dims=(1,))(x)
        self.assertTrue(result._base is x)
        self.assertEqual(result, x_orig.t().acos())

        # Nested vmap
        x_orig = torch.randn(B0, B1, 5)
        x = x_orig.clone()
        result = vmap(vmap(op))(x)
        self.assertTrue(result is x)
        self.assertEqual(result, x_orig.acos())

        # Nested vmap, large batch size
        x_orig = torch.randn(B0, B1, B2, 5)
        x = x_orig.clone()
        result = vmap(vmap(vmap(op)))(x)
        self.assertTrue(result is x)
        self.assertEqual(result, x_orig.acos())

    def test_inplace_fallback_nary_same_levels(self):
        # NB: One day we will implement a batching rule for atan2_
        # If/when we do, this test should be replaced to test the fallback
        # path on another operator to avoid bitrot.
        op = Tensor.atan2_
        outplace_op = torch.atan2

        x = torch.randn(5, 7, 11)
        y = torch.randn(5, 7, 11)
        self._assert_uses_vmap_fallback((op,), (x, y))

        # Single vmap
        B0 = 5
        x_orig = torch.randn(7, 11, B0)
        x = x_orig.clone()
        y = torch.randn(B0, 7, 11)
        vmap(op, (2, 0))(x, y)
        self.assertEqual(x, outplace_op(x_orig, y.movedim(0, 2)))

        # Nested vmap
        B0, B1 = 5, 7
        x_orig = torch.randn(B1, 11, B0)
        x = x_orig.clone()
        y = torch.randn(B0, B1, 11)
        vmap(vmap(op), (2, 0))(x, y)
        self.assertEqual(x, outplace_op(x_orig, y.movedim([0, 1], [2, 0])))

        # big batch size (total 10000)
        B0, B1, B2 = 100, 10, 10
        x_orig = torch.randn(B0, B1, B2, 5)
        x = x_orig.clone()
        y = torch.randn(B0, B1, B2)
        vmap(vmap(vmap(op)))(x, y)
        self.assertEqual(x, outplace_op(x_orig, y.view(B0, B1, B2, 1)))

    # ("Fallback isInplaceVmapCompatible check is broken")
    @unittest.expectedFailure
    def test_inplace_fallback_nary_different_levels(self):
        # NB: One day we will implement a batching rule for atan2_
        # If/when we do, this test should be replaced to test the fallback
        # path on another operator to avoid bitrot.
        op = Tensor.atan2_
        outplace_op = torch.atan2
        B0, B1 = 2, 3

        x = torch.rand(B0, 7)
        y = torch.rand(7)
        self._assert_uses_vmap_fallback((op, (0, None)), (x, y))

        # op(left, right): All of the levels in right are found in left
        x_orig = torch.rand(B0, 7)
        x = x_orig.clone()
        y = torch.rand(7)
        vmap(op, in_dims=(0, None))(x, y)
        self.assertEqual(x, outplace_op(x_orig, y))

        x_orig = torch.rand(B0, B1, 7)
        x = x_orig.clone()
        y = torch.rand(B0, 7)
        vmap(vmap(op, in_dims=(0, None)))(x, y)
        self.assertEqual(x, outplace_op(x_orig, y.view(B0, 1, 7)))

        # op(left, right): Some of the levels in right are not found in left
        msg = r"vmap: aten::atan2_\(self, \*extra_args\) is not possible"
        x = torch.rand(7)
        y = torch.rand(B0, 7)
        with self.assertRaisesRegex(RuntimeError, msg):
            vmap(op, in_dims=(None, 0))(x, y)

        x = torch.rand(B1, 7)
        y = torch.rand(B0, 7)
        with self.assertRaisesRegex(RuntimeError, msg):
            vmap(vmap(op, in_dims=(0, None)), in_dims=(None, 0))(x, y)

        x = torch.rand(B1, 7)
        y = torch.rand(7, B0)
        with self.assertRaisesRegex(RuntimeError, msg):
            vmap(vmap(op, in_dims=(0, None)), in_dims=(None, 1))(x, y)

        x = torch.rand(B0, 7)
        y = torch.rand(B0, B1, 7)
        with self.assertRaisesRegex(RuntimeError, msg):
            vmap(vmap(op, in_dims=(None, 0)))(x, y)

    def test_backward_unsupported_interaction(self):
        x = torch.randn(3, requires_grad=True)
        y = torch.randn(5)
        grad = torch.randn_like(x)
        err_msg = r"backward\(\) called inside a functorch transform"

        def backward_on_vmapped_tensor(x):
            x.sum().backward()

        # FIXME
        return self.skipTest(
            "error: element 0 of tensors does not require grad and does not have a grad_fn"
        )
        with self.assertRaisesRegex(RuntimeError, err_msg):
            vmap(backward_on_vmapped_tensor)(x)

        def backward_with_vmapped_grad(x, grad):
            x.backward(grad)

        with self.assertRaisesRegex(RuntimeError, err_msg):
            vmap(backward_with_vmapped_grad)(x, grad)

        def completely_unrelated_backward(y):
            x.sum().backward()
            return y

        with self.assertRaisesRegex(RuntimeError, err_msg):
            vmap(completely_unrelated_backward)(y)

    @unittest.expectedFailure
    def test_grad_unsupported_interaction(self):
        input_tensor = torch.randn(3, requires_grad=True)
        err_msg = "autograd.grad.* called inside torch.vmap"

        captured = torch.randn(3, requires_grad=True)

        def output_to_grad_is_vmapped(input_tensor):
            output = (captured * input_tensor).sum()
            return torch.autograd.grad([output], [captured])[0]

        with self.assertRaisesRegex(RuntimeError, err_msg):
            vmap(output_to_grad_is_vmapped)(input_tensor)

        output = (input_tensor**2).sum()

        def input_to_grad_is_vmapped(input_tensor):
            return torch.autograd.grad([output], [input_tensor])[0]

        with self.assertRaisesRegex(RuntimeError, err_msg):
            vmap(input_to_grad_is_vmapped)(input_tensor)

    def test_batched_gradient_basic(self):
        N = 3
        x = torch.randn(N, requires_grad=True)
        y = torch.randn(N)

        def vjp_mul(v):
            return torch.autograd.grad([x * y], [x], grad_outputs=[v])[0]

        batched_v = torch.eye(N)
        jacobian = vmap(vjp_mul)(batched_v)
        self.assertEqual(jacobian, torch.diagflat(y))

    def test_functools_partial(self):
        x = torch.randn(3)
        y = torch.randn(2, 3)
        result = vmap(functools.partial(torch.mul, x))(y)
        self.assertEqual(result, x * y)

    def test_nn_module(self):
        tensor = torch.randn(2, 3)
        model = torch.nn.Linear(3, 3, bias=False)
        result = vmap(model)(tensor)
        self.assertEqual(result, model(tensor))

    def test_fallback_with_undefined_grad(self):
        B0 = 7
        x = torch.randn(2, 3, 4, 5, requires_grad=True)
        weight = torch.randn(3, 3, 1, 1)
        v = torch.randn(B0, 2, 3, 4, 5)

        def get_vjp(v):
            result = torch.nn.functional.conv2d(x, weight)
            (grad_x,) = torch.autograd.grad(result, x, v)
            return grad_x

        # Runs vmap(get_vjp)(v), which should not error out.
        # The backward formula for convolution returns an undefined
        # Tensor for grad_bias because the original bias does not exist.
        #
        # In the future we'll probably add a batching rule for convolution
        # backward. When this happens, we should modify this test to use a
        # different op (and/or create and use a dummy operator) to avoid bitrot.
        self._assert_uses_vmap_fallback([get_vjp], [v])

    def test_reshape_dim_into(self):
        x = torch.randn(2, 3, 5, 7)

        y = reshape_dim_into(0, 0, x)
        self.assertEqual(y, x.reshape(6, 5, 7))

        y = reshape_dim_into(0, 1, x)
        self.assertEqual(y, x.movedim(0, 1).reshape(3, 2 * 5, 7))

        y = reshape_dim_into(0, 2, x)
        self.assertEqual(y, x.movedim(0, 2).reshape(3, 5, 2 * 7))

        y = reshape_dim_into(1, 2, x)
        self.assertEqual(y, x.movedim(1, 2).reshape(2, 5, 3 * 7))

        y = reshape_dim_into(0, -2, x)
        self.assertEqual(y, x.movedim(0, 1).reshape(3, 2 * 5, 7))

        y = reshape_dim_into(0, -1, x)
        self.assertEqual(y, x.movedim(0, 2).reshape(3, 5, 2 * 7))

        y = reshape_dim_into(-4, -1, x)
        self.assertEqual(y, x.movedim(0, 2).reshape(3, 5, 2 * 7))

    def test_reshape_dim_outof(self):
        x = torch.randn(12, 12, 12).permute(2, 1, 0)

        y = reshape_dim_outof(0, 2, x)
        self.assertEqual(y, x.reshape(2, 6, 12, 12))

        y = reshape_dim_outof(1, 4, x)
        self.assertEqual(y, x.reshape(12, 4, 3, 12))

        y = reshape_dim_outof(2, 6, x)
        self.assertEqual(y, x.reshape(12, 12, 6, 2))

        y = reshape_dim_outof(-1, 6, x)
        self.assertEqual(y, x.reshape(12, 12, 6, 2))

        # Case: `0` sized dim.
        x = torch.randn(12, 12, 0)
        y = reshape_dim_outof(-1, 6, x)
        self.assertEqual(y.shape, torch.Size((12, 12, 6, 0)))

    def test_batch_rule_does_not_need_to_handle_no_batched_input(self):
        def f(x, y):
            res = torch.dot(y, torch.ones(2))
            return x + res

        x = torch.randn(7, 5)
        y = torch.randn(3, 2)
        out = vmap(vmap(f, in_dims=(0, None)), in_dims=(None, 0))(x, y)
        expected = torch.mv(y, torch.ones(2)).view(3, 1, 1) + x
        self.assertEqual(out, expected)

    def test_decomposition_under_python_dispatcher(self):
        # This test will raise an error if the vmap fallback gets invoked.
        # Here we test that decomps registered to FuncTorchBatchedDecomposition
        # are respected by the Python Dispatcher.
        t = torch.ones(3, 3) * 5
        with DisableVmapFallback():
            with torch._dispatch.python.enable_python_dispatcher():
                o = torch.vmap(torch.square)(t)
        self.assertEqual(o, torch.square(t))

    def _test_vmap_autocast(self, device):
        if torch.device(device).type == "cpu":
            amp_dtype = torch.bfloat16
        else:
            amp_dtype = torch.float16

        a_float32 = torch.rand(4, 2, 3, device=device)
        b_float32 = torch.rand(4, 3, 2, device=device)
        c_float32 = torch.rand(4, 2, 2, device=device)
        d_float32 = torch.rand(4, 3, 2, device=device)

        # Case 1, autocast inside vmapped function
        def func1(x, y, z, w):
            with torch.autocast(dtype=amp_dtype, device_type=device):
                e_float16 = torch.matmul(x, y)
                assert e_float16.dtype == amp_dtype, e_float16.dtype
                f_float16 = torch.matmul(z, e_float16)
                assert f_float16.dtype == amp_dtype, f_float16.dtype
            return torch.matmul(w, f_float16.float())

        expected = func1(a_float32, b_float32, c_float32, d_float32)
        out = vmap(func1)(a_float32, b_float32, c_float32, d_float32)
        assert expected.allclose(out)

        # Case 2, autocast decorator inside vmapped function
        @torch.autocast(dtype=amp_dtype, device_type=device)
        def func2(x, y, z, w):
            e_float16 = torch.matmul(x, y)
            assert e_float16.dtype == amp_dtype, e_float16.dtype
            f_float16 = torch.matmul(z, e_float16)
            assert f_float16.dtype == amp_dtype, f_float16.dtype
            return torch.matmul(w, f_float16)

        expected = func2(a_float32, b_float32, c_float32, d_float32)
        out = vmap(func2)(a_float32, b_float32, c_float32, d_float32)
        assert expected.allclose(out)

        # Case 3, autocast is outside vmapped function
        def func3(x, y, z, w):
            e_float16 = torch.matmul(x, y)
            assert e_float16.dtype == amp_dtype, e_float16.dtype
            f_float16 = torch.matmul(z, e_float16)
            assert f_float16.dtype == amp_dtype, f_float16.dtype
            return torch.matmul(w, f_float16)

        with torch.autocast(dtype=amp_dtype, device_type=device):
            expected = func3(a_float32, b_float32, c_float32, d_float32)
            out = vmap(func3)(a_float32, b_float32, c_float32, d_float32)

        assert expected.allclose(out)

    @unittest.skip("Somehow, vmap and autocast do not work on CPU")
    def test_vmap_autocast_cpu(self):
        self._test_vmap_autocast("cpu")

    @skipIf(not torch.cuda.is_available(), "CUDA is unavailable")
    def test_vmap_autocast_cuda(self):
        self._test_vmap_autocast("cuda")

    def test_restore_vmap_pytree_input_output(self):
        def f(x, y):
            output0 = x[0] + x[1]
            output1 = y
            return {"a": output0, "b": output1}

        B = 2
        x0 = torch.randn(B, 3)
        x1 = torch.randn(B)
        y = torch.randn(4, B)

        out, out_dims = restore_vmap(f, ((0, 0), 1), B, "error")((x0, x1), y)
        expected = vmap(f, in_dims=((0, 0), 1), out_dims={"a": 0, "b": 1})((x0, x1), y)
        self.assertEqual(out, expected)
        self.assertEqual(out_dims, {"a": 0, "b": 1})

    def test_restore_vmap_no_vmapped_inputs(self):
        def f(x, y, z):
            return x, y * z, z

        B = 2
        # Mix of tensor and non-tensor inputs
        x = torch.randn(3)
        y = torch.randn(4)
        z = 5
        out, out_dims = restore_vmap(f, (None, None, None), B, "error")(x, y, z)
        self.assertEqual(out, f(x, y, z))
        self.assertEqual(out_dims, (None, None, None))

    def test_restore_vmap_unexpanded_outputs(self):
        def f(x, y):
            # Mix of tensor and non-tensor outputs
            return 3 * y, y.sum(), None

        B = 2
        x = torch.randn(B, 3)
        y = torch.randn(4)
        out, out_dims = restore_vmap(f, (0, None), B, "error")(x, y)
        self.assertEqual(out, f(None, y))
        self.assertEqual(out_dims, (None, None, None))

    def test_data_attribute(self):
        def foo(x):
            y = x.data
            return x

        with self.assertRaisesRegex(
            RuntimeError, "accessing `data` under vmap transform"
        ):
            torch.func.vmap(foo)(torch.randn(3, 3))

        def foo(x):
            x.data = torch.ones(3, 3)
            return x

        with self.assertRaisesRegex(
            RuntimeError, "mutating directly with `.data` under vmap"
        ):
            torch.func.vmap(foo)(torch.randn(3, 3))


def slice_inputs(inputs, bdims, i):
    result = []
    for inp, bdim in zip(inputs, bdims):
        if bdim is None:
            result.append(inp)
        else:
            result.append(inp.select(bdim, i))
    return tuple(result)


def reference_vmap(op, inputs, in_dims=0, out_dims=0, return_nt=False):
    if isinstance(in_dims, int):
        in_dims = (in_dims,) * len(inputs)
    bdim_sizes = [inp.size(dim) for inp, dim in zip(inputs, in_dims) if dim is not None]
    assert all(bdim_size == bdim_sizes[0] for bdim_size in bdim_sizes)
    bdim_size = bdim_sizes[0]
    results = tuple(op(*slice_inputs(inputs, in_dims, i)) for i in range(bdim_size))

    assert len(results) > 0
    op_has_single_return = not isinstance(results[0], tuple)
    if op_has_single_return:
        assert all(isinstance(result, torch.Tensor) for result in results)
        if isinstance(out_dims, int):
            out_dims = (out_dims,) * 1
        if return_nt:
            return torch.nested.nested_tensor(list(results))
        else:
            return torch.stack(results, dim=out_dims[0])

    assert all(isinstance(result, tuple) for result in results)
    num_returns = len(results[0])
    assert all(len(result) == num_returns for result in results)
    if isinstance(out_dims, int):
        out_dims = (out_dims,) * num_returns
    if return_nt:
        return tuple(
            torch.nested.nested_tensor(list(result_shards))
            for result_shards in zip(*results)
        )
    else:
        return tuple(
            torch.stack(result_shards, out_dim)
            for result_shards, out_dim in zip(zip(*results), out_dims)
        )


class TensorFactory:
    @staticmethod
    def rand(size, device="cpu", dtype=torch.float):
        return torch.rand(size, device=device, dtype=dtype)

    @staticmethod
    def randn(size, device="cpu", dtype=torch.float):
        return torch.randn(size, device=device, dtype=dtype)

    @staticmethod
    def randp1(size, device="cpu", dtype=torch.float):
        return torch.rand(size, device=device, dtype=dtype) + 1


# Tests vmap(op, in_dims, out_dims)(*inputs) by comparing the output to a
# (slow) sequential map+stack fallback.
#
# check_view: Test if the first returned output is a view of the first input
# check_propagates_grad: Test if the operation propagates gradients.


def _vmap_test(
    self,
    op,
    inputs,
    in_dims=0,
    out_dims=0,
    check_view=False,
    check_propagates_grad=True,
):
    result = vmap(op, in_dims, out_dims)(*inputs)
    are_nested = [t.is_nested for t in pytree.tree_leaves(result)]
    reference_result = reference_vmap(
        op, inputs, in_dims, out_dims, return_nt=any(are_nested)
    )
    self.assertEqual(result, reference_result)
    op_has_single_return = not isinstance(result, tuple)

    if check_view:
        result_as_tuple = (result,) if op_has_single_return else result
        for output in result_as_tuple:
            input0_base = inputs[0] if inputs[0]._base is None else inputs[0]._base
            self.assertTrue(
                output._base is input0_base,
                msg="result was not a view of the first input!",
            )

    if not check_propagates_grad:
        return
    # Assuming input[0] is a floating-point tensor. Check if the vmap
    # operation propagates the requires_grad flag to the zeroth output.
    # Some vmap operators are implemented in a way that assumes that
    # they are composite with respect to autograd. If the operator ever is
    # changed to not be composite with respect to autograd, then the
    # following check should fail.
    inputs_clone = list(inputs)
    inputs_clone[0] = inputs[0].clone().requires_grad_()
    result = vmap(op, in_dims, out_dims)(*inputs_clone)
    result_as_tuple = (result,) if op_has_single_return else result
    self.assertTrue(result[0].requires_grad)


def should_allow_vmap_fallback_usage(fn):
    return getattr(fn, "_allow_vmap_fallback_usage", False)


def allowVmapFallbackUsage(fn):
    fn._allow_vmap_fallback_usage = True
    return fn


# All tests of TestVmapBase check that the slow vmap fallback is never invoked.
# This is so that we can incrementally add batching rules for operators to
# replace the slow vmap fallback path for said operators. To skip this check,
# please use the allowVmapFallbackUsage decorator.
#
# NB: Don't add tests to TestVmapBase directly, unless you want them to run
# on every subclass of TestVmapBase. Add them to e.g. TestVmapOperators.
#
# NB: TestVmapBase is a nested class. This prevents test runners from picking
# it up and running it.


class Namespace:
    class TestVmapBase(TestCase):
        def __init__(self, method_name="runTest"):
            super().__init__(method_name)

            test_method = getattr(self, method_name, None)
            if test_method is None:
                return

            if not should_allow_vmap_fallback_usage(test_method):
                setattr(
                    self,
                    method_name,
                    self._wrap_method_with_vmap_fallback_check(test_method),
                )

        def _wrap_method_with_vmap_fallback_check(self, method):
            # msg = (
            #     'Expected the test to not invoke the vmap fallback path, i.e., '
            #     'all of the operators being tested in this test should have batching '
            #     'rules implemented. If you are intentionally testing something to '
            #     'do with the fallback path, use allowVmapFallbackUsage. Otherwise, '
            #     'please make sure that batching rules are implemented for the '
            #     'operator(s) being tested.'
            # )

            @functools.wraps(method)
            def wrapper(self, *args, **kwargs):
                with warnings.catch_warnings(record=True):
                    warnings.simplefilter("always")
                    with EnableVmapFallbackWarnings():
                        method(*args, **kwargs)
                    # for captured_warning in wa:
                    #     self.assertNotRegex(str(captured_warning.message), FALLBACK_REGEX, msg)

            return types.MethodType(wrapper, self)

        @allowVmapFallbackUsage
        def test_vmap_fallback_check_ok(self):
            # One day we'll implement a batching rule for torch.var_mean.
            # When that happens, please change the example to use an
            # operator that doesn't have a batching rule implemented.
            op_using_fallback = torch.var_mean
            vmap(op_using_fallback)(torch.rand(3))

        @unittest.expectedFailure
        def test_vmap_fallback_check(self):
            @self._wrap_method_with_vmap_fallback_check
            def no_fallback(self):
                pass

            # One day we'll implement a batching rule for torch.var_mean.
            # When that happens, please change the example to use an
            # operator that doesn't have a batching rule implemented.
            op_using_fallback = torch.var_mean

            @self._wrap_method_with_vmap_fallback_check
            def uses_fallback(self):
                vmap(op_using_fallback)(torch.rand(3))

            no_fallback(self)

            with self.assertRaises(AssertionError):
                uses_fallback(self)


def _make_case(op, input_getter=TensorFactory.randn):
    return (op, input_getter)


@markDynamoStrictTest
class TestVmapOperators(Namespace.TestVmapBase):
    def _vmap_test(self, *args, **kwargs):
        return _vmap_test(self, *args, **kwargs)

    def _vmap_view_test(self, *args, **kwargs):
        self._vmap_test(*args, **kwargs, check_view=True)

    def _test_unary(self, op, getter, device, *args, **kwargs):
        test = functools.partial(self._vmap_test, *args, **kwargs)
        B0, B1 = 7, 11

        # Single vmap, various in_dims / out_dims
        test(op, [getter([B0, 3], device)])
        test(op, [getter([2, 5, B0, 3], device)], in_dims=2)
        test(op, [getter([2, 5, B0, 3], device)], in_dims=2, out_dims=2)

        # Doubly nested vmap
        test(vmap(op), [getter([B0, B1], device)])
        test(vmap(op), [getter([B1, 2, 5, B0, 3], device)], in_dims=2)
        test(
            vmap(op, in_dims=2),
            [getter([2, 5, B0, B1, 3], device)],
            in_dims=2,
            out_dims=2,
        )

    @parametrize(
        "case",
        [
            (torch.abs, TensorFactory.randn),
            (torch.acos, TensorFactory.rand),
            (torch.asin, TensorFactory.rand),
            (torch.atan, TensorFactory.rand),
            (torch.ceil, TensorFactory.randn),
            (torch.cos, TensorFactory.rand),
            (torch.cosh, TensorFactory.rand),
            (torch.digamma, TensorFactory.rand),
            (torch.exp, TensorFactory.randn),
            (torch.expm1, TensorFactory.randn),
            (torch.floor, TensorFactory.randn),
            (torch.frac, TensorFactory.randn),
            (torch.lgamma, TensorFactory.rand),
            (torch.log, TensorFactory.randp1),
            (torch.log10, TensorFactory.randp1),
            (torch.log1p, TensorFactory.randp1),
            (torch.log2, TensorFactory.randp1),
            (torch.neg, TensorFactory.randn),
            (torch.reciprocal, TensorFactory.randp1),
            (torch.relu, TensorFactory.randn),
            (torch.round, TensorFactory.randn),
            (torch.rsqrt, TensorFactory.randp1),
            (torch.sigmoid, TensorFactory.randn),
            (torch.sign, TensorFactory.randn),
            (torch.sin, TensorFactory.rand),
            (torch.sinh, TensorFactory.rand),
            (torch.sqrt, TensorFactory.rand),
            (torch.tan, TensorFactory.rand),
            (torch.tanh, TensorFactory.rand),
            (torch.trunc, TensorFactory.randn),
        ],
        name_fn=lambda x: x[0].__name__,
    )
    def test_unary_pointwise(self, case):
        op, getter = case
        self._test_unary(op, getter, "cpu")

        # test in-place
        method = getattr(Tensor, f'{op.__name__ + "_"}')
        self._test_unary(method, getter, "cpu", check_propagates_grad=False)

    def test_clone(self):
        # Some basic tests
        self._test_unary(lambda x: x.clone(), TensorFactory.randn, "cpu")
        self._test_unary(
            lambda x: x.clone(memory_format=torch.preserve_format),
            TensorFactory.randn,
            "cpu",
        )
        self._test_unary(
            lambda x: x.clone(memory_format=torch.contiguous_format),
            TensorFactory.randn,
            "cpu",
        )

        # Test that the per-examples are contiguous when using torch.contiguous_format
        def clone_contiguous(x):
            return x.clone(memory_format=torch.contiguous_format)

        B0, B1 = 3, 5
        x = torch.randn(2, B0, 7)
        y = vmap(clone_contiguous, in_dims=1, out_dims=1)(x)
        self.assertTrue(y.movedim(1, 0).is_contiguous())
        self.assertTrue(y[:, 0, :].is_contiguous())

        x = torch.randn(2, B0, 7, B1)
        y = vmap(vmap(clone_contiguous, in_dims=2), in_dims=1)(x)
        self.assertTrue(y.is_contiguous())
        self.assertTrue(y[0][0].is_contiguous())

        msg = r"only supported with memory_format torch.preserve_format or torch.contiguous_format"
        with self.assertRaisesRegex(RuntimeError, msg):
            vmap(lambda x: x.clone(memory_format=torch.channels_last))(torch.randn(B0))
        with self.assertRaisesRegex(RuntimeError, msg):
            vmap(lambda x: x.clone(memory_format=torch.channels_last_3d))(
                torch.randn(B0)
            )

    def test_weird_matmul_case(self):
        # Check that this doesn't crash.
        # https://github.com/pytorch/functorch/issues/417
        x = torch.randn(5, 2, 2, 2)
        y = torch.randn(5, 7, 2)

        vmap(vmap(torch.matmul, in_dims=(None, 0)))(x, y)

    @parametrize(
        "case",
        (
            (torch.clamp_min_, TensorFactory.randn),
            (torch.clamp_max_, TensorFactory.randn),
        ),
        name_fn=lambda x: x[0].__name__,
    )
    def test_clamp_inplace_variant(self, case):
        test = self._vmap_test

        def get_number(getter):
            return getter([]).item()

        op, getter = case
        device = "cpu"
        B0, B1 = 7, 11

        # Single vmap: op(Tensor, Tensor)
        test(
            op,
            (getter([B0, 3], device), getter([B0, 3], device)),
            check_propagates_grad=False,
        )
        test(
            op,
            (getter([B0], device), getter([B0], device)),
            check_propagates_grad=False,
        )
        test(
            op,
            (getter([2, B0, 3], device), getter([2, B0, 3], device)),
            in_dims=(1, 1),
            check_propagates_grad=False,
        )
        test(
            op,
            (getter([B0, 2, 3], device), getter([2, B0, 3], device)),
            in_dims=(0, 1),
            out_dims=1,
            check_propagates_grad=False,
        )
        test(
            op,
            (getter([B0, 2, 3], device), getter([1, 1], device)),
            in_dims=(0, None),
            check_propagates_grad=False,
        )
        test(
            op,
            (getter([B0, 3], device), getter([B0, 3], device)),
            in_dims=(0, 0),
            check_propagates_grad=False,
        )

        # Nested vmap: op(Tensor, Tensor)
        test(
            vmap(op),
            (getter([B0, B1, 2, 3], device), getter([B0, B1, 1, 3], device)),
            check_propagates_grad=False,
        )

        # Python number overload: op(Tensor, Number)
        number = get_number(getter)
        self._test_unary(
            lambda t: op(t, number), getter, device, check_propagates_grad=False
        )

    @parametrize(
        "case",
        [
            subtest(_make_case(torch.clamp_min), name="clamp_min"),
            subtest(_make_case(torch.clamp_max), name="clamp_max"),
        ],
    )
    def test_clamp_variant(self, case):
        test = self._vmap_test

        def get_number(getter):
            return getter([]).item()

        op, getter = case
        device = "cpu"
        B0, B1 = 7, 11

        # Single vmap: op(Tensor, Tensor)
        test(op, (getter([B0, 3], device), getter([B0, 3], device)))
        test(op, (getter([B0], device), getter([B0, 2, 3], device)))
        test(op, (getter([B0], device), getter([2, B0, 3], device)), in_dims=(0, 1))
        test(
            op,
            (getter([B0], device), getter([2, B0, 3], device)),
            in_dims=(0, 1),
            out_dims=1,
        )
        test(op, (getter([B0], device), getter([2, 3], device)), in_dims=(0, None))
        test(op, (getter([2, 3], device), getter([B0, 3], device)), in_dims=(None, 0))

        # Nested vmap: op(Tensor, Tensor)
        test(vmap(op), (getter([B0, B1, 2, 3], device), getter([B0, B1, 3], device)))
        test(
            vmap(op, in_dims=(None, 0)),
            (getter([B0, 2, 3], device), getter([B1, 3], device)),
            in_dims=(0, None),
        )

        # Python number overload: op(Tensor, Number)
        number = get_number(getter)
        self._test_unary(lambda t: op(t, number), getter, device)

    def test_copy_(self):
        x = torch.randn(3)
        y = torch.randn(3)
        vmap(Tensor.copy_)(x, y)
        self.assertEqual(x, y)

        x = torch.randn(3)
        y = torch.randn(3, 2)
        vmap(Tensor.copy_, in_dims=(1, None))(y, x)
        self.assertEqual(y, x.expand(2, 3).t())

        x = torch.randn(3)
        y = torch.randn(2, 3)
        with self.assertRaisesRegex(RuntimeError, "inplace"):
            vmap(Tensor.copy_, in_dims=(None, 0))(x, y)

    def test_silu_backward(self):
        test = self._vmap_test
        device = "cpu"
        getter = TensorFactory.randp1
        B0 = 7
        op = torch.ops.aten.silu_backward

        # Single vmap: op(Tensor, Tensor)
        test(op, (getter([B0, 3], device), getter([B0, 3], device)))
        test(op, (getter([], device), getter([B0], device)), in_dims=(None, 0))
        test(op, (getter([2, B0], device), getter([2], device)), in_dims=(1, None))

    @skipIf(
        TEST_WITH_TORCHDYNAMO
        and os.getenv("BUILD_ENVIRONMENT", "") == "linux-focal-py3.8-clang10",
        "Segfaults with dynamo on focal, see https://github.com/pytorch/pytorch/issues/107173",
    )
    @parametrize(
        "case",
        [
            subtest(_make_case(torch.add), name="add"),
            subtest(_make_case(lambda x, y: x + y), name="add_dunder"),
            subtest(_make_case(torch.sub), name="sub"),
            subtest(_make_case(lambda x, y: x - y), name="sub_dunder"),
            subtest(_make_case(torch.mul), name="mul"),
            subtest(_make_case(lambda x, y: x * y), name="mul_dunder"),
            subtest(
                _make_case(torch.div, input_getter=TensorFactory.randp1), name="div"
            ),
            subtest(
                _make_case(lambda x, y: x / y, input_getter=TensorFactory.randp1),
                name="div_dunder",
            ),
            subtest(
                _make_case(torch.pow, input_getter=TensorFactory.randp1), name="pow"
            ),
            subtest(
                _make_case(lambda x, y: x**y, input_getter=TensorFactory.randp1),
                name="pow_dunder",
            ),
        ],
    )
    def test_arithmetic(self, case):
        test = self._vmap_test

        def get_number(getter):
            return getter([]).item()

        op, getter = case
        device = "cpu"
        B0, B1 = 7, 11

        # Single vmap: op(Tensor, Tensor)
        test(op, (getter([B0, 3], device), getter([B0, 3], device)))
        test(op, (getter([B0], device), getter([B0, 2, 3], device)))
        test(op, (getter([B0], device), getter([2, B0, 3], device)), in_dims=(0, 1))
        test(
            op,
            (getter([B0], device), getter([2, B0, 3], device)),
            in_dims=(0, 1),
            out_dims=1,
        )
        test(op, (getter([B0], device), getter([2, 3], device)), in_dims=(0, None))
        test(op, (getter([2, 3], device), getter([B0, 3], device)), in_dims=(0, None))

        # Nested vmap: op(Tensor, Tensor)
        test(vmap(op), (getter([B0, B1, 2, 3], device), getter([B0, B1, 3], device)))
        test(
            vmap(op, in_dims=(None, 0)),
            (getter([B0, 2, 3], device), getter([B1, 3], device)),
            in_dims=(0, None),
        )

        # Python number overload: op(Tensor, Number) (and vice-versa)
        number = get_number(getter)
        self._test_unary(lambda t: op(t, number), getter, device)
        number = get_number(getter)
        self._test_unary(lambda t: op(number, t), getter, device)

        # Type promotion: op(Logical Scalar Tensor, Logical Scalar Tensor)
        test(op, (getter([B0], device), getter([B0], device, dtype=torch.double)))
        test(op, (getter([B0], device, dtype=torch.double), getter([B0], device)))
        test(op, (getter([B0], device), getter([B0], device)))

        # Type promotion: op(Tensor, Logical Scalar Tensor) (and vice-versa)
        test(op, (getter([B0, 2], device), getter([B0], device, torch.double)))
        test(op, (getter([B0], device, torch.double), getter([B0, 2], device)))

        if not torch.cuda.is_available():
            return

        # TODO(rzou): fix the following
        # # Test cross-device scalars
        # number = get_number(getter)
        # self._test_unary(lambda t: op(t, number), getter, device='cuda')
        # self._test_unary(lambda t: op(number, t), getter, device='cuda')
        # self._test_unary(lambda t: op(t, torch.tensor(number)), getter, device='cuda')

    def test_as_strided(self):
        def _test(sizes, strides, offset, tensor, lambd):
            # bdim at dim 0 test
            result = vmap(lambda t: t.as_strided(sizes, strides, offset))(tensor)
            expected = vmap(lambd)(tensor)
            self.assertTrue(result._base is expected._base)
            self.assertEqual(result, expected)

            # bdim at dim -1 test
            tensor = tensor.movedim(0, -1)
            result = vmap(lambda t: t.as_strided(sizes, strides, offset), -1)(tensor)
            expected = vmap(lambd, -1)(tensor)
            self.assertTrue(result._base is expected._base)
            self.assertEqual(result, expected)

        # single vmap test
        B0 = 5
        # Each Tensor has shape [B0, 2, 3]; the expressions below
        # are just to get tensors of different strides that have shape [B0, 2, 3]
        tensors = [
            # contiguous
            torch.randn(B0, 2, 3),
            # non-contiguous
            torch.randn(B0, 3, 2).transpose(1, 2),
            torch.randn(3, 2, B0).movedim(-1, 0).transpose(1, 2),
            # non-zero storage offset
            torch.randn(2, B0, 2, 3)[1],
            torch.randn(2, 2, B0, 3)[1].movedim(1, 0),
            # non-contiguous strides, zero storage offset
            torch.randn(B0, 2, 4, 3, 7)[:, :, 0, :, 0],
            torch.randn(2, 4, B0, 3, 7).movedim(2, 0)[:, :, 0, :, 0],
            # non-contiguous strides, non-zero storage offset
            torch.randn(B0, 2, 4, 3, 7)[:, :, 2, :, 1],
            torch.randn(2, 4, 3, 7, B0).movedim(-1, 0)[:, :, 2, :, 1],
        ]

        for x in tensors:
            S0, S1 = x.stride()[1:]
            offset = x.storage_offset()

            # Broadcast
            _test(
                [5, 5, 2, 3], [0, 0, S0, S1], offset, x, lambda x: x.expand(5, 5, 2, 3)
            )
            # transpose
            _test([3, 2], [S1, S0], offset, x, lambda x: x.transpose(0, 1))
            # select
            _test([2], [S0], offset + S1, x, lambda x: x[:, 1])
            # diagonal
            _test([2], [S0 + S1], offset, x, lambda x: x.diagonal())
            # strided slice
            _test([2], [S1 * 2], offset, x, lambda x: x[0, ::2])

        # Nested vmap test
        B1 = 7
        x = torch.randn(B1, B0, 2, 3)
        S0, S1 = x.stride()[2:]
        result = vmap(
            vmap(lambda t: t.as_strided([5, 5, 2, 3], [0, 0, S0, S1])), in_dims=1
        )(x)
        expected = vmap(vmap(lambda t: t.expand(5, 5, 2, 3)), in_dims=1)(x)
        self.assertTrue(result._base is expected._base)
        self.assertEqual(result, expected)

        # Check that mal-formatted size/strides doesn't crash
        with self.assertRaisesRegex(
            RuntimeError, "size and stride must have the same length"
        ):
            x = torch.randn(B0, 2, 3).transpose(0, 1)
            vmap(lambda x: x.as_strided([1, 1, 1], [1, 1]))(x)

        # All the Sanity check #1{a,b,c} cases check that
        # xs[i].as_strided(sizes, strides, offset + xs[i].offset() - xs.offset())
        # doesn't index memory that is out of bounds of xs[i]. This condition
        # is important to the correctness of the as_strided batching rule
        # (see NOTE: [When will the as_strided_batching_rule fail?])

        # Sanity check #1a: The maximum indexable location of
        # xs[i].as_strided(sizes, strides, offset + xs[i].offset() - xs.offset())
        # is less than or equal to the maximum indexable location of xs[i].
        msg = "This is not supported inside of vmap"
        with self.assertRaisesRegex(RuntimeError, msg):
            x = torch.randn(B0, 3)
            vmap(lambda x: x.as_strided([3], [1], 1))(x)
        with self.assertRaisesRegex(RuntimeError, msg):
            x = torch.randn(B0, 3, 5)
            vmap(lambda x: x.as_strided([4, 4], [4, 1], 0))(x)
        with self.assertRaisesRegex(RuntimeError, msg):
            x = torch.randn(B0, B1, 3, 5)
            vmap(vmap(lambda x: x.as_strided([4, 4], [4, 1], 0)))(x)

        # Sanity check #1b: The min indexable location of
        # xs[i].as_strided(sizes, strides, offset + xs[i].offset() - xs.offset())
        # is greater than or equal to the min indexable location of xs[i].
        with self.assertRaisesRegex(RuntimeError, msg):
            x = torch.randn(2, B0, 3)[1]
            vmap(lambda x: x.as_strided([3], [1], B0 * 3 - 1))(x)

        # Sanity check #1c:
        # xs[i] is a zero-dim tensor, but
        # xs[i].as_strided(sizes, strides, offset + xs[i].offset() - xs.offset())
        # is not
        with self.assertRaisesRegex(RuntimeError, msg):
            x = torch.randn(B0, 0, 3)
            vmap(lambda x: x.as_strided([3], [1]))(x)

    def test_nll_loss(self):
        test = self._vmap_test
        op = F.nll_loss
        B = 3

        y = torch.randn(B, 2, 5)
        t = torch.randint(0, 5, (B, 2))
        test(op, (y, t))
        test(functools.partial(op, reduction="sum"), (y, t))
        test(functools.partial(op, reduction="none"), (y, t))

        y = torch.randn(B, 2, 5)
        t = torch.randint(0, 5, (2,))
        test(op, (y, t), in_dims=(0, None))
        test(functools.partial(op, reduction="sum"), (y, t), in_dims=(0, None))
        test(functools.partial(op, reduction="none"), (y, t), in_dims=(0, None))

    def test_adaptive_avg_pool2d(self):
        test = self._vmap_test
        op = functools.partial(F.adaptive_avg_pool2d, output_size=(3, 3))

        x = torch.randn(3, 5, 7, 9, 11)
        test(op, (x,))
        test(op, (x,), in_dims=(1,))
        test(op, (x,), in_dims=(4,))

    def test_bmm(self):
        op = torch.bmm
        test = self._vmap_test
        B0, B1 = 7, 11

        # shape mismatch
        msg = ""
        with self.assertRaisesRegex(RuntimeError, msg):
            vmap(op)(torch.randn(B0, 2, 2, 2), torch.randn(B0, 2))
        with self.assertRaisesRegex(RuntimeError, msg):
            vmap(op, in_dims=(0, None))(torch.randn(B0, 3, 3, 2), torch.randn(2, 2))
        with self.assertRaisesRegex(RuntimeError, msg):
            vmap(op, in_dims=(None, 0))(torch.randn(2, 2), torch.randn(B0, 2, 2, 2))

        # left arg is vmapped
        test(op, (torch.rand(B0, 2, 3, 5), torch.rand(2, 5, 3)), in_dims=(0, None))
        test(
            vmap(op, in_dims=(0, None)),
            (torch.rand(B1, B0, 2, 3, 5), torch.rand(2, 5, 3)),
            in_dims=(1, None),
        )

        # right arg is vmapped
        test(op, (torch.rand(2, 5, 3), torch.rand(B0, 2, 3, 5)), in_dims=(None, 0))
        test(
            vmap(op, in_dims=(None, 0)),
            (torch.rand(2, 5, 3), torch.rand(B1, B0, 2, 3, 5)),
            in_dims=(None, 1),
        )

        # both args are vmapped
        test(op, (torch.rand(B0, 2, 3, 5), torch.rand(B0, 2, 5, 3)))
        test(
            vmap(op),
            (torch.rand(B1, B0, 2, 3, 5), torch.rand(B0, B1, 2, 5, 3)),
            in_dims=(1, 0),
        )
        test(
            vmap(op, in_dims=(0, None)),
            (torch.rand(B1, 2, 3, 5), torch.rand(B0, 2, 5, 3)),
            in_dims=(None, 0),
        )

    def test_cat(self):
        test = self._vmap_test
        B0, B1 = 5, 7

        # Quick hack b/c vmap can't accept a list of tensors as an argument
        def get_op(dim):
            def op(*tensors):
                return torch.cat(tensors, dim=dim)

            return op

        test(get_op(0), (torch.rand(B0, 2), torch.rand(B0, 3)))
        test(get_op(0), (torch.rand(B0, 0), torch.rand(B0, 0)))
        test(get_op(0), (torch.rand(2), torch.rand(B0, 0)), in_dims=(None, 0))
        test(
            get_op(1),
            (torch.rand(2, 5), torch.rand(B0, 0), torch.rand(2, 3)),
            in_dims=(None, 0, None),
        )
        test(get_op(1), (torch.rand(B0, 2, 3), torch.rand(B0, 0)))
        test(get_op(1), (torch.rand(B0, 2, 3, 4), torch.rand(0)), in_dims=(0, None))
        test(
            get_op(0),
            (torch.rand(0), torch.rand(B0, 2), torch.rand(B0, 0)),
            in_dims=(None, 0, 0),
        )
        test(get_op(0), (torch.rand(2), torch.rand(B0, 3)), in_dims=(None, 0))
        test(get_op(0), (torch.rand(2, 17), torch.rand(3, 17, B0)), in_dims=(None, 2))
        test(get_op(-1), (torch.rand(17, 2), torch.rand(17, 3, B0)), in_dims=(None, 2))
        test(
            vmap(get_op(0), in_dims=(0, None)),
            (torch.rand(B1, 2), torch.rand(B0, 3)),
            in_dims=(None, 0),
        )
        test(
            vmap(get_op(0), in_dims=(0, 0)),
            (torch.rand(B1, 2), torch.rand(B0, B1, 3)),
            in_dims=(None, 0),
        )

    def test_unsafe_view(self):
        # Unsafe view isn't exposed, so we get at it via
        # vmap(grad(matmul))
        test = functools.partial(self._vmap_test, check_propagates_grad=False)
        B = 2
        x = torch.randn(B, 2, 3, 3)
        y = torch.randn(B, 3, 3)

        def baz(x, y):
            return (x @ y).sum()

        test(functorch.grad(baz), (x, y))

    def test_conj(self):
        op = torch.conj

        def run_test(dtype):
            def get(shape):
                return torch.randn(shape, dtype=dtype)

            B0, B1 = 7, 11
            test = self._vmap_test

            # Single vmap, various in_dims / out_dims
            test(op, [get([B0, 3])])
            test(op, [get([2, 5, B0, 3])], in_dims=2)
            test(op, [get([2, 5, B0, 3])], in_dims=2, out_dims=2)

            # Doubly nested vmap
            test(vmap(op), [get([B0, B1])])
            test(vmap(op), [get([B1, 2, 5, B0, 3])], in_dims=2)
            test(vmap(op, in_dims=2), [get([2, 5, B0, B1, 3])], in_dims=2, out_dims=2)

        # correctness tests
        run_test(torch.float)
        run_test(torch.cfloat)

        # check that torch.conj on a non-complex tensor returns the same tensor
        real_tensor = torch.randn(3)
        result = vmap(op)(real_tensor)
        self.assertEqual(result.data_ptr(), real_tensor.data_ptr())

    def test_contiguous(self):
        op = Tensor.contiguous

        self._test_unary(op, TensorFactory.randn, "cpu")

        # check that contiguous returns the original tensor if the per-examples
        # are already contiguous
        B0 = 3
        x = torch.randn(B0, 2, 5, 7)
        x = x.movedim(0, 2)
        result = vmap(Tensor.contiguous, in_dims=2, out_dims=2)(x)
        self.assertTrue(result is x)

        msg = "NYI: querying is_contiguous inside of vmap for memory_format"
        tensor = torch.randn(B0, 3)
        with self.assertRaisesRegex(RuntimeError, msg):
            vmap(functools.partial(op, memory_format=torch.channels_last))(tensor)
        with self.assertRaisesRegex(RuntimeError, msg):
            vmap(functools.partial(op, memory_format=torch.channels_last_3d))(tensor)

    def test_stride(self):
        B0 = 3

        x = torch.randn(B0, 2, 5, 7)

        def foo(x):
            assert x.stride() == (7 * 5, 7, 1)
            return x

        vmap(foo)(x)

        x = torch.randn(2, B0, 5, 7).movedim(1, 0)

        def bar(x):
            assert x.stride() == (7 * 5 * B0, 7, 1)
            return x

        vmap(bar)(x)

    def test_chunk(self):
        test = self._vmap_view_test
        op = torch.chunk
        B0, B1, B2 = 7, 11, 13

        # tests for torch.split(self, split_size: int, dim)
        test(op, (torch.rand(B0, 2, 1024), 15, -1), in_dims=(0, None, None))
        test(op, (torch.rand(2, B0, 1024), 9, 1), in_dims=(1, None, None))
        test(
            vmap(op, in_dims=(0, None, None)),
            (torch.rand(B1, 1023, B0, 5), 4, 0),
            in_dims=(2, None, None),
        )
        test(
            vmap(vmap(lambda t: op(t, 4, 1), in_dims=2)),
            (torch.rand(B1, 2, B0, 64, B2),),
            in_dims=2,
        )

    def test_clamp(self):
        clamp_cases = (
            (lambda t: t.clamp(min=-0.5), TensorFactory.randn),
            (lambda t: t.clamp(max=0.5), TensorFactory.randn),
            (lambda t: t.clamp(min=-0.5, max=0.5), TensorFactory.randn),
            (lambda t: t.clamp_min(min=-0.5), TensorFactory.randn),
            (lambda t: t.clamp_max(max=0.5), TensorFactory.randn),
        )
        for op, getter in clamp_cases:
            self._test_unary(op, getter, "cpu")

    def test_comparison_ops(self):
        test = functools.partial(self._vmap_test, check_propagates_grad=False)

        getter = TensorFactory.randn
        B0, B1 = 7, 11

        ops = (
            torch.eq,
            lambda x, y: x == y,
            torch.gt,
            lambda x, y: x > y,
            torch.ge,
            lambda x, y: x >= y,
            torch.le,
            lambda x, y: x <= y,
            torch.lt,
            lambda x, y: x < y,
            torch.ne,
            lambda x, y: x != y,
        )

        for op in ops:
            # Single vmap: op(Tensor, Tensor)
            test(op, (getter([B0, 3]), getter([B0, 3])))
            test(op, (getter([B0]), getter([B0, 2, 3])))
            test(op, (getter([B0]), getter([2, B0, 3])), in_dims=(0, 1))
            test(op, (getter([B0]), getter([2, B0, 3])), in_dims=(0, 1), out_dims=1)
            test(op, (getter([B0]), getter([2, 3])), in_dims=(0, None))
            test(op, (getter([2, 3]), getter([B0, 3])), in_dims=(0, None))

            # Nested vmap: op(Tensor, Tensor)
            test(vmap(op), (getter([B0, B1, 2, 3]), getter([B0, B1, 3])))
            test(
                vmap(op, in_dims=(None, 0)),
                (getter([B0, 2, 3]), getter([B1, 3])),
                in_dims=(0, None),
            )

            # test number as inputs
            number = getter([]).item()
            self._test_unary(
                lambda t: op(t, number), getter, "cpu", check_propagates_grad=False
            )

    def test_cross_batch_size_three(self):
        # Let's test corner case when batch_size is 3 and cross' dim argument is not specified
        # According to the cross API, dim will be assigned to the first dim with value 3
        # In this test we ensure that found dim is not batch dim.
        op = torch.cross
        test = self._vmap_test
        B0 = B1 = 3
        test(op, (torch.rand(B0, 2, 3), torch.rand(B0, 2, 3)))
        test(
            vmap(op, in_dims=(0, None)),
            (torch.rand(B0, B1, 2, 3), torch.rand(B0, B1, 2, 3)),
            in_dims=(None, 1),
        )

    def test_diagonal(self):
        tensor = torch.randn(3, 5, 7, 11, 13)
        test = self._vmap_view_test
        op = torch.diagonal
        test(op, (tensor, 1, 0, 1), in_dims=(0, None, None, None))
        test(op, (tensor, 0, 2, -1), in_dims=(0, None, None, None))
        test(op, (tensor, 2, 1, 2), in_dims=(1, None, None, None))
        test(op, (tensor, 0, -2, -1), in_dims=(1, None, None, None), out_dims=1)
        test(vmap(lambda t: op(t, 0, 0, -1)), (tensor,), in_dims=1, out_dims=1)
        test(
            vmap(vmap(lambda t: op(t, 0, 0, 1), in_dims=1), in_dims=3),
            (tensor,),
            in_dims=1,
            out_dims=1,
        )

    def test_dot(self):
        op = torch.dot
        test = self._vmap_test
        B0, B1 = 7, 11

        # shape mismatch
        msg = ""
        with self.assertRaisesRegex(RuntimeError, msg):
            vmap(op)(torch.randn(B0, 2, 2, 2), torch.randn(B0, 2))
        with self.assertRaisesRegex(RuntimeError, msg):
            vmap(op, in_dims=(0, None))(torch.randn(B0, 2), torch.randn(2, 2))
        with self.assertRaisesRegex(RuntimeError, msg):
            vmap(op, in_dims=(None, 0))(torch.randn(2, 2), torch.randn(B0, 2))

        # left arg is vmapped
        test(op, (torch.rand(B0, 5), torch.rand(5)), in_dims=(0, None))
        test(
            vmap(op, in_dims=(0, None)),
            (torch.rand(B1, B0, 5), torch.rand(5)),
            in_dims=(1, None),
        )

        # right arg is vmapped
        test(op, (torch.rand(5), torch.rand(B0, 5)), in_dims=(None, 0))
        test(
            vmap(op, in_dims=(None, 0)),
            (torch.rand(5), torch.rand(B1, B0, 5)),
            in_dims=(None, 1),
        )

        # both args are vmapped
        test(op, (torch.rand(B0, 5), torch.rand(B0, 5)))
        test(vmap(op), (torch.rand(B1, B0, 5), torch.rand(B0, B1, 5)), in_dims=(1, 0))
        test(
            vmap(op, in_dims=(0, None)),
            (torch.rand(B1, 5), torch.rand(B0, 5)),
            in_dims=(None, 0),
        )

    def test_expand_as(self):
        op = torch.Tensor.expand_as
        test = self._vmap_view_test
        B0, B1, B2 = 7, 11, 13
        test(op, (torch.rand(B0, 1, 5), torch.rand(B0, 2, 3, 5)))
        test(op, (torch.rand(B0, 1, 5), torch.rand(2, 3, 5)), in_dims=(0, None))
        test(op, (torch.rand(1, 5), torch.rand(B0, 2, 3, 5)), in_dims=(None, 0))
        test(vmap(op), (torch.rand(B0, B1, 1, 5), torch.rand(B0, B1, 2, 3, 5)))
        test(
            vmap(op),
            (torch.rand(B0, B1, 1, 5), torch.rand(B1, B0, 2, 3, 5)),
            in_dims=(0, 1),
        )
        test(vmap(op), (torch.rand(B0, B1), torch.rand(B1, 2, 3, 5)), in_dims=(0, None))
        test(vmap(vmap(op)), (torch.rand(B0, B1, B2), torch.rand(B0, B1, B2, 2, 3, 5)))

    def test_fill_and_zero_inplace(self):
        test = functools.partial(self._vmap_test, check_propagates_grad=False)
        B0, B1 = 7, 11
        ops = (
            lambda t: t.fill_(0.1),
            lambda t: t.fill_(torch.tensor(0.2)),
            lambda t: t.zero_(),
        )

        for op in ops:
            # Single vmap, various in_dims / out_dims
            test(op, [TensorFactory.randn([B0, 3])])
            test(op, [TensorFactory.randn([2, 5, B0, 3])], in_dims=2)
            test(op, [TensorFactory.randn([2, 5, B0, 3])], in_dims=2, out_dims=2)

            # Doubly nested vmap
            test(vmap(op), [TensorFactory.randn([B0, B1])])
            test(vmap(op), [TensorFactory.randn([B1, 2, 5, B0, 3])], in_dims=2)
            test(
                vmap(op, in_dims=2),
                [TensorFactory.randn([2, 5, B0, B1, 3])],
                in_dims=2,
                out_dims=2,
            )

        # test when value is a batched tensor for fill_ operator
        B0, B1 = 3, 5
        test(Tensor.fill_, [TensorFactory.randn([B0, B1]), TensorFactory.randn(B0)])

        with self.assertRaisesRegex(RuntimeError, ""):
            # Runtime Error is thrown when the tensor being written to isn't being vmapped over
            vmap(Tensor.fill_, (None, 0))(
                TensorFactory.randn([B0, B1]), TensorFactory.randn([B0])
            )

    def _test_complex_views(self, op, dtypes):
        test = self._vmap_view_test

        def run_test(op, dtype):
            def get(shape):
                return torch.randn(shape, dtype=dtype)

            B0, B1 = 7, 11

            # Single vmap, various in_dims / out_dims
            test(op, [get([B0, 3])])
            test(op, [get([3, B0])], in_dims=1)
            test(op, [get([2, 5, B0, 3])], in_dims=2)
            test(op, [get([2, 5, B0, 3])], in_dims=2, out_dims=2)

            # Doubly nested vmap
            test(vmap(op), [get([B0, B1])])
            test(vmap(op), [get([B1, 2, 5, 3, B0])], in_dims=4)
            test(vmap(op, in_dims=2), [get([2, 5, B0, B1, 3])], in_dims=2, out_dims=2)

        for dtype in dtypes:
            run_test(op, dtype)

    def test_real(self):
        self._test_complex_views(torch.real, dtypes=[torch.cfloat, torch.cdouble])

    def test_imag(self):
        self._test_complex_views(torch.imag, dtypes=[torch.cfloat, torch.cdouble])

    def test_view_as_real(self):
        self._test_complex_views(
            torch.view_as_real, dtypes=[torch.cfloat, torch.cdouble]
        )

    def test_view_as_complex(self):
        def run_test(dtype):
            def get(shape):
                return torch.randn(shape, dtype=dtype)

            op = torch.view_as_complex
            test = self._vmap_view_test
            B0, B1 = 7, 11

            # Single vmap, various in_dims / out_dims
            test(op, [get([B0, 3, 2])])
            test(op, [get([2, 5, B0, 3, 2])], in_dims=2)
            test(op, [get([2, 5, B0, 3, 2])], in_dims=2, out_dims=2)

            # Doubly nested vmap
            test(vmap(op), [get([B0, B1, 2])])
            test(vmap(op), [get([B1, 2, 5, B0, 3, 2])], in_dims=2)
            test(
                vmap(op, in_dims=2), [get([2, 5, B0, B1, 3, 2])], in_dims=2, out_dims=2
            )

            # Interesting case #1: Batch dim directly before dim of size 2
            test(op, [get([3, B0, 2])], in_dims=1)
            test(vmap(op, in_dims=1), [get([3, B1, B0, 2])], in_dims=2)

            # Interesting case #2: Batch dim at end of tensor, success cases
            # view_as_complex requires that the dim with size 2 have stride 1
            # in order for the view to function property
            test(op, [get([B0, 2]).transpose(0, 1)], in_dims=1)
            test(vmap(op, in_dims=1), [get([B0, B1, 2]).movedim(1, 2)])
            test(vmap(op, in_dims=2), [get([B0, 3, B1, 2]).movedim(2, 3)])

            # Interesting case #3: Batch dim at end of tensor, failure cases
            msg = "Tensor must have a last dimension with stride 1"
            with self.assertRaisesRegex(RuntimeError, msg):
                vmap(op, in_dims=1)(get([2, B0]))
            with self.assertRaisesRegex(RuntimeError, msg):
                vmap(vmap(op, in_dims=1), in_dims=1)(get([2, B0, B1]))

            # Invalid input: no dimension of size 2
            msg = "Input tensor must have one or more dimensions"
            with self.assertRaisesRegex(RuntimeError, msg):
                vmap(op)(get([B0]))
            with self.assertRaisesRegex(RuntimeError, msg):
                vmap(vmap(op))(get([B0, B1]))

            # Invalid input: Batch dim has size 2, but the logical last dim does
            # not have size 2
            msg = "Tensor must have a last dimension of size 2"
            with self.assertRaisesRegex(RuntimeError, msg):
                vmap(op, in_dims=1)(get([3, 2]))

        for dtype in [torch.float, torch.double]:
            run_test(dtype)

    def test_is_complex(self):
        ctensor = torch.randn(3, dtype=torch.cfloat)
        tensor = torch.randn(3)

        def foo(x):
            if x.is_complex():
                return torch.tensor(1)
            else:
                return torch.tensor(0)

        self.assertEqual(vmap(foo)(ctensor), torch.tensor([1, 1, 1]))
        self.assertEqual(vmap(foo)(tensor), torch.tensor([0, 0, 0]))

    def test_is_floating_point(self):
        float_tensor = torch.tensor([1.0, 2.0, 3.0])
        long_tensor = torch.tensor([1, 2, 3])

        def foo(x):
            if x.is_floating_point():
                return torch.tensor(1)
            else:
                return torch.tensor(0)

        self.assertEqual(vmap(foo)(float_tensor), torch.tensor([1, 1, 1]))
        self.assertEqual(vmap(foo)(long_tensor), torch.tensor([0, 0, 0]))

    @unittest.skipIf(IS_WINDOWS, reason="Windows not yet supported for torch.compile")
    def test_is_contiguous(self):
        def foo(x):
            if x.is_contiguous():
                return torch.tensor(1.0)
            else:
                return torch.tensor(0.0)

        B0, B1 = 3, 5

        # Single batch dim
        contig = torch.randn(B0, 2, 7)
        self.assertEqual(vmap(foo)(contig), torch.ones(B0))

        noncontig = torch.randn(2, B0, 7)
        self.assertEqual(vmap(foo, in_dims=1)(noncontig), torch.zeros(B0))

        noncontig = torch.randn(2, B0, 7).movedim(1, 0)
        self.assertEqual(vmap(foo)(noncontig), torch.zeros(B0))

        noncontig = torch.randn(2, 7, B0)
        self.assertEqual(vmap(foo, in_dims=2)(noncontig), torch.zeros(B0))

        # Multiple batch dims
        contig = torch.randn(B0, B1, 3)
        self.assertEqual(vmap(vmap(foo))(contig), torch.ones(B0, B1))

        contig = torch.randn(B1, B0, 3)
        self.assertEqual(vmap(vmap(foo), in_dims=1)(contig), torch.ones(B0, B1))

        contig = torch.randn(B1, B0, 3).movedim(0, 1)
        self.assertEqual(vmap(vmap(foo))(contig), torch.ones(B0, B1))

        noncontig = torch.randn(B0, 3, B1)
        self.assertEqual(vmap(vmap(foo, in_dims=1))(noncontig), torch.zeros(B0, B1))

        # is_contiguous on empty tensor is True
        def bar(x):
            assert x.is_contiguous()
            return x

        vmap(bar)(torch.randn(B0, 0, 3))
        vmap(bar, in_dims=1)(torch.randn(0, B0, 3))
        vmap(bar)(torch.randn(B0, 0, 3).transpose(-1, -2))

        # is_contiguous with other memory formats
        def baz(x, memory_format):
            x.is_contiguous(memory_format=memory_format)
            return x

        msg = "NYI: querying is_contiguous inside of vmap for memory_format"
        tensor = torch.randn(B0, 2, 7, 3)
        with self.assertRaisesRegex(RuntimeError, msg):
            vmap(functools.partial(baz, memory_format=torch.channels_last))(tensor)
        with self.assertRaisesRegex(RuntimeError, msg):
            vmap(functools.partial(baz, memory_format=torch.channels_last_3d))(tensor)

        for mf in (torch.channels_last, torch.channels_last_3d):

            @torch.compile(backend="eager", fullgraph=True)
            def f(x):
                if x.is_contiguous(memory_format=mf):
                    return x.sin()
                return x.cos()

            with self.assertRaisesRegex(RuntimeError, msg):
                vmap(f)(torch.randn(3, 3))

    def test_unsqueeze(self):
        op = torch.unsqueeze
        test = self._vmap_view_test
        B0, B1 = 7, 11

        # unsqueeze dim 0
        test(op, (torch.rand(B0, 2, 5), 0), in_dims=(0, None))
        test(op, (torch.rand(2, B0, 5), 0), in_dims=(1, None))

        # unsqueeze last dim (positive)
        test(op, (torch.rand(B0, 2, 5), 2), in_dims=(0, None))
        test(op, (torch.rand(2, B0, 5), 2), in_dims=(1, None))

        # unsqueeze last dim (negative)
        test(op, (torch.rand(B0, 2, 5), -1), in_dims=(0, None))
        test(op, (torch.rand(2, B0, 5), -1), in_dims=(1, None))

        # nested vmaps
        def unsqueeze_0(x):
            return torch.unsqueeze(x, 0)

        def unsqueeze_last(x):
            return torch.unsqueeze(x, -1)

        # bdims in canonical order
        test(vmap(unsqueeze_0), (torch.rand(B0, B1, 2),))
        test(vmap(unsqueeze_last), (torch.rand(B0, B1, 2),))

        # wild bdims
        test(vmap(unsqueeze_0), (torch.rand(B1, 2, B0),), in_dims=2)
        test(vmap(unsqueeze_0, in_dims=1), (torch.rand(2, B1, B0),), in_dims=2)
        test(vmap(unsqueeze_last), (torch.rand(B1, 2, B0),), in_dims=2)
        test(vmap(unsqueeze_last, in_dims=1), (torch.rand(2, B1, B0),), in_dims=2)

    def test_movedim(self):
        op = torch.movedim
        test = self._vmap_view_test
        B0, B1, B2 = 7, 11, 13

        # movedim(tensor, int, int) variant
        test(op, (torch.rand(B0, 2, 5), 0, 1), in_dims=(0, None, None))
        test(op, (torch.rand(2, B0, 5), 0, 1), in_dims=(1, None, None))
        test(
            vmap(op, in_dims=(0, None, None)),
            (torch.rand(B1, 2, B0, 5), 0, 1),
            in_dims=(2, None, None),
        )
        test(
            vmap(vmap(op, in_dims=(2, None, None)), in_dims=(0, None, None)),
            (torch.rand(B1, 2, B0, 5, B2), 0, 1),
            in_dims=(2, None, None),
        )

        # movedim(tensor, intlist, intlist) variant
        test(op, (torch.rand(B0, 2, 3, 5), [1, 0], [0, 2]), in_dims=(0, None, None))
        test(op, (torch.rand(2, 3, B0, 5), [1, 0], [0, 2]), in_dims=(1, None, None))
        test(
            vmap(op, in_dims=(0, None, None)),
            (torch.rand(B1, 2, B0, 5), [0, 1], [1, 0]),
            in_dims=(2, None, None),
        )
        test(
            vmap(vmap(op, in_dims=(2, None, None)), in_dims=(0, None, None)),
            (torch.rand(B1, 2, B0, 5, B2), [0, 1], [1, 0]),
            in_dims=(2, None, None),
        )

    def test_mm(self):
        op = torch.mm
        test = self._vmap_test
        B0, B1 = 7, 11

        # shape mismatch
        msg = "Shape mismatch"
        with self.assertRaisesRegex(RuntimeError, msg):
            vmap(op)(torch.randn(B0, 2, 2, 2), torch.randn(B0, 2))
        with self.assertRaisesRegex(RuntimeError, msg):
            vmap(op, in_dims=(0, None))(torch.randn(B0, 2), torch.randn(2, 2))
        with self.assertRaisesRegex(RuntimeError, msg):
            vmap(op, in_dims=(None, 0))(torch.randn(2, 2), torch.randn(B0, 2, 2, 2))

        # left arg is vmapped
        test(op, (torch.rand(B0, 2, 5), torch.rand(5, 2)), in_dims=(0, None))
        test(
            vmap(op, in_dims=(0, None)),
            (torch.rand(B1, B0, 2, 5), torch.rand(5, 2)),
            in_dims=(1, None),
        )

        # right arg is vmapped
        test(op, (torch.rand(2, 5), torch.rand(B0, 5, 2)), in_dims=(None, 0))
        test(
            vmap(op, in_dims=(None, 0)),
            (torch.rand(2, 5), torch.rand(B1, B0, 5, 2)),
            in_dims=(None, 1),
        )

        # both args are vmapped
        test(op, (torch.rand(B0, 2, 5), torch.rand(B0, 5, 2)))
        test(
            vmap(op),
            (torch.rand(B1, B0, 2, 5), torch.rand(B0, B1, 5, 2)),
            in_dims=(1, 0),
        )
        test(
            vmap(op, in_dims=(0, None)),
            (torch.rand(B1, 2, 5), torch.rand(B0, 5, 2)),
            in_dims=(None, 0),
        )

    def test_mv(self):
        op = torch.mv
        test = self._vmap_test
        B0, B1 = 7, 11

        # shape mismatch
        msg = ""
        with self.assertRaisesRegex(RuntimeError, msg):
            vmap(op)(torch.randn(B0, 2, 2, 2), torch.randn(B0, 2))
        with self.assertRaisesRegex(RuntimeError, msg):
            vmap(op, in_dims=(0, None))(torch.randn(B0, 2, 2), torch.randn(2, 2))
        with self.assertRaisesRegex(RuntimeError, msg):
            vmap(op, in_dims=(None, 0))(torch.randn(2, 2), torch.randn(B0, 2, 2))

        # left arg is vmapped
        test(op, (torch.rand(B0, 2, 5), torch.rand(5)), in_dims=(0, None))
        test(
            vmap(op, in_dims=(0, None)),
            (torch.rand(B1, B0, 2, 5), torch.rand(5)),
            in_dims=(1, None),
        )

        # right arg is vmapped
        test(op, (torch.rand(2, 5), torch.rand(B0, 5)), in_dims=(None, 0))
        test(
            vmap(op, in_dims=(None, 0)),
            (torch.rand(2, 5), torch.rand(B1, B0, 5)),
            in_dims=(None, 1),
        )

        # both args are vmapped
        test(op, (torch.rand(B0, 2, 5), torch.rand(B0, 5)))
        test(
            vmap(op), (torch.rand(B1, B0, 2, 5), torch.rand(B0, B1, 5)), in_dims=(1, 0)
        )
        test(
            vmap(op, in_dims=(0, None)),
            (torch.rand(B1, 2, 5), torch.rand(B0, 5)),
            in_dims=(None, 0),
        )

    def test_narrow(self):
        op = torch.narrow
        test = self._vmap_view_test
        B0, B1, B2 = 7, 11, 13

        test(op, (torch.rand(B0, 2, 5), -1, 1, 3), in_dims=(0, None, None, None))
        test(op, (torch.rand(2, B0, 5), 1, 1, 3), in_dims=(1, None, None, None))
        test(
            vmap(op, in_dims=(0, None, None, None)),
            (torch.rand(B1, 2, B0, 5), 1, 0, 0),
            in_dims=(2, None, None, None),
        )
        test(
            vmap(
                vmap(op, in_dims=(2, None, None, None)), in_dims=(0, None, None, None)
            ),
            (torch.rand(B1, 2, B0, 5, B2), -1, 2, 3),
            in_dims=(2, None, None, None),
        )

    def test_new_empty(self):
        # Empty is non-deterministic so we just check that the shape of the
        # output tensor is what we expect and that the vmap fallback isn't used.
        op = Tensor.new_empty

        B0, B1 = 7, 11

        result = vmap(lambda x: op(x, [2, 3]))(torch.randn(B0))
        self.assertEqual(result.shape, [B0, 2, 3])

        result = vmap(lambda x: op(x, []))(torch.randn(B0))
        self.assertEqual(result.shape, [B0])

        result = vmap(vmap(lambda x: op(x, [2, 3])))(torch.randn(B0, B1))
        self.assertEqual(result.shape, [B0, B1, 2, 3])

    def test_new_empty_strided(self):
        # Empty is non-deterministic so we just check that the size and shape
        # of the output are what we expect and that the vmap fallback isn't used
        B0, B1 = 7, 11

        def _test_single_vmap(size, stride, B0):
            x = torch.randn(B0)
            result = vmap(lambda x: x.new_empty_strided(size, stride))(x)
            S = torch.empty_strided(size, stride).storage().size()
            self.assertEqual(result.shape, [B0] + size)
            self.assertEqual(result.stride(), [S] + stride)

        def _test_double_vmap(size, stride, B0, B1):
            x = torch.randn(B0, B1)
            result = vmap(vmap(lambda x: x.new_empty_strided(size, stride)))(x)
            S = torch.empty_strided(size, stride).storage().size()
            self.assertEqual(result.shape, [B0, B1] + size)
            self.assertEqual(result.stride(), [B1 * S, S] + stride)

            x = torch.randn(B1, B0)
            result = vmap(vmap(lambda x: x.new_empty_strided(size, stride)), in_dims=1)(
                x
            )
            S = x.new_empty_strided(size, stride).storage().size()
            self.assertEqual(result.shape, [B0, B1] + size)
            self.assertEqual(result.stride(), [B1 * S, S] + stride)

        # contiguous case
        _test_single_vmap([2, 3, 5], [3 * 5, 5, 1], B0)
        _test_double_vmap([2, 3, 5], [3 * 5, 5, 1], B0, B1)

        # expanded
        _test_single_vmap([2, 3, 5], [0, 5, 1], B0)
        _test_double_vmap([2, 3, 5], [0, 5, 1], B0, B1)

        # some of these cases are pretty strange, just verifying that if
        # empty_strided allows them then BatchedTensor.new_empty_strided
        # can as well
        for shape in [[2, 3, 4], [0, 2, 0]]:
            for strides in [[12, 4, 1], [2, 4, 6], [0, 0, 0]]:
                _test_single_vmap(shape, strides, B0)
                _test_double_vmap(shape, strides, B0, B1)

    def test_new_zeros(self):
        op = Tensor.new_zeros
        test = functools.partial(self._vmap_test, check_propagates_grad=False)
        B0, B1 = 7, 11

        test(lambda x: op(x, 2, 3), (torch.rand(B0),))
        test(lambda x: op(x, []), (torch.rand(B0),))
        test(vmap(lambda x: op(x, 3, 5)), (torch.rand(B0, B1),))

    def test_select(self):
        op = torch.select
        test = self._vmap_view_test
        B0, B1, B2 = 7, 11, 13
        test(op, (torch.rand(B0, 2, 5), 0, 0), in_dims=(0, None, None))
        test(op, (torch.rand(2, B0, 5), 1, 1), in_dims=(1, None, None))
        test(vmap(lambda t: op(t, 1, 1)), (torch.rand(B1, 2, B0, 5),), in_dims=2)
        test(
            vmap(vmap(lambda t: op(t, 1, 1), in_dims=1)),
            (torch.rand(B1, 2, B0, B2, 5),),
            in_dims=2,
        )

    def test_roll_no_dims(self):
        op = torch.roll
        test = self._vmap_test
        B0, B1, B2 = 7, 11, 13
        test(op, (torch.rand(B0, 2, 5), 2), in_dims=(0, None))
        test(op, (torch.rand(2, B0, 5), 3), in_dims=(1, None))
        test(vmap(lambda t: op(t, 3)), (torch.rand(B1, 2, B0, 5),), in_dims=2)
        test(
            vmap(vmap(lambda t: op(t, 3), in_dims=1)),
            (torch.rand(B1, 2, B0, B2, 5),),
            in_dims=2,
        )

    def test_stack(self):
        test = self._vmap_test
        B0, B1 = 5, 7

        # Quick hack b/c vmap can't accept a list of tensors as an argument
        def get_op(dim):
            def op(*tensors):
                return torch.stack(tensors, dim=dim)

            return op

        test(get_op(0), (torch.rand(B0, 3), torch.rand(B0, 3)))
        test(get_op(0), (torch.rand(3), torch.rand(B0, 3)), in_dims=(None, 0))
        test(get_op(0), (torch.rand(2, 17), torch.rand(2, 17, B0)), in_dims=(None, 2))
        test(get_op(-1), (torch.rand(2, 17), torch.rand(2, 17, B0)), in_dims=(None, 2))
        test(
            vmap(get_op(0), in_dims=(0, None)),
            (torch.rand(B1, 2), torch.rand(B0, 2)),
            in_dims=(None, 0),
        )
        test(
            vmap(get_op(0), in_dims=(0, 0)),
            (torch.rand(B1, 2), torch.rand(B0, B1, 2)),
            in_dims=(None, 0),
        )

    def test_slice(self):
        test = self._vmap_view_test
        B0, B1, B2 = 7, 11, 13
        test(lambda t: t[0:1], (torch.rand(B0, 3, 5),))
        test(lambda t: t[:, 1:3], (torch.rand(3, 5, B0),), in_dims=2)
        test(
            vmap(lambda t: t[:, 0:1], in_dims=2), (torch.rand(3, 5, B0, B1),), in_dims=2
        )
        test(
            vmap(vmap(lambda t: t[0:1], in_dims=2), in_dims=2),
            (torch.rand(3, 5, B0, B1, B2),),
            in_dims=2,
        )

    @xfailIfTorchDynamo
    def test_squeeze(self):
        def verify_behavior(op, min_ndim=1):
            test = self._vmap_view_test
            B0, B1 = 1, 11
            # These tests cannot be used with an operator that requires more
            # than 1 dimension after batching.
            if min_ndim <= 1:
                test(op, (torch.rand(B0),))
                test(op, (torch.rand(B1),))
                test(vmap(op), (torch.rand(B0, B1, 1),))
                test(vmap(op), (torch.rand(B1, 1, B0),), in_dims=2)
            test(op, (torch.rand(B0, 3, 5),))
            test(op, (torch.rand(1, B0, 5),), in_dims=1)
            test(op, (torch.rand(B0, 0, 1, 5, 1),))
            test(op, (torch.rand(B0, 1, 1, 1, 1),))
            test(vmap(op), (torch.rand(B0, B1, 1, 3, 4),))
            test(vmap(op), (torch.rand(B1, 1, B0, 4, 5),), in_dims=2)

        verify_behavior(torch.squeeze)
        verify_behavior(lambda x: torch.squeeze(x, dim=0), min_ndim=1)
        verify_behavior(lambda x: torch.squeeze(x, dim=1), min_ndim=2)
        verify_behavior(lambda x: torch.squeeze(x, dim=-1), min_ndim=2)
        verify_behavior(lambda x: torch.squeeze(x, dim=-2), min_ndim=3)

        msg = ""
        try:
            torch.squeeze(torch.rand(10), dim=1)
        except IndexError as err:
            msg = str(err)
        with self.assertRaises(RuntimeError, msg=msg):
            vmap(lambda x: torch.squeeze(x, dim=1))(torch.rand(10))

    def _test_mean_sum_dim(self, op):
        test = self._vmap_test
        B0, B1 = 5, 7

        # Single vmap, various in_dims / out_dims
        test(lambda x: op(x, 0), [torch.randn([B0])])
        test(lambda x: op(x, -1), [torch.randn([B0])])
        test(lambda x: op(x, 0), [torch.randn([B0, 3])])
        test(lambda x: op(x, -1), [torch.randn([2, 5, B0, 3])], in_dims=2)
        test(lambda x: op(x, 2), [torch.randn([2, 5, B0, 3])], in_dims=2, out_dims=2)

        # Doubly nested vmap
        test(vmap(lambda x: op(x, 0)), [torch.randn([B0, B1])])
        test(vmap(lambda x: op(x, -1)), [torch.randn([B0, B1])])
        test(vmap(lambda x: op(x, -2)), [torch.randn([B1, 2, 5, B0, 3])], in_dims=2)
        test(
            vmap(lambda x: op(x, 2), in_dims=2),
            [torch.randn([2, 5, B0, B1, 3])],
            in_dims=2,
            out_dims=2,
        )

    def test_sum_dim(self):
        self._test_mean_sum_dim(torch.sum)

    def test_mean_dim(self):
        self._test_mean_sum_dim(torch.mean)

    def test_argmax_dim(self):
        def test(f, args):
            for loop_out, batched_out in get_fallback_and_vmap_exhaustive(f, args, {}):
                self.assertEqual(loop_out, batched_out)

        B0 = 5
        test(lambda x: torch.argmax(x), [torch.randn(B0)])
        test(lambda x: torch.argmax(x), [torch.randn(B0, 2, 3)])
        test(lambda x: torch.argmax(x, 0), [torch.randn(B0, 2, 3)])
        test(lambda x: torch.argmax(x, -1), [torch.randn(B0, 2, 3)])
        test(lambda x: torch.argmax(x, 2), [torch.randn(B0, 2, 3)])

    def _test_sum_mean(self, op):
        test = self._vmap_test
        B0, B1 = 5, 7

        # Single vmap, various in_dims / out_dims
        test(op, [torch.randn([B0])])
        test(op, [torch.randn([B0, 3])])
        test(op, [torch.randn([2, 5, B0, 3])], in_dims=2)
        test(op, [torch.randn([2, 5, B0, 3])], in_dims=2)

        # Doubly nested vmap
        test(vmap(op), [torch.randn([B0, B1])])
        test(vmap(op), [torch.randn([B1, 2, 5, B0, 3])])
        test(vmap(op), [torch.randn([2, 5, B0, B1, 3])], in_dims=2)

    def test_sum(self):
        self._test_sum_mean(torch.sum)

    def test_mean(self):
        self._test_sum_mean(torch.mean)

    def test_repeat(self):
        test = self._vmap_test
        B0 = 7
        op = Tensor.repeat
        test(lambda x: op(x, (2, 3)), (torch.rand(B0, 1, 1),))
        test(lambda x: op(x, (2, 3)), (torch.rand(1, B0, 1),), in_dims=1)

    @skipIfTorchDynamo()
    def test_slogdet(self):
        test = functools.partial(self._vmap_test, check_propagates_grad=False)
        B0 = 7
        op = torch.linalg.slogdet
        test(op, (torch.rand(B0, 1, 1),))
        test(op, (torch.rand(B0, 2, 2),))
        test(op, (torch.rand(B0, 3, 2, 2),))
        test(op, (torch.rand(3, 2, 2, B0),), in_dims=3)

    def test_reshape(self):
        test = self._vmap_test
        B0, B1, B2 = 7, 11, 13
        op = torch.reshape
        test(op, (torch.rand(B0, 2 * 5), [2, 5]), in_dims=(0, None), check_view=True)
        test(
            op, (torch.rand(2, B0, 5), [1, 1, 10]), in_dims=(1, None), check_view=False
        )
        test(
            vmap(lambda t: t.reshape([-1])),
            (torch.rand(B0, B1, 2, 5),),
            check_view=True,
        )
        test(
            vmap(vmap(lambda t: t.reshape([-1]), in_dims=2), in_dims=1),
            (torch.rand(3, B1, 2, B2, 5, B0),),
            in_dims=5,
            check_view=False,
        )

    def test_reshape_as(self):
        test = self._vmap_test
        B0, B1, B2 = 7, 11, 13
        op = torch.Tensor.reshape_as
        test(op, (torch.rand(B0, 2 * 5), torch.rand(B0, 2, 5)), check_view=True)
        test(
            op,
            (torch.rand(2 * 5), torch.rand(B0, 2, 5)),
            in_dims=(None, 0),
            check_view=True,
        )
        test(
            op,
            (torch.rand(B0, 2 * 5), torch.rand(2, 5)),
            in_dims=(0, None),
            check_view=True,
        )

        test(
            op,
            (torch.rand(2, B0, 5), torch.rand(1, 1, 10)),
            in_dims=(1, None),
            check_view=False,
        )

        test(
            vmap(op),
            (torch.rand(B0, B1, 2, 5), torch.randn(B0, B1, 10)),
            check_view=True,
        )
        test(
            vmap(vmap(op, in_dims=(2, None)), in_dims=(1, None)),
            (torch.rand(3, B1, 2, B2, 5, B0), torch.rand(B0, 3 * 2 * 5)),
            in_dims=(5, 0),
            check_view=False,
        )

    def test_result_type(self):
        def scalar_tensor_with_dtype(op):
            def wrapped(*args, **kwargs):
                dtype = op(*args, **kwargs)
                return torch.ones([], dtype=dtype)

            return wrapped

        test = self._vmap_test
        op = scalar_tensor_with_dtype(torch.result_type)

        B0 = 2

        test(
            op,
            (torch.randn(B0), torch.randn(B0, dtype=torch.float64)),
            check_propagates_grad=False,
        )
        test(
            op,
            (torch.randn(B0), torch.randint(10, [B0], dtype=torch.int64)),
            check_propagates_grad=False,
        )

        test(lambda x: op(x, 1), (torch.randn(B0),), check_propagates_grad=False)
        test(lambda x: op(x, 1.6), (torch.randn(B0),), check_propagates_grad=False)

        test(
            lambda x: op(x, torch.tensor(1)),
            (torch.randn(B0),),
            check_propagates_grad=False,
        )
        test(
            lambda x: op(x, torch.tensor(1.6, dtype=torch.double)),
            (torch.randn(B0),),
            check_propagates_grad=False,
        )

        test(
            op,
            (torch.randn(B0, 2), torch.randn(B0, 2, dtype=torch.float64)),
            check_propagates_grad=False,
        )
        test(
            op,
            (torch.randn(B0, 2), torch.randint(10, [B0, 2], dtype=torch.int64)),
            check_propagates_grad=False,
        )

        test(lambda x: op(x, 1), (torch.randn(B0, 2),), check_propagates_grad=False)
        test(lambda x: op(x, 1.6), (torch.randn(B0, 2),), check_propagates_grad=False)

        test(
            lambda x: op(x, torch.tensor(1)),
            (torch.randn(B0, 2),),
            check_propagates_grad=False,
        )
        test(
            lambda x: op(x, torch.tensor(1.6, dtype=torch.double)),
            (torch.randn(B0, 2),),
            check_propagates_grad=False,
        )

        test(
            op,
            (torch.randn(B0, 2), torch.randn(B0, dtype=torch.float64)),
            check_propagates_grad=False,
        )
        test(
            op,
            (torch.randn(B0, 2), torch.randint(10, [B0], dtype=torch.int64)),
            check_propagates_grad=False,
        )

    def test_tensor_split(self):
        test = self._vmap_view_test
        op = torch.tensor_split
        B0, B1, B2 = 7, 11, 13

        # tests for torch.tensor_split(self, indices_or_sections: int, dim)
        test(op, (torch.rand(B0, 2, 1024), 5, -1), in_dims=(0, None, None))
        test(op, (torch.rand(2, B0, 1024), 150, 1), in_dims=(1, None, None))
        test(
            vmap(op, in_dims=(0, None, None)),
            (torch.rand(B1, 1023, B0, 5), 256, 0),
            in_dims=(2, None, None),
        )
        test(
            vmap(vmap(lambda t: op(t, 4, 1), in_dims=2)),
            (torch.rand(B1, 2, B0, 64, B2),),
            in_dims=2,
        )

        # tests for torch.tensor_split(self, indices_or_sections: List[int], dim)
        test(
            op,
            (torch.rand(B0, 2, 1024), [50, 100, 378, 890], -1),
            in_dims=(0, None, None),
        )
        test(
            op,
            (torch.rand(2, B0, 1024), [50, 100, 212, 345, 0, 378, 890], 1),
            in_dims=(1, None, None),
        )
        test(
            vmap(op, in_dims=(0, None, None)),
            (torch.rand(B1, 1023, B0, 5), [50, 100, 212, 345, 0, 378, 890], 0),
            in_dims=(2, None, None),
        )
        test(
            vmap(vmap(lambda t: op(t, [4, 8, 9, 34, 29], 1), in_dims=2)),
            (torch.rand(B1, 2, B0, 64, B2),),
            in_dims=2,
        )

    @skipIfTorchDynamo("really slow")
    def test_split(self):
        test = self._vmap_view_test
        op = torch.split
        B0, B1, B2 = 7, 11, 13

        # tests for torch.split(self, split_size: int, dim)
        test(op, (torch.rand(B0, 2, 1024), 101, -1), in_dims=(0, None, None))
        test(op, (torch.rand(2, B0, 1024), 130, 1), in_dims=(1, None, None))
        test(
            vmap(op, in_dims=(0, None, None)),
            (torch.rand(B1, 1023, B0, 5), 256, 0),
            in_dims=(2, None, None),
        )
        test(
            vmap(vmap(lambda t: op(t, 4, 1), in_dims=2)),
            (torch.rand(B1, 2, B0, 64, B2),),
            in_dims=2,
        )

        # tests for torch.split(self, split_size: List[int], dim)
        test(op, (torch.rand(B0, 2, 1024), [1, 1020, 3], -1), in_dims=(0, None, None))
        test(
            op, (torch.rand(2, B0, 1024), [100] * 10 + [24], 1), in_dims=(1, None, None)
        )
        test(
            vmap(op, in_dims=(0, None, None)),
            (torch.rand(B1, 1023, B0, 5), [256] * 3 + [255], 0),
            in_dims=(2, None, None),
        )
        test(
            vmap(vmap(lambda t: op(t, [4] * 8 + [8] * 4, 1), in_dims=2)),
            (torch.rand(B1, 2, B0, 64, B2),),
            in_dims=2,
        )

    def test_trace(self):
        op = torch.trace
        test = self._vmap_test
        B0, B1, B2 = 7, 11, 13
        test(op, (torch.rand(B0, 2, 5),))
        test(op, (torch.rand(2, B0, 5),), in_dims=1)
        test(vmap(op), (torch.rand(B1, 2, B0, 5),), in_dims=2)
        test(vmap(vmap(op, in_dims=2)), (torch.rand(B1, 2, B0, 5, B2),), in_dims=2)

    def test_transpose(self):
        op = torch.transpose
        test = self._vmap_view_test

        B0, B1, B2 = 7, 11, 13
        test(lambda x: op(x, 0, 1), (torch.rand(B0, 2, 5),))
        test(lambda x: op(x, -1, -2), (torch.rand(B0, 2, 5),))
        test(lambda x: op(x, 3, 1), (torch.rand(B0, 2, 5, 4, 6),))
        test(lambda x: op(x, 1, 0), (torch.rand(2, B0, 5),), in_dims=1)
        test(vmap(lambda x: op(x, 0, 1)), (torch.rand(B1, 2, B0, 5),), in_dims=2)
        test(
            vmap(vmap(lambda x: op(x, 0, 1), in_dims=2)),
            (torch.rand(B1, 2, B0, 5, B2),),
            in_dims=2,
        )

        # Special case: scalar tensor
        for dim1, dim2 in itertools.product([0, -1], [0, -1]):
            x = torch.rand(B0)
            result = vmap(lambda x: op(x, dim1, dim2))(x)
            self.assertTrue(result is x)

    def test_t(self):
        op = torch.t
        test = self._vmap_view_test
        B0, B1, B2 = 7, 11, 13
        test(op, (torch.rand(B0, 2, 5),))
        test(op, (torch.rand(2, B0, 5),), in_dims=1)
        test(vmap(op), (torch.rand(B1, 2, B0, 5),), in_dims=2)
        test(vmap(vmap(op, in_dims=2)), (torch.rand(B1, 2, B0, 5, B2),), in_dims=2)

    def test_T_numpy(self):
        def op(t):
            return t.T

        test = self._vmap_view_test
        B0, B1, B2 = 7, 11, 13
        test(op, (torch.rand(B0, 2, 3, 5),))
        test(op, (torch.rand(2, B0, 3, 5),), in_dims=1)
        test(vmap(op), (torch.rand(B1, 2, B0, 5),), in_dims=2)
        test(vmap(op), (torch.rand(B1, 2, B0, 3, 5),), in_dims=2)
        test(vmap(vmap(op, in_dims=2)), (torch.rand(B1, 2, B0, 3, B2, 5),), in_dims=2)

    def test_to(self):
        test = self._vmap_test
        B0, B1 = 7, 11

        test(lambda t: t.to("cpu"), (torch.rand(B0),))
        test(lambda t: t.to(torch.double), (torch.rand(B0),))
        test(
            lambda t, o: t.to(o), (torch.rand(B0), torch.randn(B0, dtype=torch.float64))
        )
        test(
            lambda t, o: t.to(o),
            (torch.rand(B0), torch.randn(B0, dtype=torch.float64)),
            in_dims=(0, None),
        )
        test(vmap(lambda t: t.to(torch.double)), (torch.rand(B0, B1, 3),))

        # also test some casting methods
        test(lambda t: t.double(), (torch.rand(B0),))
        test(lambda t: t.float(), (torch.rand(B0),))
        test(lambda t: t.int(), (torch.rand(B0),), check_propagates_grad=False)
        test(lambda t: t.long(), (torch.rand(B0),), check_propagates_grad=False)

    def test_unfold(self):
        op = torch.Tensor.unfold
        test = self._vmap_view_test
        B0, B1, B2 = 3, 2, 5

        test(op, (torch.rand(B0, 7, 11), 0, 2, 1), in_dims=(0, None, None, None))
        test(op, (torch.rand(7, B0, 11), 1, 4, 2), in_dims=(1, None, None, None))
        test(
            vmap(op, in_dims=(0, None, None, None)),
            (torch.rand(B1, 7, B0, 11), 1, 5, 1),
            in_dims=(2, None, None, None),
        )
        test(
            vmap(
                vmap(op, in_dims=(2, None, None, None)), in_dims=(0, None, None, None)
            ),
            (torch.rand(B1, 7, B0, 11, B2), -1, 2, 4),
            in_dims=(2, None, None, None),
        )

    def test_unbind(self):
        test = self._vmap_view_test
        op = torch.unbind
        B0, B1, B2 = 7, 11, 13

        test(op, (torch.rand(B0, 2, 1024), -1), in_dims=(0, None))
        test(op, (torch.rand(B0, 2, 0),))
        test(op, (torch.rand(2, B0, 7), 0), in_dims=(1, None))
        test(
            vmap(op, in_dims=(0, None)),
            (torch.rand(B1, 1023, B0, 5), 1),
            in_dims=(2, None),
        )
        test(
            vmap(vmap(lambda t: op(t, dim=1), in_dims=2)),
            (torch.rand(B1, 2, B0, 32, B2),),
            in_dims=2,
        )

    def test_view(self):
        test = self._vmap_view_test
        B0, B1, B2 = 7, 11, 13
        op = torch.Tensor.view

        # We should error out if the view would produce an incorrect result
        with self.assertRaises(RuntimeError):
            vmap(op, in_dims=(1, None))(torch.rand(2, B0, 5), [10])

        test(op, (torch.rand(B0, 2 * 5), [2, 5]), in_dims=(0, None))
        test(op, (torch.rand(B0, 4, 5), [1, 2, 1, 10]), in_dims=(0, None))
        test(vmap(lambda t: t.view([-1])), (torch.rand(B0, B1, 2, 5, 3),))
        test(
            vmap(vmap(lambda t: t.reshape([-1])), in_dims=1),
            (torch.rand(B2, B0, B1, 3, 2, 5),),
            in_dims=1,
        )

    def test_view_as(self):
        test = self._vmap_view_test
        B0, B1, B2 = 7, 11, 13
        op = torch.Tensor.view_as

        # We should error out if the view would produce an incorrect result
        with self.assertRaises(RuntimeError):
            vmap(op, in_dims=(1, 0))(torch.rand(2, B0, 5), torch.rand(B0, 10))

        test(op, (torch.rand(B0, 2 * 5), torch.rand(B0, 2, 5)))
        test(op, (torch.rand(2 * 5), torch.rand(B0, 2, 5)), in_dims=(None, 0))
        test(op, (torch.rand(B0, 2 * 5), torch.rand(2, 5)), in_dims=(0, None))

        test(op, (torch.rand(B0, 4, 5), torch.rand(2, 1, 1, 10)), in_dims=(0, None))

        test(vmap(op), (torch.rand(B0, B1, 2, 5), torch.randn(B0, B1, 10)))
        test(
            vmap(vmap(op, in_dims=(0, None)), in_dims=(0, None)),
            (torch.rand(B1, B2, B0, 3, 2, 5), torch.rand(B0, 3 * 2 * 5)),
            in_dims=(2, 0),
        )

    def test_conv2d(self):
        conv_setups = [
            (torch.nn.Conv1d, torch.conv1d, [2, 4, 15]),
            (torch.nn.Conv2d, torch.conv2d, [2, 4, 15, 20]),
            (torch.nn.Conv3d, torch.conv3d, [2, 4, 15, 20, 25]),
            # (torch.nn.ConvTranspose2d, torch.conv_transpose2d, [2, 4, 15, 20])
        ]
        for conv_mod, conv_fn, inp_shape in conv_setups:
            mod = conv_mod(4, 8, kernel_size=3)
            arg_values = [torch.randn(inp_shape), mod.weight, mod.bias]
            kwarg_values = {}
            for loop_out, batched_out in get_fallback_and_vmap_exhaustive(
                conv_fn, arg_values, kwarg_values
            ):
                self.assertEqual(loop_out, batched_out)

            arg_values = [torch.randn(inp_shape), mod.weight, None]
            for loop_out, batched_out in get_fallback_and_vmap_exhaustive(
                conv_fn, arg_values, kwarg_values
            ):
                self.assertEqual(loop_out, batched_out)

            mod2 = conv_mod(
                4, 8, kernel_size=3, groups=2, stride=3, padding=1, dilation=2
            )
            arg_values = [torch.randn(inp_shape), mod2.weight, mod2.bias]
            kwarg_values = dict(groups=2, stride=3, padding=1, dilation=2)
            for loop_out, batched_out in get_fallback_and_vmap_exhaustive(
                conv_fn, arg_values, kwarg_values
            ):
                self.assertEqual(loop_out, batched_out)

            arg_values = [torch.randn(inp_shape), mod2.weight, None]
            for loop_out, batched_out in get_fallback_and_vmap_exhaustive(
                conv_fn, arg_values, kwarg_values
            ):
                self.assertEqual(loop_out, batched_out)

    def test_one_hot(self):
        sample_inputs = [
            (torch.randint(0, 3, []), 3),
            (torch.randint(0, 3, [2, 3, 4]), 4),
        ]
        for args in sample_inputs:
            for loop_out, batched_out in get_fallback_and_vmap_exhaustive(
                F.one_hot, args, {}
            ):
                self.assertEqual(loop_out, batched_out)

    def test_conj_bit(self):
        x = torch.tensor([1 + 1j, 2 + 1j])

        def foo(x):
            assert not x.is_conj()
            y = x.conj()
            assert y.is_conj()
            return y

        res = vmap(foo)(x)
        self.assertEqual(res, x.conj())

    def test_mode_key(self):
        def vmap_f(x):
            return x + torch.randn(())

        def naive_f(x, shape):
            return x + torch.randn(shape)

        torch.manual_seed(0)
        out1 = vmap(vmap(vmap_f, randomness="different"), randomness="different")(
            torch.ones(2, 3)
        )

        torch.manual_seed(0)
        out2 = naive_f(torch.ones(2, 3), (2, 3))
        self.assertEqual(out1, out2)

        torch.manual_seed(0)
        out1 = vmap(vmap(vmap_f, randomness="different"), randomness="different")(
            torch.ones(2, 3, 4)
        )

        torch.manual_seed(0)
        out2 = naive_f(torch.ones(2, 3, 4), (2, 3, 1))
        self.assertEqual(out1, out2)

        self.assertTrue(torch.randn(()).dim() == 0)

    @parametrize("in_dim", [0, 1, 2])
    @parametrize("out_dim", [0, 1, 2])
    @parametrize("randomness", ["error", "same"])
    def test_chunk_vmap(self, in_dim, out_dim, randomness):
        x = torch.randn(4, 5, 6)

        def f(x):
            y = x.sin()
            if randomness != "error":
                y = y + torch.rand_like(x)
            return y

        rs = torch.get_rng_state()
        expected = vmap(f, in_dims=in_dim, out_dims=out_dim, randomness=randomness)(x)

        for chunks in [1, 2, 3, 4, 7, 10, 16]:
            torch.set_rng_state(rs)
            output = chunk_vmap(
                f,
                in_dims=in_dim,
                out_dims=out_dim,
                randomness=randomness,
                chunks=chunks,
            )(x)
            self.assertEqual(output, expected)

    @parametrize("in_dim", [0, 1, 2])
    @parametrize("out_dim", [0, 1, 2])
    @parametrize("randomness", ["error", "same"])
    def test_vmap_chunksize(self, in_dim, out_dim, randomness):
        x = torch.randn(4, 5, 6)
        y = torch.randn_like(x)

        # fn: Single Input/Single Output
        def f(x):
            y = x.sin()
            if randomness != "error":
                y = y + torch.rand_like(x)
            return y

        f_args = (x,)
        f_kwargs = {"in_dims": in_dim, "out_dims": out_dim, "randomness": randomness}

        # fn: Nested Input/Single Output
        def f1(pair):
            x, y = pair
            z = x.sin() + y.cos()
            if randomness != "error":
                z = z + torch.rand_like(z)
            return z

        f1_args = ((x, y),)
        f1_kwargs = {
            "in_dims": ((in_dim,) * 2,),
            "out_dims": out_dim,
            "randomness": randomness,
        }

        # fn: Single Input/Nested Output
        def f2(x):
            y = x.sin()
            if randomness != "error":
                y = y + torch.rand_like(x)
            return {"out": y, "out1": y + 2}

        f2_args = (x,)
        f2_kwargs = {"in_dims": in_dim, "out_dims": out_dim, "randomness": randomness}

        # fn: Nested Input/Nested Output (first tensor is not vmapped).
        def f3(inp_dict):
            x = inp_dict["inp"]
            y = inp_dict["inp1"]
            z = x.sin() + y.cos()
            if randomness != "error":
                z = z + torch.rand_like(z)
            return {"z": z, "tuple": (z, z + 1)}

        f3_args = (
            {
                "inp": x.index_select(in_dim, torch.tensor([0])).squeeze(in_dim),
                "inp1": y,
            },
        )
        f3_kwargs = {
            "in_dims": ({"inp": None, "inp1": in_dim},),
            "out_dims": out_dim,
            "randomness": randomness,
        }

        # fn: Nested Input/Nested Output (first argument is not a Tensor).
        def f4(inp_dict):
            x = inp_dict["inp"]
            y = inp_dict["inp1"]
            z = x + y.cos()
            if randomness != "error":
                z = z + torch.rand_like(z)
            return {"z": z, "tuple": (z, z + 1)}

        f4_args = ({"inp": 2.0, "inp1": y},)
        f4_kwargs = {
            "in_dims": ({"inp": None, "inp1": in_dim},),
            "out_dims": out_dim,
            "randomness": randomness,
        }

        fns_and_args = (
            (f, f_args, f_kwargs),
            (f1, f1_args, f1_kwargs),
            (f2, f2_args, f2_kwargs),
            (f3, f3_args, f3_kwargs),
            (f4, f4_args, f4_kwargs),
        )
        for fn, args, kwargs in fns_and_args:
            rs = torch.get_rng_state()
            expected_vmap = vmap(fn, **kwargs)(*args)
            for chunk_size in (1, 2, 3, 4, 7, 10, 16, 100):
                torch.set_rng_state(rs)
                output = vmap(fn, chunk_size=chunk_size, **kwargs)(*args)
                self.assertEqual(output, expected_vmap)

    @parametrize("in_dim", [0, 1])
    @parametrize("out_dim", [0, 1])
    @parametrize("randomness", ["error", "same"])
    def test_vmap_chunksize_error(self, in_dim, out_dim, randomness):
        x = torch.randn(4, 5, 6)

        def f(x):
            y = x.sin()
            if randomness != "error":
                y = y + torch.rand_like(x)
            return y

        # Incorrect `chunk_size`
        for chunk_size in (-1, 0):
            with self.assertRaisesRegex(
                ValueError, "vmap: chunk_size should be None or greater than 0."
            ):
                vmap(
                    f,
                    in_dims=in_dim,
                    out_dims=out_dim,
                    randomness=randomness,
                    chunk_size=chunk_size,
                )(x)

        # Incorrect `out_dims`
        msg = "out_dims is not compatible with the structure of `outputs`"
        with self.assertRaisesRegex(ValueError, msg):
            vmap(
                f,
                in_dims=in_dim,
                out_dims=(out_dim, out_dim),
                randomness=randomness,
                chunk_size=2,
            )(x)

    @parametrize("in_dim", [0, 1])
    @parametrize("out_dim", [0, 1])
    @parametrize("randomness", ["error", "same"])
    def test_vmap_chunksize_composition(self, in_dim, out_dim, randomness):
        x = torch.randn(4, 5, 6)
        y = torch.randn_like(x)

        # fn: Single Input/Single Output
        def f(x):
            y = x.sin()
            if randomness != "error":
                y = y + torch.rand_like(x)
            return y

        f_args = (x,)

        # fn: Nested Input/Single Output
        def f1(pair):
            x, y = pair
            z = x.sin() + y.cos()
            if randomness != "error":
                z = z + torch.rand_like(z)
            return z

        f1_args = ((x, y),)

        # fn: Single Input/Nested Output
        def f2(x):
            y = x.sin()
            if randomness != "error":
                y = y + torch.rand_like(x)
            return {"out": y, "out1": y + 2}

        f2_args = (x,)

        # fn: Nested Input/Nested Output
        def f3(inp_dict):
            x = inp_dict["inp"]
            y = inp_dict["inp1"]
            z = x.sin() + y.cos()
            if randomness != "error":
                z = z + torch.rand_like(z)
            return {"z": z, "tuple": (z, z + 1)}

        f3_args = ({"inp": x, "inp1": y},)

        for fn, args in ((f, f_args), (f1, f1_args), (f2, f2_args), (f3, f3_args)):
            rs = torch.get_rng_state()
            expected = vmap(
                vmap(fn, in_dims=in_dim, out_dims=out_dim, randomness=randomness),
                in_dims=in_dim,
                out_dims=out_dim,
                randomness=randomness,
            )(*args)
            for chunk_size in (1, 2, 3, 4, 7, 10, 16, 100):
                torch.set_rng_state(rs)
                actual = vmap(
                    vmap(
                        fn,
                        in_dims=in_dim,
                        out_dims=out_dim,
                        randomness=randomness,
                        chunk_size=chunk_size,
                    ),
                    in_dims=in_dim,
                    out_dims=out_dim,
                    randomness=randomness,
                    chunk_size=chunk_size,
                )(*args)
                self.assertEqual(actual, expected)


instantiate_parametrized_tests(TestVmapOperators)


def construct_v(output, batch_size, contig=False):
    if contig:
        return torch.randn(
            batch_size, *output.shape, dtype=output.dtype, device=output.device
        )
    result = torch.randn(
        *output.shape, batch_size, dtype=output.dtype, device=output.device
    )
    return result.movedim(-1, 0)


def as_tuple(x):
    if isinstance(x, tuple):
        return x
    elif isinstance(x, list):
        return tuple(x)
    else:
        return (x,)


def differentiable(args):
    return tuple(
        arg
        for arg in as_tuple(args)
        if isinstance(arg, torch.Tensor) and arg.requires_grad
    )


def _get_rand_no_zeros(*args, **kwargs):
    requires_grad = kwargs.get("requires_grad", False)
    kwargs_without_requires_grad = kwargs.copy()
    kwargs_without_requires_grad["requires_grad"] = False
    result = torch.rand(*args, **kwargs_without_requires_grad)
    return result.clamp_min_(0.1).requires_grad_(requires_grad)


@markDynamoStrictTest
class TestVmapBatchedGradient(Namespace.TestVmapBase):
    def _vmap_test(self, *args, **kwargs):
        return _vmap_test(self, *args, **kwargs)

    # Tests batched gradient computation of outputs = op(*args, **kwargs)
    # by comparing it to a sequential map+stack fallback.
    #
    # output_process_fn: a function that maps the outputs to the part
    #       that should be differentiated.
    # batch_size: the batch dim size for the batched grad
    def _batched_grad_test(
        self, op, args, kwargs=None, output_process_fn=lambda x: x, batch_size=3
    ):
        if kwargs is None:
            kwargs = {}
        outputs = op(*args, **kwargs)
        outputs = differentiable(output_process_fn(outputs))
        for contig in [True, False]:
            batched_vectors = tuple(
                construct_v(out, batch_size, contig) for out in outputs
            )

            def vector_jacobian_product(*vectors):
                return torch.autograd.grad(
                    outputs, differentiable(args), vectors, retain_graph=True
                )

            self._vmap_test(
                vector_jacobian_product, batched_vectors, check_propagates_grad=False
            )

    # Tests batched second grad computation of outputs = op(*args, **kwargs).
    # by comparing it to a sequential map+stack fallback.
    #
    # output_process_fn: a function that maps the outputs to the part
    #       that should be differentiated.
    # batch_size: the batch dim size for the batched grad
    #
    # NB: we only test computing batched gradients in the second gradient
    # computation. One specific use case that does this is computing the hessian
    # matrix of a scalar-valued function; this is useful in Bayesian Logistic
    # Regression.
    # It might be useful to have a test that computes batched first gradients and
    # then uses those to compute batched second gradients in the future.
    def _batched_grad_grad_test(
        self, op, args, kwargs=None, output_process_fn=lambda x: x, batch_size=3
    ):
        if kwargs is None:
            kwargs = {}
        outputs = op(*args, **kwargs)
        outputs = differentiable(output_process_fn(outputs))
        ones = tuple(torch.ones_like(out) for out in outputs)
        # Same thing as summing together all of the outputs and calling .backward()
        first_grads = torch.autograd.grad(
            outputs, differentiable(args), ones, create_graph=True
        )
        first_grads = differentiable(first_grads)
        self.assertNotEqual(
            len(first_grads), 0, "None of the first grads depend on the input!"
        )

        for contig in [True, False]:
            batched_vectors = tuple(
                construct_v(grad, batch_size, contig) for grad in first_grads
            )

            def vector_hessian_product(*vectors):
                outputs = torch.autograd.grad(
                    first_grads,
                    differentiable(args),
                    vectors,
                    retain_graph=True,
                    allow_unused=True,
                )
                outputs = tuple(out for out in outputs if out is not None)
                assert len(outputs) > 0
                return outputs

            self._vmap_test(
                vector_hessian_product, batched_vectors, check_propagates_grad=False
            )

    def _test_arithmetic(self, op, device, test_grad_grad=True):
        x = torch.randn(2, 3, requires_grad=True, device=device)
        y = _get_rand_no_zeros(2, 3, device=device, requires_grad=True)
        scalar = 3.14
        self._batched_grad_test(op, (x, y))
        self._batched_grad_test(op, (scalar, y))
        self._batched_grad_test(op, (x, scalar))

        if test_grad_grad:
            self._batched_grad_grad_test(op, (x, y))

    def test_add(self, device):
        self._test_arithmetic(torch.add, device, test_grad_grad=False)
        self._test_arithmetic(lambda x, y: x + y, device, test_grad_grad=False)

    def test_sub(self, device):
        self._test_arithmetic(torch.sub, device, test_grad_grad=False)
        self._test_arithmetic(lambda x, y: x - y, device, test_grad_grad=False)

    def test_mul(self, device):
        self._test_arithmetic(torch.mul, device)
        self._test_arithmetic(lambda x, y: x * y, device)

    def test_div(self, device):
        self._test_arithmetic(torch.div, device)
        self._test_arithmetic(lambda x, y: x / y, device)

    def test_binary_cross_entropy(self, device):
        x = F.sigmoid(torch.randn(3, 2, device=device, requires_grad=True))
        target = torch.rand(3, 2, device=device)

        op = functools.partial(F.binary_cross_entropy, target=target)

        self._batched_grad_test(op, (x,), {})
        self._batched_grad_grad_test(op, (x,), {})

    def test_log_softmax(self, device):
        op = functools.partial(torch.log_softmax, dim=-1)
        x = torch.randn(3, 2, device=device, requires_grad=True)

        self._batched_grad_test(op, (x,), {})
        self._batched_grad_grad_test(op, (x,), {})

    def test_expand(self, device):
        x = torch.randn(2, 3, device=device, requires_grad=True)

        def op(x):
            return x.expand(5, 5, 2, 3)

        self._batched_grad_test(op, (x,))

    @allowVmapFallbackUsage
    def test_index(self, device):
        x = torch.randn(2, 3, requires_grad=True, device=device)
        index = torch.tensor([[0, 0], [1, 1]], device=device)

        def op(x):
            y = x * x
            return y[index]

        self._batched_grad_test(op, (x,))
        self._batched_grad_grad_test(op, (x,))

    def test_lgamma(self, device):
        x = torch.randn(2, 3, requires_grad=True, device=device)
        self._batched_grad_test(Tensor.lgamma, (x,))
        self._batched_grad_grad_test(Tensor.lgamma, (x,))

    def test_log(self, device):
        x = _get_rand_no_zeros(2, 3, device=device, requires_grad=True)
        self._batched_grad_test(torch.log, (x,))
        self._batched_grad_grad_test(torch.log, (x,))

    def test_logsumexp(self, device):
        x = _get_rand_no_zeros(2, 3, device=device, requires_grad=True)

        def op(x):
            return torch.logsumexp(x, -1)

        self._batched_grad_test(op, (x,))
        self._batched_grad_grad_test(op, (x,))

    def test_log1p(self, device):
        x = _get_rand_no_zeros(2, 3, device=device, requires_grad=True)
        self._batched_grad_test(torch.log1p, (x,))
        self._batched_grad_grad_test(torch.log1p, (x,))

    @allowVmapFallbackUsage
    def test_max(self, device):
        x = torch.randn(2, 3, requires_grad=True, device=device)
        self._batched_grad_test(torch.max, (x,))

    @allowVmapFallbackUsage
    def test_median(self, device):
        x = torch.randn(2, 3, requires_grad=True, device=device)
        self._batched_grad_test(torch.median, (x,))

    @allowVmapFallbackUsage
    def test_min(self, device):
        x = torch.randn(2, 3, requires_grad=True, device=device)
        self._batched_grad_test(torch.min, (x,))

    def test_permute(self, device):
        x = torch.randn(2, 3, 5, requires_grad=True, device=device)

        def op(x):
            return x.permute(2, 0, 1)

        self._batched_grad_test(op, (x,))

    def test_reshape(self, device):
        x = torch.randn(2, 3, 5, requires_grad=True, device=device)

        def op(x):
            return x.reshape([2 * 3, 5])

        self._batched_grad_test(op, (x,))

    def test_sigmoid(self, device):
        x = torch.randn(2, 3, requires_grad=True, device=device)
        self._batched_grad_test(Tensor.sigmoid, (x,))
        self._batched_grad_grad_test(Tensor.sigmoid, (x,))

    def test_stack(self, device):
        x = torch.randn(2, 3, device=device, requires_grad=True)
        y = torch.randn(2, 3, device=device, requires_grad=True)

        def op(x, y):
            return torch.stack([x, y])

        self._batched_grad_test(op, (x, y))

    def test_select(self, device):
        x = torch.randn(2, 3, device=device, requires_grad=True)
        self._batched_grad_test(lambda x: x[1], (x,))
        self._batched_grad_test(lambda x: x.select(1, 2), (x,))
        self._batched_grad_test(lambda x: x.select(-1, 0), (x,))

    def test_slice(self, device):
        x = torch.randn(2, 3, 5, device=device, requires_grad=True)
        self._batched_grad_test(lambda x: x[0:1], (x,))
        self._batched_grad_test(lambda x: x[:, 1:3], (x,))
        self._batched_grad_test(lambda x: x[..., 1:3], (x,))

    def test_trace(self, device):
        x = torch.randn(2, 3, device=device, requires_grad=True)
        self._batched_grad_test(Tensor.trace, (x,))

        x = torch.randn(3, 2, 2, device=device)

        def sum_grad_trace(x):
            return grad(torch.trace)(x).sum()

        output = vmap(grad(sum_grad_trace))(x)
        self.assertEqual(output, torch.zeros_like(output))

    def test_where(self, device):
        x = torch.randn(3, 2, device=device)
        y = torch.ones(3, 2, device=device)

        def f(x, y):
            return torch.where(x > 0, x, y)

        # Check that there is no runtime error, exactness tests are done with opinfo
        vmap(f)(x, y)

        x = torch.randint(0, 2, size=(4, 3), dtype=torch.float)

        def f(t):
            return torch.where(t)

        with self.assertRaisesRegex(
            RuntimeError, r"Attempted to vmap over aten::where"
        ):
            vmap(f)(x)

    def test_threshold(self, device):
        x = torch.randn(2, 3, device=device, requires_grad=True)
        self._batched_grad_test(lambda x: F.threshold(x, 0.5, 0.0), (x,))

    @parametrize("backend", PLATFORM_SPECIFIC_SDPA)
    def test_sdpa(self, device, backend):
        if device == "cpu":
            raise unittest.SkipTest("This test is only for CUDA for now")

        def T(*args):
            return torch.randn(*args, dtype=torch.float16, device=device)

        backend_ctx = sdpa_kernel([backend])
        with backend_ctx:
            for batching in [
                (True, True, True),
                (True, False, False),
                (False, True, True),
            ]:
                size = [8, 4, 128, 64]
                if batching[0]:
                    query = T(3, *size)
                else:
                    query = T(*size)
                if batching[1]:
                    key = T(3, *size)
                else:
                    key = T(*size)
                if batching[2]:
                    value = T(3, *size)
                else:
                    value = T(*size)
                in_dims = tuple(0 if b else None for b in batching)
                attention = F.scaled_dot_product_attention

                self._vmap_test(
                    attention,
                    (query, key, value),
                    in_dims=in_dims,
                )
                # Backwards test doesn't work yet
                # self._batched_grad_test(
                #     lambda query, key, value: F.scaled_dot_product_attention(
                #         query, key, value
                #     ),
                #     (query, key, value),
                # )

            B = 4
            query = torch.rand(4, 32, B, 8, 128, dtype=torch.float16, device=device)
            key = torch.rand(4, B, 32, 8, 128, dtype=torch.float16, device=device)
            value = torch.rand(4, 32, 8, 128, dtype=torch.float16, device=device)
            self._vmap_test(
                F.scaled_dot_product_attention,
                (query, key, value),
                in_dims=(2, 1, None),
            )

    @parametrize("backend", PLATFORM_SPECIFIC_SDPA)
    @parametrize("randomness", ["error", "same", "different"])
    def test_randomness(self, device, randomness, backend):
        if device == "cpu":
            raise unittest.SkipTest("This test is only for CUDA for now")
        backend_ctx = sdpa_kernel([backend])
        with backend_ctx:
            B = 4
            query = torch.rand(B, 4, 32, 8, 128, dtype=torch.float16, device=device)
            key = torch.rand(B, 4, 32, 8, 128, dtype=torch.float16, device=device)
            value = torch.rand(B, 4, 32, 8, 128, dtype=torch.float16, device=device)

            def f(q, k, v, dropout):
                return F.scaled_dot_product_attention(q, k, v, dropout_p=dropout)

            # No matter the randomness mode, dropout=0.0 should pass
            vmap(
                functools.partial(f, dropout=0.0),
                in_dims=(0, 0, 0),
                randomness=randomness,
            )(query, key, value)

            fail_with_randomness = randomness == "error"
            if backend != SDPBackend.MATH:
                fail_with_randomness |= randomness == "same"
            context = (
                self.assertRaises(RuntimeError)
                # We currently don't support randomness == "same", and "error" should always error with randomness
                if fail_with_randomness
                else contextlib.nullcontext()
            )
            with context:
                vmap(
                    functools.partial(f, dropout=0.5),
                    in_dims=(0, 0, 0),
                    randomness=randomness,
                )(query, key, value)

    @allowVmapFallbackUsage
    def test_inplace_view(self, device):
        leaf = torch.randn(4, 5, requires_grad=True)

        def func(leaf):
            # Make sure the function is non-trivially twice differentiable
            base = leaf * leaf
            view = base[0]
            view.cos_()
            return view

        self._batched_grad_test(func, (leaf,), {})
        self._batched_grad_grad_test(func, (leaf,), {})

    @allowVmapFallbackUsage
    def test_inplace_manyview(self, device):
        leaf = torch.randn(4, 4, 5, requires_grad=True)

        def func(leaf):
            # Make sure the function is non-trivially twice differentiable
            base = leaf * leaf
            view = base.transpose(0, 2)
            view = view[1]
            view = view.diagonal()
            view = view[::2]
            view.cos_()
            return view

        self._batched_grad_test(func, (leaf,), {})
        self._batched_grad_grad_test(func, (leaf,), {})

    def test_diagonal(self, device):
        x = torch.randn(4, 5, device=device, requires_grad=True)
        self._batched_grad_test(lambda x: x.diagonal(1, 0, 1), (x,))

        x = torch.randn(3, 4, 5, device=device, requires_grad=True)
        self._batched_grad_test(lambda x: x.diagonal(0, -1, -2), (x,))

    @allowVmapFallbackUsage
    def test_unrelated_output(self, device):
        B0 = 3
        x = torch.randn([], requires_grad=True)
        y = torch.randn([], requires_grad=True)
        gy = torch.randn(B0, requires_grad=True)

        def vjp(v):
            (res,) = torch.autograd.grad(y, x, v, allow_unused=True)
            return torch.zeros_like(x) if res is None else res

        result = vmap(vjp)(gy)
        self.assertEqual(result, torch.zeros(B0, *x.shape, device=device))

    @allowVmapFallbackUsage
    def test_unrelated_output_multiple_grad(self, device):
        B0 = 3
        x = torch.randn([], requires_grad=True)
        y = torch.randn([], requires_grad=True)
        gy = torch.randn(B0, requires_grad=True)

        def vjp(v):
            (res,) = torch.autograd.grad(y, x, v, allow_unused=True)
            return torch.zeros_like(x) if res is None else res

        _ = vjp(gy[0])
        result = vmap(vjp)(gy)
        self.assertEqual(result, torch.zeros(B0, *x.shape, device=device))


def discover_variants(opinfo):
    aliases = []
    inplace_variants = []

    if opinfo.inplace_variant:
        inplace_variants.append(opinfo.inplace_variant)

    aliases.append(opinfo.op)
    for alias in opinfo.aliases:
        aliases.append(alias.op)
        if alias.inplace_variant:
            inplace_variants.append(alias.inplace_variant)
    return aliases, inplace_variants


# TODO: enable this when we get a bit closer to getting torch.vmap x torch.compile working.
# @markDynamoStrictTest
@unMarkDynamoStrictTest
class TestVmapOperatorsOpInfo(TestCase):
    def vmap_outplace_test(
        self,
        func,
        args,
        kwargs,
        in_dims,
        check_shape_only=False,
        postprocess_fn=None,
        out_dim=0,
    ):
        for vmap_out, loop_out in compute_quantities_for_vmap_test(
            func, args, kwargs, in_dims, out_dim=out_dim
        ):
            if postprocess_fn is not None:
                loop_out = postprocess_fn(loop_out)
                vmap_out = postprocess_fn(vmap_out)
            if check_shape_only:
                self.assertEqual(vmap_out.shape, loop_out.shape)
                continue
            self.assertEqual(vmap_out, loop_out)

    def vmap_inplace_test(
        self, func, args, kwargs, in_dims, postprocess_fn=None, out_dim=0
    ):
        # NB: This test assumes that the first argument is being modified.
        # This is OK because it's what every other OpInfo-based test assumes,
        # but it is going to need a more robust solution eventually.
        if in_dims[0] is None:
            # Check that we correctly raise an error when vmap is impossible
            # on the in-place operation
            with self.assertRaises(RuntimeError):
                for _ in compute_quantities_for_vmap_test(
                    func,
                    args,
                    kwargs,
                    in_dims,
                    out_dim=out_dim,
                    compute_loop_out=False,
                    clone_inputs=True,
                ):
                    pass
            return
        for vmap_out, loop_out in compute_quantities_for_vmap_test(
            func,
            args,
            kwargs,
            in_dims,
            clone_inputs=True,
            out_dim=out_dim,
        ):
            if postprocess_fn is not None:
                loop_out = postprocess_fn(loop_out)
                vmap_out = postprocess_fn(vmap_out)
            self.assertEqual(vmap_out, loop_out)

    def opinfo_vmap_test(
        self,
        device,
        dtype,
        op,
        check_has_batch_rule,
        skip_inplace=(),
        postprocess_fn=None,
    ):
        def test():
            # Error inputs check
            if op.error_inputs_func is not None:
                error_inputs = op.error_inputs(device)
                for error_input in error_inputs:
                    sample_input = error_input.sample_input
                    args = (sample_input.input,) + tuple(sample_input.args)
                    kwargs = sample_input.kwargs
                    for batched_args, in_dims, _ in generate_vmap_inputs(args, {}):
                        with self.assertRaises(Exception):
                            vmap(op, in_dims)(*batched_args, **kwargs)

            # Sample inputs check
            sample_inputs_op = {
                # Take too long with reference inputs
                "special.chebyshev_polynomial_t",
                "special.chebyshev_polynomial_u",
                "special.chebyshev_polynomial_v",
                "special.chebyshev_polynomial_w",
                "special.hermite_polynomial_he",
                "special.laguerre_polynomial_l",
                "special.legendre_polynomial_p",
                "special.shifted_chebyshev_polynomial_t",
                "special.shifted_chebyshev_polynomial_u",
                "special.shifted_chebyshev_polynomial_v",
                "special.shifted_chebyshev_polynomial_w",
            }
            if op.name in sample_inputs_op:
                sample_inputs_itr = op.sample_inputs(
                    device, dtype, requires_grad=False, use_subtests=True
                )
            else:
                sample_inputs_itr = op.reference_inputs(
                    device, dtype, requires_grad=False, use_subtests=True
                )
            aliases, inplace_aliases = discover_variants(op)
            check_shape_only = op.name in ("empty_like", "new_empty")
            for sample_input, subtest_ctx in sample_inputs_itr:
                with subtest_ctx(self):
                    args = (sample_input.input,) + sample_input.args
                    if not any(isinstance(arg, torch.Tensor) for arg in args):
                        # Atleast one tensor required for vmap.
                        continue
                    kwargs = sample_input.kwargs
                    is_batch_norm_and_training = is_batch_norm_training(op.name, kwargs)
                    out_dim = 0
                    if op.name == "NumpySplitCopyWithIntCustomOp":
                        # special case for this custom op
                        def sample_vmap_out_dim_numpy_split_copy_with_int(
                            x, splits, dim
                        ):
                            return [0 for _ in range(len(splits) + 1)], None

                        out_dim = sample_vmap_out_dim_numpy_split_copy_with_int(*args)
                    for batched_args, in_dims, _ in generate_vmap_inputs(
                        args, {}, is_batch_norm_and_training=is_batch_norm_and_training
                    ):
                        for func in aliases:
                            self.vmap_outplace_test(
                                func,
                                batched_args,
                                kwargs,
                                in_dims,
                                check_shape_only,
                                postprocess_fn,
                                out_dim=out_dim,
                            )
                        if op.name in skip_inplace:
                            continue
                        if not is_valid_inplace_sample_input(
                            sample_input, op, op.inplace_variant
                        ):
                            continue
                        for func in inplace_aliases:
                            self.vmap_inplace_test(
                                func, batched_args, kwargs, in_dims, postprocess_fn
                            )

        if check_has_batch_rule:
            check_vmap_fallback(self, test, op)
        else:
            test()

    vmap_fail = {
        # -------------------- ALLOWED FAILURES --------------------------------
        # These are things that we either cannot fix or are not actually problems
        xfail("resize_"),
        xfail("resize_as_"),
        xfail("to_sparse"),
        xfail("__getitem__"),  # dynamic mask
        xfail("index_put"),  # dynamic mask
        xfail(
            "nn.functional.dropout"
        ),  # works, can't check against for loop because of randomness inconsistency
        xfail("nn.functional.scaled_dot_product_attention"),  # randomness
        xfail("nn.functional.multi_head_attention_forward"),  # randomness
        xfail("masked_select"),  # dynamic op
        xfail("nonzero"),  # dynamic op
        xfail("unique", ""),  # dynamic op
        xfail("unique_consecutive", ""),  # dynamic op
        xfail("allclose"),  # returns a boolean
        xfail("uniform"),  # randomness is tested separately
        xfail("rand_like"),  # randomness is tested separately
        xfail("randint_like"),  # randomness is tested separately
        xfail("randn_like"),  # randomness is tested separately
        xfail("bernoulli", ""),  # randomness is tested separately
        xfail("normal", ""),  # randomness is tested separately
        xfail("normal", "number_mean"),  # randomness is tested separately
        xfail("multinomial", ""),  # randomness
        xfail("nn.functional.embedding", ""),  # we only support some cases
        xfail("nn.functional.rrelu"),  # randomness
        xfail("nn.functional.dropout2d", ""),  # randomness
        xfail("nn.functional.dropout3d", ""),  # randomness
        xfail("nn.functional.alpha_dropout", ""),  # randomness
        xfail("nn.functional.feature_alpha_dropout", "with_train"),  # randomness
        xfail("as_strided"),  # Our test runner can't handle this; manual test exists
        xfail("as_strided_copy"),
        xfail(
            "as_strided_scatter"
        ),  # no batching rule implemented, default doesnt work
        skip(
            "new_empty_strided"
        ),  # empty tensor data is garbage so it's hard to make comparisons with it
        xfail("nn.functional.fractional_max_pool3d"),  # randomness
        xfail("nn.functional.fractional_max_pool2d"),  # randomness
        xfail("pca_lowrank", ""),  # random operation
        xfail("svd_lowrank", ""),  # random operation
        xfail("sparse.sampled_addmm"),  # sparse
        xfail("sparse.mm", "reduce"),  # sparse
        xfail(
            "NumpyCubeNotComposableAutogradFunction"
        ),  # Not composable autograd.Function
        skip("_softmax_backward_data"),
        skip(
            "linalg.eigh", ""
        ),  # not always return the same result for the same input, see test_linalg_eigh for manual test
        # UnimplementedError: data-dependent operators cannot be vmapped
        xfail("NumpyNonzeroCustomOp"),
        xfail("NumpyNMSCustomOp"),
        # ----------------------------------------------------------------------
        # ---------------------------- BUGS ------------------------------------
        # entries in here don't work and need to be fixed.
        # Each one of these is a bug
        decorate("frexp", decorator=skipIfTorchDynamo()),
        xfail("clamp_min", ""),  # Exception not raised on error input
        xfail("clamp_max", ""),  # Exception not raised on error input
        xfail(
            "view_as_complex"
        ),  # RuntimeError: Tensor must have a last dimension with stride 1
        xfail("tensor_split"),  # data_ptr
        xfail(
            "histogramdd"
        ),  # expected Tensor as element 0 in argument 0, but got tuple
        xfail("nn.functional.gaussian_nll_loss"),  # data-dependent control flow error
        xfail(
            "nn.functional.embedding_bag"
        ),  # embedding renorm vmap inplace incompatible
        xfail("narrow"),  # Batching rule not implemented for aten::narrow.Tensor
        # required rank 4 tensor to use channels_last format
        xfail("bfloat16"),
        xfail("bool"),
        xfail("byte"),
        xfail("char"),
        xfail("double"),
        xfail("float"),
        xfail("half"),
        xfail("int"),
        xfail("long"),
        xfail("short"),
        xfail("cdouble"),
        xfail("cfloat"),
        xfail(
            "jiterator_binary", device_type="cuda"
        ),  # NYI: querying is_contiguous inside of vmap
        xfail(
            "jiterator_binary_return_by_ref", device_type="cuda"
        ),  # NYI: querying is_contiguous inside of vmap
        xfail(
            "jiterator_4inputs_with_extra_args", device_type="cuda"
        ),  # NYI: querying is_contiguous inside of vmap
        xfail(
            "equal", ""
        ),  # TypeError: object of type 'bool' has no len(); likely testrunner problem
        xfail(
            "jiterator_unary", device_type="cuda"
        ),  # NYI: querying is_contiguous inside of vmap
        xfail(
            "jiterator_2inputs_2outputs", device_type="cuda"
        ),  # NYI: querying is_contiguous inside of vmap
        # ---------------------------------------------------------------------
        # TypeError: expected Tensor as element 0 in argument 0, but got NotImplementedType
        xfail("__rsub__"),
        # RuntimeError: Batching rule not implemented for aten::moveaxis.int;
        # the fallback path doesn't work on out= or view ops.
        xfail("movedim"),
        # RuntimeError: NYI: querying is_contiguous inside of vmap for
        # memory_format other than torch.contiguous_format
        xfail("contiguous"),
        # RuntimeError: NYI: Tensor.clone(memory_format) inside vmap is only supported
        # with memory_format torch.preserve_format or torch.contiguous_format (got ChannelsLast)
        xfail("clone"),
        # RuntimeError: When vmap-ing torch.nn.functional.one_hot,
        # please provide an explicit positive num_classes argument.
        xfail("nn.functional.one_hot"),
        # RuntimeError: Expected all tensors to be on the same device,
        # but found at least two devices, cuda:0 and cpu!
        xfail("eq", device_type="cuda"),
        xfail("ge", device_type="cuda"),
        xfail("gt", device_type="cuda"),
        xfail("le", device_type="cuda"),
        xfail("lt", device_type="cuda"),
        xfail("ne", device_type="cuda"),
        # RuntimeError: aten::_flash_attention_forward hit the vmap fallback which is currently disabled
        xfail("torch.ops.aten._flash_attention_forward"),
    }

    @with_tf32_off  # https://github.com/pytorch/pytorch/issues/86798
    @ops(
        op_db + additional_op_db + autograd_function_db + custom_op_db,
        dtypes=OpDTypes.any_one,
    )
    @opsToleranceOverride(
        "TestVmapOperatorsOpInfo",
        "test_vmap_exhaustive",
        (
            tol1(
                "linalg.det",
                {torch.float32: tol(atol=1e-04, rtol=1e-04)},
                device_type="cuda",
            ),
            # The following is often flaky, but just on windows.
            # We should investigate if it's actually a problem or not.
            tol1(
                "nn.functional.conv_transpose3d",
                {torch.float32: tol(atol=1e-04, rtol=1e-02)},
                device_type="cuda",
            ),
        ),
    )
    @toleranceOverride(
        {
            torch.float32: tol(atol=1e-04, rtol=1e-04),
            torch.complex64: tol(atol=1e-04, rtol=1e-04),
        }
    )
    @skipOps(
        "TestVmapOperatorsOpInfo",
        "test_vmap_exhaustive",
        vmap_fail.union(
            {
                # RuntimeError: Batch norm got a batched tensor as input while the running_mean or running_var,
                # which will be updated in place, were not batched.
                xfail("native_batch_norm"),
                xfail("_native_batch_norm_legit"),
                # TODO: implement batching rule
                xfail("_batch_norm_with_update"),
                xfail("tril"),  # Exception not raised on error input
                xfail("triu"),  # Exception not raised on error input
                xfail("as_strided", "partial_views"),
                # RuntimeError: output with shape [4, 4] doesn't match the broadcast shape [1, 4, 4]
                xfail("addcdiv"),
                xfail("addcmul"),
                xfail("clamp"),
                xfail("torch.ops.aten._efficient_attention_forward"),  # outputs ints
                # TypeError: expected Tensor as element 0 in argument 0, but got float
                xfail("item"),
<<<<<<< HEAD
                xfail(
                    "unbind_copy"
                ),  # Batching rule not implemented for aten::unbind_copy.int.
=======
                # RuntimeError: required rank 4 tensor to use channels_last format
                xfailIf(
                    "to",
                    lambda sample: (
                        sample.kwargs["memory_format"] == torch.channels_last
                    ),
                ),
>>>>>>> ed1462cb
            }
        ),
    )
    def test_vmap_exhaustive(self, device, dtype, op):
        # needs to be fixed
        inplace_failure_list = ()
        self.opinfo_vmap_test(
            device,
            dtype,
            op,
            check_has_batch_rule=False,
            skip_inplace=inplace_failure_list,
        )

    @with_tf32_off
    @ops(
        op_db + additional_op_db + autograd_function_db + custom_op_db,
        dtypes=OpDTypes.any_one,
    )
    @opsToleranceOverride(
        "TestVmapOperatorsOpInfo",
        "test_op_has_batch_rule",
        (
            tol1(
                "linalg.det",
                {torch.float32: tol(atol=1e-04, rtol=1e-04)},
                device_type="cuda",
            ),
        ),
    )
    @toleranceOverride(
        {
            torch.float32: tol(atol=1e-04, rtol=1e-04),
            torch.complex64: tol(atol=1e-04, rtol=1e-04),
        }
    )
    @skipOps(
        "TestVmapOperatorsOpInfo",
        "test_op_has_batch_rule",
        vmap_fail.union(
            {
                xfail("as_strided", "partial_views"),
                skip(
                    "to"
                ),  # RuntimeError: required rank 4 tensor to use channels_last format
                xfail("fill"),
                # Batch norm got a batched tensor as input while the running_mean or running_var,
                # which will be updated in place, were not batched.
                xfail("native_batch_norm"),
                xfail("_native_batch_norm_legit"),
                # TODO: implement batching rule
                xfail("_batch_norm_with_update"),
                xfail("histogram"),
                # `index_put` OpInfo in pytorch/pytorch has
                # masked index as input which is not supported
                xfail("index_put", ""),
                xfail("isin"),
                xfail("masked_fill"),
                xfail("masked_scatter"),
                xfail("masked_select"),
                xfail("nanquantile"),
                xfail("ormqr"),
                xfail("put"),
                xfail("quantile"),
                xfail("renorm"),
                xfail("squeeze_copy"),
                xfail("resize_as_"),
                xfail("take"),
                xfail("tensor_split"),
                xfail("transpose_copy"),
                xfail("to_sparse"),
                # TypeError: expected Tensor as element 0 in argument 0, but got float
                xfail("item"),
                xfail("tril"),  # Exception not raised on error input
                xfail("triu"),  # Exception not raised on error input
                xfail(
                    "unbind_copy"
                ),  # Batching rule not implemented for aten::unbind_copy.int.
                xfail("__getitem__", ""),
                xfail("count_nonzero"),
                xfail(
                    "nn.functional.dropout"
                ),  # works, can't check against for loop because of randomness inconsistency
                xfail("nn.functional.scaled_dot_product_attention"),  # randomness
                xfail("nn.functional.multi_head_attention_forward"),  # randomness
                xfail("torch.ops.aten._efficient_attention_forward"),  # outputs ints
                xfail("resize_"),
                xfail("view_as_complex"),
                xfail("matrix_exp"),
                xfail("fft.ihfft2"),
                xfail("fft.ihfftn"),
                xfail("allclose"),
                xfail("argwhere"),
                xfail("unique_consecutive"),
                xfail("unique"),
                xfail("nn.functional.ctc_loss"),
                xfail("nn.functional.gaussian_nll_loss"),
                xfail("histc"),
                xfail("as_strided"),
                xfail("as_strided_copy"),
                xfail("permute_copy"),
                xfail("t_copy"),
                xfail("unsqueeze_copy"),
                xfail("istft"),
                xfail("nonzero"),
                xfail("nn.functional.fractional_max_pool2d"),
                xfail("stft"),
                xfail("isclose"),
                xfail("nn.functional.fractional_max_pool3d"),
                xfail("nn.functional.bilinear"),
                xfail("nn.functional.embedding_bag"),
                xfail("linalg.tensorsolve"),
                xfail("bernoulli", ""),
                xfail("nn.functional.feature_alpha_dropout", "with_train"),
                xfail("nn.functional.kl_div", ""),
                xfail("multinomial", ""),
                xfail("pca_lowrank", ""),
                xfail("normal", ""),
                xfail("nn.functional.dropout2d", ""),
                xfail("normal", "number_mean"),
                xfail("svd_lowrank", ""),
                xfail("diagflat", ""),
                xfail("special.log_ndtr"),
                xfail(
                    "narrow"
                ),  # Batching rule not implemented for aten::narrow.Tensor
                xfail("nn.functional.triplet_margin_loss", ""),
                xfail("nn.functional.pdist", ""),
                xfail("nn.functional.max_unpool1d", "grad"),
                xfail("nn.functional.multi_margin_loss", ""),
                xfail("nn.functional.multilabel_margin_loss", ""),
                xfail("nn.functional.max_unpool3d", "grad"),
                xfail("nn.functional.max_unpool2d", ""),
                xfail("nn.functional.max_unpool2d", "grad"),
                xfail("nn.functional.margin_ranking_loss", ""),
                xfail("nn.functional.max_unpool1d", ""),
                xfail("nn.functional.soft_margin_loss", ""),
                xfail("nn.functional.max_unpool3d", ""),
                xfail("linalg.ldl_solve", "", device_type="cpu"),
                xfail("chalf", ""),
                xfail("clamp_max", ""),
                xfail("jiterator_binary_return_by_ref", device_type="cuda"),
                xfail("jiterator_unary", device_type="cuda"),
                xfail("jiterator_2inputs_2outputs", device_type="cuda"),
                xfail("special.airy_ai"),
                xfail("clamp_min", ""),
                xfail("sparse.sampled_addmm"),
                xfail("sparse.mm", "reduce"),
                xfail("special.chebyshev_polynomial_u"),
                xfail("_segment_reduce", "offsets"),
                xfail("index_reduce", "prod"),
                xfail("index_reduce", "mean"),
                xfail("index_reduce", "amin"),
                xfail("index_reduce", "amax"),
                xfail("special.laguerre_polynomial_l"),
                xfail("special.hermite_polynomial_h"),
                xfail("jiterator_binary", device_type="cuda"),
                xfail("jiterator_4inputs_with_extra_args", device_type="cuda"),
                xfail("_segment_reduce", "lengths"),
                xfail("lu_solve", ""),
                xfail("special.hermite_polynomial_he"),
                xfail("nn.functional.dropout3d", ""),
                xfail("special.chebyshev_polynomial_t"),
                xfail("as_strided_scatter", ""),
                xfail("equal", ""),
                xfail("linalg.lu", ""),
                skip("linalg.ldl_solve", ""),
                skip("_softmax_backward_data"),
                # One or more of the overload doesn't have a Batch rule.
                xfail("bincount"),
                # RuntimeError: Expected all tensors to be on the same device,
                # but found at least two devices, cuda:0 and cpu!
                xfail("ge", device_type="cuda"),
                xfail(
                    "searchsorted"
                ),  # aten::searchsorted.Scalar hit the vmap fallback which is currently disabled
            }
        ),
    )
    def test_op_has_batch_rule(self, device, dtype, op):
        # needs to be fixed
        inplace_failures = (
            "addbmm",
            "addcdiv",
            "addcmul",
            "addmm",
            "addmv",
            "addr",
            "baddbmm",
            "clamp",
            "conj_physical",
            "cumprod",
            "cumsum",
            "floor_divide",
            "fmod",
            "heaviside",
            "hypot",
            "igamma",
            "igammac",
            "index_copy",
            "ldexp",
            "lerp",
            "neg",
            "nextafter",
            "polygamma",
            "pow",
            "remainder",
            "scatter_add",
            "scatter",
            "square",
            "sub",
            "trunc",
            "xlogy",
        )
        self.opinfo_vmap_test(
            device, dtype, op, check_has_batch_rule=True, skip_inplace=inplace_failures
        )

    def test_linalg_svd(self, device):
        # linalg_svd returns a tuple of three tensors, (U, S, Vh).
        # Given the same input, it may return different tensors,
        # because svd isn't unique. To test that the svd is correct, we multiply
        # U @ diag(S) @ Vh and check that the output from vmap matches the
        # output from a for-loop.
        def compute_A(out):
            U, S, Vh = out
            m = U.shape[-1]
            n = Vh.shape[-2]
            diag_S = S.new_zeros(*S.shape[:-1], m, n)
            diag_S.diagonal(offset=0, dim1=-2, dim2=-1).copy_(S)
            return U @ diag_S @ Vh

        opinfos = [op for op in op_db if op.name == "linalg.svd"]
        assert len(opinfos) > 0

        for op in opinfos:
            self.opinfo_vmap_test(
                device,
                torch.float,
                op,
                check_has_batch_rule=True,
                postprocess_fn=compute_A,
            )

    def test_linalg_eigh(self, device):
        # linalg_svd returns two tensors, (Q, L).
        # Given the same input, it may return different tensors,
        # because the eig decomposition isn't unique.
        # To test that eigh is correct, we multiply
        # Q @ diag(L) @ Qh and check that the output from vmap matches the
        # output from a for-loop.
        def compute_A(out):
            L, Q = out
            n = Q.shape[-1]
            diag_L = L.new_zeros(*L.shape[:-1], n, n)
            diag_L.diagonal(offset=0, dim1=-2, dim2=-1).copy_(L)
            Qh = Q.transpose(-2, -1).conj()
            return Q @ diag_L @ Qh

        opinfos = [op for op in op_db if op.name == "linalg.eigh"]
        assert len(opinfos) > 0

        for op in opinfos:
            self.opinfo_vmap_test(
                device,
                torch.float,
                op,
                check_has_batch_rule=True,
                postprocess_fn=compute_A,
            )

    @skipIfTorchDynamo()
    def test_slogdet(self, device):
        # There's no OpInfo for this
        def test():
            B = 2
            x = torch.randn(B, 5, 5, device=device)
            self.vmap_outplace_test(torch.slogdet, (x,), {}, (0,))

        check_vmap_fallback(self, test, torch.slogdet)

    def test_index_fill(self, device):
        # There's no OpInfo for these tests

        B = 2

        def test1():
            # negative dim
            x = torch.randn(B, 5, 5, device=device)
            dim = -2
            index = torch.tensor([[2, 3], [0, 4]], device=device)
            value = 5.0
            self.vmap_outplace_test(
                torch.index_fill, (x, dim, index, value), {}, (None, None, 0, None)
            )

        def test2():
            # self batched, self logical rank 1, index logical rank 1
            x = torch.zeros(B, 3, device=device)
            dim = 0
            index = torch.tensor([[0], [1]], device=device)
            for value in (1.0, torch.rand((), device=device)):
                self.vmap_outplace_test(
                    torch.index_fill, (x, dim, index, value), {}, (0, None, 0, None)
                )

        def test3():
            # self batched, self logical rank 1, index logical rank 0
            x = torch.zeros(B, 3, device=device)
            dim = 0
            index = torch.tensor([0, 1], device=device)
            for value in (1.0, torch.rand((), device=device)):
                self.vmap_outplace_test(
                    torch.index_fill, (x, dim, index, value), {}, (0, None, 0, None)
                )

        def test4():
            # self not batched, self logical rank 0, index logical rank 1
            x = torch.zeros([], device=device)
            dim = 0
            index = torch.tensor([[0], [0]], device=device)
            for value in (1.0, torch.rand((), device=device)):
                self.vmap_outplace_test(
                    torch.index_fill, (x, dim, index, value), {}, (None, None, 0, None)
                )

        def test5():
            # self not batched, self logical rank 0, index logical rank 0
            x = torch.zeros([], device=device)
            dim = 0
            index = torch.tensor([0, 0], device=device)
            for value in (1.0, torch.rand((), device=device)):
                self.vmap_outplace_test(
                    torch.index_fill, (x, dim, index, value), {}, (None, None, 0, None)
                )

        def test6():
            # self not batched, self logical rank 0, index logical rank 1
            x = torch.zeros(3, device=device)
            dim = 0
            index = torch.tensor([[0], [1]], device=device)
            for value in (1.0, torch.rand((), device=device)):
                self.vmap_outplace_test(
                    torch.index_fill, (x, dim, index, value), {}, (None, None, 0, None)
                )

        def test7():
            # self not batched, self logical rank 0, index logical rank 0
            x = torch.zeros(3, device=device)
            dim = 0
            index = torch.tensor([0, 1], device=device)
            for value in (1.0, torch.rand((), device=device)):
                self.vmap_outplace_test(
                    torch.index_fill, (x, dim, index, value), {}, (None, None, 0, None)
                )

        def test8():
            # self batched, self logical rank > 1, index logical rank 0
            x = torch.zeros(B, 3, 3, device=device)
            dim = 0
            index = torch.tensor([0, 1], device=device)
            for value in (1.0, torch.rand((), device=device)):
                self.vmap_outplace_test(
                    torch.index_fill, (x, dim, index, value), {}, (0, None, 0, None)
                )

        for test in (test1, test2, test3, test4, test5, test6, test7, test8):
            check_vmap_fallback(self, test, torch.index_fill)

    def test_fill__Tensor(self, device):
        # There's no OpInfo for fill_.Tensor, so here's an extra test for it.
        def test():
            B = 2
            args = (torch.randn(B, 3, device=device), torch.randn(B))
            self.vmap_inplace_test(Tensor.fill_, args, {}, (0, 0))

            args = (torch.randn(3, B, device=device), torch.randn(B))
            self.vmap_inplace_test(Tensor.fill_, args, {}, (-1, 0))

            args = (torch.randn(3, device=device), torch.randn(B))
            self.vmap_inplace_test(Tensor.fill_, args, {}, (None, 0))

            args = (torch.randn(3, B, device=device), torch.randn([]))
            self.vmap_inplace_test(Tensor.fill_, args, {}, (1, None))

        check_vmap_fallback(self, test, Tensor.fill_)

    @tf32_on_and_off(0.005)
    def test_conv_double_backward(self, device):
        images = torch.randn(2, 1, 5, 5, device=device)
        weight = torch.randn(2, 1, 2, 2, device=device)
        bias = torch.randn(2, device=device)
        ggI = torch.randn_like(images)
        ggW = torch.randn_like(weight)
        ggb = torch.randn_like(bias)
        stride = (1, 1)
        padding = (0, 0)
        dilation = (1, 1)
        transposed = False
        output_padding = (0, 0)
        groups = 1
        output_mask = (True, True, True)
        gO = torch.randn_like(
            F.conv2d(images, weight, bias, stride, padding, dilation, groups)
        )

        args = (
            ggI,
            ggW,
            ggb,
            gO,
            weight,
            images,
            stride,
            padding,
            dilation,
            transposed,
            output_padding,
            groups,
            output_mask,
        )
        op = torch.ops.aten._convolution_double_backward

        generator = get_fallback_and_vmap_exhaustive(op, args, {})
        is_cuda_sm86 = device.startswith("cuda") and torch.cuda.get_device_capability(
            0
        ) == (8, 6)
        atol, rtol = (1e-3, 1e-3) if is_cuda_sm86 else (1e-4, 1e-4)

        def test():
            for loop_out, batched_out in generator:
                self.assertEqual(loop_out, batched_out, atol=atol, rtol=rtol)

        check_vmap_fallback(self, test, op)

    def test_isnan(self, device):
        test = functools.partial(_vmap_test, check_propagates_grad=False)

        B, N, C, H, W = 2, 3, 24, 5, 7
        op = torch.isnan

        x = torch.randn(B, N, C, H, W)
        x[x > 0] = float("nan")
        test(self, op, (x,), in_dims=(0))

    def test_sum_scalar(self, device):
        x = torch.tensor([10.0], device=device)
        y = vmap(torch.sum)(x)
        self.assertEqual(y, x)

        y = vmap(lambda x: x.sum(0))(x)
        self.assertEqual(y, x)

        y = vmap(lambda x: x.sum(-1))(x)
        self.assertEqual(y, x)

    def test_isinf(self, device):
        test = functools.partial(_vmap_test, check_propagates_grad=False)

        B, N, C, H, W = 2, 3, 24, 5, 7
        op = torch.isinf

        x = torch.randn(B, N, C, H, W)
        x[x > 0] = float("inf")
        test(self, op, (x,), in_dims=(0))

    def test_foo_like(self, device):
        # vfdev-5: Probably, we can remove this line. Flake8 reported as unused
        # test = functools.partial(_vmap_test, check_propagates_grad=False)

        B, N, C, H, W = 2, 3, 24, 5, 7
        for op in [torch.ones_like, torch.zeros_like]:
            x = torch.randn(B, N, C, H, W)
            # todo(chilli): test these better
            # Not testing correctness, just that they run
            vmap(op, in_dims=(0,))(
                x,
            )

    def test_flatten(self, device):
        test = functools.partial(_vmap_test, check_propagates_grad=False)

        op = torch.flatten

        x = torch.randn(2, 3, 4, 5)
        test(self, op, (x, 1, 2), in_dims=(0, None, None))

    def test_group_norm(self, device):
        test = functools.partial(_vmap_test, check_propagates_grad=False)

        B, N, C, H, W = 2, 3, 24, 5, 7
        op = F.group_norm

        x = torch.randn(B, N, C, H, W)
        weight = torch.randn(C)
        bias = torch.randn(C)
        test(self, op, (x, 3, weight, bias), in_dims=(0, None, None, None))

        x = torch.randn(B, N, C, H, W)
        weight = torch.randn(B, C)
        bias = torch.randn(B, C)
        test(self, op, (x, 4, weight, bias), in_dims=(0, None, 0, 0))

    def test_index_put(self, device):
        def test(f, t, idx, values):
            base = f(t[0], idx[0], values[0])
            self.assertEqual(vmap(f, in_dims=(0, 0, 0))(t, idx, values)[0], base)
            self.assertEqual(
                vmap(f, in_dims=(0, None, None))(t, idx[0], values[0])[0], base
            )
            self.assertEqual(vmap(f, in_dims=(0, None, 0))(t, idx[0], values)[0], base)
            self.assertEqual(vmap(f, in_dims=(0, 0, None))(t, idx, values[0])[0], base)

        def f(x, y, z):
            x[y] = z
            return x

        x = torch.randn(3, 4, 5, device=device)
        y = torch.zeros((3, 2), device=device).long()
        z = torch.randn(3, 2, 5, device=device)
        test(f, x, y, z)

        # indexing innermost dim
        def f(t, idx, values):
            t[:, idx] = values
            return t

        t = torch.zeros((3, 2, 3))
        values = torch.ones((3, 1, 2))
        idx = torch.tensor([[1, 2]]).expand((3, 2))
        test(f, t, idx, values)

        # indexing middle dim
        def f(t, idx, values):
            t[:, idx, :] = values
            return t

        t = torch.zeros((3, 2, 3, 3))
        values = torch.ones((3, 1, 2, 3))
        idx = torch.tensor([[0, 2]]).expand((3, 2))
        test(f, t, idx, values)

        # indexing with slices
        def f(t, values):
            t[:, :2, :] = values
            return t

        base = f(t[0], values[0])
        self.assertEqual(vmap(f, in_dims=(0, 0))(t, values)[0], base)
        self.assertEqual(vmap(f, in_dims=(0, None))(t, values[0])[0], base)

        # index_put_
        tensor = torch.zeros(3, 3, 4)
        value = torch.ones(3, 2)
        idxs = (
            torch.tensor([[0], [1], [2]]),
            torch.tensor([[0]]),
            torch.tensor([1, 2]),
        )
        expected = torch.index_put_(tensor.clone(), idxs, value)

        def f(t, idx, v):
            torch.index_put_(t, idx, v)
            return t

        self.assertEqual(
            vmap(f, in_dims=(0, (None, None), 0))(tensor, idxs[1:], value), expected
        )
        self.assertEqual(
            vmap(f, in_dims=(0, (None, None), None))(tensor, idxs[1:], value[0]),
            expected,
        )

        # boolean mask
        B = 2
        x = torch.randn(1, 3, 3)
        gy = torch.randn(B, 1, 3, 3)

        def f(x, gy):
            mask = x < 1e-09
            zeros = torch.zeros([])
            index_put = torch.ops.aten.index_put.default(gy, [mask], zeros)
            return index_put

        self.vmap_outplace_test(f, (x, gy), {}, in_dims=(None, 0))

    @onlyCUDA
    @parametrize("inplace", [True, False])
    def test_0d_tensor_index_put(self, device, inplace):
        def f(t, idx, v):
            fn = torch.index_put_ if inplace else torch.index_put
            return fn(t, idx, v)

        N = 2
        t = torch.zeros((N, 5), device="cuda")
        idx = torch.tensor([1, 3])
        v = torch.tensor(1, dtype=t.dtype, device="cpu")

        expected = torch.tensor([[0, 1, 0, 1, 0], [0, 1, 0, 1, 0]], dtype=t.dtype)
        self.assertEqual(expected, vmap(f, in_dims=(0, None, None))(t, (idx,), v))

    @parametrize("training", [True, False])
    @parametrize("track_running_stats", [True, False])
    @parametrize("affine", [True, False])
    def test_batch_norm(self, device, affine, track_running_stats, training):
        if not track_running_stats and not training:
            return

        test = functools.partial(_vmap_test, check_propagates_grad=False)
        BN = torch.nn.BatchNorm2d
        ensemble_size = 10
        hidden_dim = 3

        weights, buffers, _, _, _ = functional_init_with_buffers(BN, [ensemble_size])(
            hidden_dim, affine=affine, track_running_stats=track_running_stats
        )

        inputs = [torch.randn(ensemble_size, 32, hidden_dim, 16, 16, device=device)]
        in_dims = [0]

        def append(inp, in_dim):
            inputs.append(inp)
            in_dims.append(in_dim)

        if track_running_stats:
            running_mean, running_var, _ = buffers
            append(running_mean.to(device), 0)
            append(running_var.to(device), 0)
        else:
            append(None, None)
            append(None, None)

        if affine:
            weight, bias = weights
            append(weight.to(device), 0)
            append(bias.to(device), 0)
        else:
            append(None, None)
            append(None, None)

        append(training, None)

        def op(inp, running_mean, running_var, weight, bias, training):
            res = F.batch_norm(inp, running_mean, running_var, weight, bias, training)
            if track_running_stats:
                return res, running_mean, running_var
            return res

        test(self, op, tuple(inputs), in_dims=tuple(in_dims))

    def test_torch_return_types_returns(self, device):
        t = torch.randn(3, 2, 2, device=device)
        self.assertTrue(
            isinstance(vmap(torch.min, (0, None))(t, 0), torch.return_types.min)
        )
        self.assertTrue(
            isinstance(vmap(torch.max, (0, None))(t, 0), torch.return_types.max)
        )
        self.assertTrue(
            isinstance(
                vmap(torch.topk, (0, None, None))(t, 1, 0), torch.return_types.topk
            )
        )
        self.assertTrue(
            isinstance(vmap(torch.linalg.eig, (0))(t), torch.return_types.linalg_eig)
        )

    def test_namedtuple_returns(self, device):
        Point = namedtuple("Point", ["x", "y"])

        def f(x, y):
            return Point(x=x, y=y)

        x = torch.randn(2, 5, device=device)
        y = torch.randn(2, 3, device=device)
        self.assertTrue(isinstance(vmap(f)(x, y), Point))

    def test_inplace_on_view(self, device):
        def func(leaf):
            base = leaf * leaf
            view = base.transpose(0, 1)
            view[2:4, 2:4] *= 2
            view[0:2, 0:2].diagonal().sin_()
            view = view[1:3, 1:3]
            view.cos_()
            return view

        def push_vjp(leaf, gout):
            _, vjp_fn = vjp(func, leaf)
            (result,) = vjp_fn(gout)
            return result

        leaf = torch.randn(4, 4, device=device)
        gout = torch.randn(2, 2, device=device)
        args = (leaf, gout)

        for (
            batched_args,
            in_dims,
            _,
        ) in generate_vmap_inputs(args, {}):
            if in_dims[1] is None:
                # triggers some composite compliance problem
                continue
            self.vmap_outplace_test(push_vjp, batched_args, {}, in_dims)

    def test_advanced_indexing(self, device):
        def test(f, args):
            for loop_out, batched_out in get_fallback_and_vmap_exhaustive(f, args, {}):
                self.assertEqual(loop_out, batched_out)

        def f(x, idx):
            return x[:, idx]

        def f2(x, idx):
            return x[idx, :]

        def f3(x, idx):
            return x[:, :, idx]

        inps = (
            torch.randn(5, 5, 5, device=device),
            torch.randn(5, 5, 5, 5, device=device),
            torch.randn(5, 5, 5, 5, 5, device=device),
        )
        idxes = (
            torch.tensor([0, 1, 2], device=device),
            torch.tensor([0, 1, 2], device=device).reshape(3, 1),
            torch.tensor([0, 1, 2], device=device).reshape(3, 1, 1),
        )
        for inp, idx in itertools.product(inps, idxes):
            test(f, (inp, idx))
            test(f2, (inp, idx))
            test(f3, (inp, idx))

    def test_nested_advanced_indexing(self, device):
        e = torch.rand(7, 4, device=device)
        idx = torch.tensor([0, 1], device=device).view(2, 1)

        # simple reference implementation for comparison
        def _fake_vmap(f, in_dims=0, out_dims=0):
            def w(input):
                r = [f(input.select(in_dims, i)) for i in range(input.size(in_dims))]
                return torch.stack(r, out_dims)

            return w

        def with_vmap(_vmap):
            def g(idx_):
                def f(e_):
                    return e_[idx_]

                return _vmap(f, in_dims=1)(e)

            r = _vmap(g)(idx)
            return r

        a = with_vmap(vmap)
        b = with_vmap(_fake_vmap)
        self.assertEqual(a, b)

    @ops(
        filter(lambda op: "linalg" in op.name, op_db + additional_op_db),
        allowed_dtypes=(torch.float,),
    )
    @skipOps(
        "TestVmapOperatorsOpInfo",
        "test_vmap_linalg_failure_1D_input",
        {
            xfail("linalg.vector_norm"),  # can accept vector inputs
            xfail("linalg.norm"),  # can accept vector inputs
            xfail("linalg.norm", "subgradients_at_zero"),  # can accept vector inputs
            xfail("linalg.vander"),  # can accept vector inputs
            skip(
                "linalg.multi_dot"
            ),  # accepts list of tensor inputs, has its own special test
            xfail("linalg.vecdot"),
            # throws in vmap on CUDA
            # IndexError: Dimension out of range (expected to be in range of [-1, 0], but got -2)
            # https://github.com/pytorch/pytorch/runs/8110653462?check_suite_focus=true
            # but it passes locally
            xfail("linalg.diagonal"),
            skip("linalg.matrix_norm", ""),
            skip("linalg.ldl_solve", ""),
        },
    )
    def test_vmap_linalg_failure_1D_input(self, device, dtype, op):
        for sample in op.sample_inputs(device, dtype, requires_grad=False):
            if sample.input.dim() != 2 or sample.input.shape[0] == 0:
                continue
            test_input = sample.input[
                0
            ]  # using the sample input avoids numerical inconsistency issues
            with self.assertRaisesRegex(RuntimeError, "dimension"):
                op(test_input, *sample.args, **sample.kwargs)

            def op_wrapper(inp):
                return op(inp, *sample.args, **sample.kwargs)

            # square inputs are more likely to pass linalg checks
            test_input = test_input.expand(test_input.shape[0], test_input.shape[0])
            with self.assertRaisesRegex(RuntimeError, "dimension"):
                return vmap(op_wrapper)(test_input)

    def test_vmap_multi_dot_failure_1D_input(self):
        # special exception for first and last tensors so making giving 3 items avoids special cases
        inputs = (torch.randn(3, 3), torch.randn(3), torch.randn(3, 3))
        with self.assertRaisesRegex(RuntimeError, "tensor 1 must be 2D but got 1D"):
            torch.linalg.multi_dot(inputs)

        # square inputs are more likely to pass linalg checks
        inputs = tuple(i.expand(i.shape[0], i.shape[0]) for i in inputs)
        with self.assertRaisesRegex(RuntimeError, "tensor 1 must be 2D but got 1D"):
            return vmap(torch.linalg.multi_dot)(inputs)

    def test_vmap_escaped_error(self):
        escaped = None

        def f(x):
            nonlocal escaped
            escaped = x
            return x**2

        x = torch.randn([3, 3, 3, 3, 3])
        vmap(f)(x)

        common_message = (
            r"your tensor may have escaped from inside a function being vmapped.*{0}.*"
        )

        # Note: These are not a complete set of tests for all possible functions calling 'vmap_check_escaped'

        with self.assertRaisesRegex(
            RuntimeError, common_message.format("gen_vmap_plumbing")
        ):
            escaped.sin()

        with self.assertRaisesRegex(
            RuntimeError, common_message.format("boxed_tensor_inputs_batch_rule")
        ):
            escaped.sin_()

        with self.assertRaisesRegex(
            RuntimeError, common_message.format("gen_vmap_inplace_plumbing")
        ):
            escaped.mul_(1)

        with self.assertRaisesRegex(
            RuntimeError, common_message.format("binary_cross_entropy_plumbing")
        ):
            torch.nn.functional.binary_cross_entropy(escaped, torch.zeros([3, 3, 3, 3]))

        with self.assertRaisesRegex(
            RuntimeError, common_message.format("boxed_existing_bdim_all_batch_rule")
        ):
            torch.nn.functional.adaptive_max_pool2d(escaped, output_size=(1, 1))

        with self.assertRaisesRegex(
            RuntimeError, common_message.format("boxed_reduction_batch_rule")
        ):
            escaped.argmin()

        a = torch.zeros([4, 4, 4, 4])
        b = torch.zeros([4, 4, 4, 4], dtype=torch.long)
        with self.assertRaisesRegex(
            RuntimeError, common_message.format("boxed_all_tensors_have_optional_bdim")
        ):
            torch.ops.aten.adaptive_max_pool2d_backward(escaped, a, b)

        vmap(f)(torch.tensor([[0, 0], [0, 0]], dtype=torch.int))
        with self.assertRaisesRegex(
            RuntimeError, common_message.format("gen_vmap_plumbing_no_returns")
        ):
            torch.ops.aten._linalg_check_errors(escaped, "linalg.inv", is_matrix=False)

    def test_vmap_with_anomaly_detection(self):
        with torch.autograd.set_detect_anomaly(True):
            x = torch.zeros(3) - 1

            def fn(x):
                return x.sum()

            per_sample_grad = vmap(grad(fn))(x)
            self.assertEqual(per_sample_grad, torch.ones_like(x))

            def bad_fn(x):
                return x.sqrt().sum()

            err_msg = "Function 'SqrtBackward0' returned nan values in its 0th output."
            with self.assertRaisesRegex(RuntimeError, err_msg):
                vmap(grad(bad_fn))(x)

    def test_searchsorted_bucketize(self, device):
        # OpInfo generates test with repeated samples in batch dim.
        # Thus we test explicitly with different samples across a batch.

        def test():
            boundaries = torch.tensor(
                [[1, 4, 5, 7, 9], [1, 2, 6, 8, 10]], device=device
            )
            v = torch.tensor(3, device=device)
            self.vmap_outplace_test(torch.searchsorted, (boundaries, v), {}, (0, None))
            self.vmap_outplace_test(torch.bucketize, (v, boundaries), {}, (None, 0))
            boundaries = torch.tensor([[1, 4, 5, 7, 9], [1, 2, 4, 8, 9]], device=device)
            v = torch.tensor([3, 4], device=device)
            self.vmap_outplace_test(torch.searchsorted, (boundaries, v), {}, (0, 0))
            self.vmap_outplace_test(torch.bucketize, (v, boundaries), {}, (0, 0))

        test()


@markDynamoStrictTest
class TestRandomness(TestCase):
    def _reset_random(self, generator, orig_state, use_generator, seed):
        return (
            generator.set_state(orig_state)
            if use_generator
            else torch.manual_seed(seed)
        )

    def _get_image(self, batched_input, batch_size, device):
        if batched_input == "first":
            return torch.ones([batch_size, 3, 3, 14, 14], device=device)
        if batched_input == "last":
            return torch.ones([3, 3, 14, 14, batch_size], device=device)
        assert batched_input == "none"
        return torch.ones([3, 3, 14, 14], device=device)

    def _assert_all_slices_equal(self, tensor):
        expected = tensor[0]
        self.assertTrue((tensor == expected).all())

    def _assert_all_slices_unique(self, tensor):
        B0 = tensor.shape[0]
        slices_equal = vmap(vmap(lambda x, y: (x == y).all(), (0, None)), (None, 0))(
            tensor, tensor
        )
        assert slices_equal.shape == (B0, B0)
        slices_equal.diagonal().zero_()
        self.assertEqual(slices_equal, torch.zeros_like(slices_equal))

    def _assert_throws_in_error_mode(self, fn, args, in_dims):
        with self.assertRaisesRegex(
            RuntimeError, r"called random operation while in randomness error mode"
        ):
            vmap(fn, in_dims=in_dims, randomness="error")(*args)

    def _assert_throws_in_different_mode_inplace(self, fn, args, in_dims):
        with self.assertRaisesRegex(
            RuntimeError, r"different inplace randomness on an unbatched tensor"
        ):
            vmap(fn, in_dims=in_dims, randomness="different")(*args)

    def _assert_throws_in_same_mode_batched(self, fn, args, in_dims):
        with self.assertRaisesRegex(
            RuntimeError,
            r"Vmap does not currently support same randomness with a batched tensor input",
        ):
            vmap(fn, in_dims=in_dims, randomness="same")(*args)

    def _in_dims(self, *batched_strings):
        def get_in_dim(batched_string):
            if batched_string == "first":
                return 0
            if batched_string == "last":
                return -1
            assert batched_string == "none"
            return None

        batched_strings = batched_strings + (
            "first",
        )  # for the always batched as first dim dummy argument
        return tuple(get_in_dim(batched_string) for batched_string in batched_strings)

    @parametrize("randomness", ["same", "different", "error"])
    @parametrize("use_generator", [True, False])
    def test_factory_ops(self, device, randomness, use_generator):
        generator = torch.Generator(device=device)
        orig_state = generator.get_state()
        kwargs = (
            {"device": device, "generator": generator}
            if use_generator
            else {"device": device}
        )
        ops = [
            lambda _, shape: torch.randn(shape, **kwargs),
            lambda _, shape: torch.rand(shape, **kwargs),
            lambda _, shape: torch.randint(100, shape, **kwargs),
            lambda _, shape: torch.randint(5, 100, shape, **kwargs),
            lambda _, shape: torch.normal(0.0, 1.0, shape, **kwargs),
        ]
        B0 = 4
        shape = (3, 3)
        seed = 1234567

        for op in ops:
            passed = torch.randn(B0, device=device)
            if randomness == "error":
                self._assert_throws_in_error_mode(
                    op, (passed, shape), in_dims=(0, None)
                )
                return

            generator = self._reset_random(generator, orig_state, use_generator, seed)
            vmap_result = vmap(op, in_dims=(0, None), randomness=randomness)(
                passed, shape
            )

            generator = self._reset_random(generator, orig_state, use_generator, seed)
            if randomness == "different":
                expected = op(passed, [B0, *shape])
                self._assert_all_slices_unique(vmap_result)
                self.assertEqual(vmap_result, expected)
            else:
                expected = op(passed, shape)
                self._assert_all_slices_equal(vmap_result)
                for i in range(B0):
                    self.assertEqual(vmap_result[i], expected)

    @parametrize("randomness", ["same", "different", "error"])
    @parametrize("use_generator", [True, False])
    def test_randperm(self, device, randomness, use_generator):
        # needs a special case because randperm doesn't take a batch size
        B0 = 4
        seed = 1234567
        passed = torch.randn(B0, device=device)

        torch.manual_seed(seed)
        generator = torch.Generator(device=device)
        orig_state = generator.get_state()

        kwargs = (
            {"device": device, "generator": generator}
            if use_generator
            else {"device": device}
        )

        if randomness == "error":
            with self.assertRaisesRegex(
                RuntimeError, r"called random operation while in randomness error mode"
            ):
                vmap(lambda _: torch.randperm(10, **kwargs), randomness=randomness)(
                    passed
                )
            return

        vmap_result = vmap(
            lambda _: torch.randperm(10, **kwargs), randomness=randomness
        )(passed)
        generator = generator.set_state(orig_state)
        torch.manual_seed(seed)
        if randomness == "different":
            for i in range(B0):
                expected = torch.randperm(10, **kwargs)
                # RNG differs between eager and via dynamo trace on CUDA
                if TEST_WITH_TORCHDYNAMO and torch.device(device).type == "cuda":
                    self._assert_all_slices_unique(vmap_result)
                else:
                    self.assertEqual(vmap_result[i], expected)
        else:
            expected = torch.randperm(10, **kwargs)
            # RNG differs between eager and via dynamo trace on CUDA
            if TEST_WITH_TORCHDYNAMO and torch.device(device).type == "cuda":
                self._assert_all_slices_equal(vmap_result)
            else:
                for i in range(B0):
                    self.assertEqual(vmap_result[i], expected)

    @parametrize("randomness", ["error", "same", "different"])
    @parametrize("batched_input", ["first", "last", "none"])
    def test_dropout(self, device, randomness, batched_input):
        def op(t, ignored):
            return torch.nn.functional.dropout(torch.ones_like(t), training=True)

        B0 = 4
        always_batched = torch.randn((B0,))
        passed = self._get_image(batched_input, B0, device)
        in_dims = self._in_dims(batched_input)

        if randomness == "error":
            with self.assertRaisesRegex(
                RuntimeError, r"called random operation while in randomness error mode"
            ):
                vmap(op, randomness=randomness, in_dims=in_dims)(passed, always_batched)
            return

        vmap_result = vmap(op, randomness=randomness, in_dims=in_dims)(
            passed, always_batched
        )

        # Check that the randomness is within bounds...
        # ideally this is close to 0.5
        p_estimate = vmap_result.mean() / 2
        self.assertTrue(p_estimate < 0.75)
        self.assertTrue(p_estimate > 0.25)

        if randomness == "different":
            self._assert_all_slices_unique(vmap_result)
            return

        assert randomness == "same"
        self._assert_all_slices_equal(vmap_result)

    @parametrize("randomness", ["error", "same", "different"])
    @parametrize("batched_input", ["first", "last", "none"])
    def test_alpha_dropout(self, device, randomness, batched_input):
        def op(t, ignored):
            return torch.nn.functional.alpha_dropout(torch.ones_like(t), training=True)

        B0 = 4
        always_batched = torch.randn((B0,))
        passed = self._get_image(batched_input, B0, device)
        in_dims = self._in_dims(batched_input)

        if randomness == "error":
            with self.assertRaisesRegex(
                RuntimeError, r"called random operation while in randomness error mode"
            ):
                vmap(op, randomness=randomness, in_dims=in_dims)(passed, always_batched)
            return

        # I have no clue how to actually test correctness of alpha dropout because the docs
        # seem wrong: https://github.com/pytorch/pytorch/issues/74004
        vmap_result = vmap(op, randomness=randomness, in_dims=in_dims)(
            passed, always_batched
        )
        if randomness == "different":
            self._assert_all_slices_unique(vmap_result)
            return

        assert randomness == "same"
        self._assert_all_slices_equal(vmap_result)

    @parametrize("randomness", ["error", "same", "different"])
    @parametrize("batched_input", ["first", "last", "none"])
    @parametrize("dim", [2, 3])
    def test_feature_dropout(self, device, randomness, batched_input, dim):
        def op(t, ignored):
            f = (
                torch.nn.functional.dropout2d
                if dim == 2
                else torch.nn.functional.dropout3d
            )
            return f(torch.ones_like(t), training=True)

        B0 = 4
        always_batched = torch.randn((B0,))
        passed = self._get_image(batched_input, B0, device)
        if dim == 3:
            unsqueeze_dim = -2 if batched_input == "last" else -1
            passed = passed.unsqueeze(unsqueeze_dim)
        in_dims = self._in_dims(batched_input)

        if randomness == "error":
            with self.assertRaisesRegex(
                RuntimeError, r"called random operation while in randomness error mode"
            ):
                vmap(op, randomness=randomness, in_dims=in_dims)(passed, always_batched)
            return

        vmap_result = vmap(op, randomness=randomness, in_dims=in_dims)(
            passed, always_batched
        )

        # Check the "feature" pattern
        dims = [-1, -2] if dim == 2 else [-1, -2, -3]
        planes_numel = (
            2
            * vmap_result.numel()
            / (vmap_result.shape[0] * vmap_result.shape[1] * vmap_result.shape[2])
        )
        planes = vmap_result.sum(dims)
        result = (planes == 0) ^ (planes == planes_numel)
        self.assertEqual(result, torch.ones_like(result, dtype=torch.bool))

        if randomness == "different":
            self._assert_all_slices_unique(vmap_result)
            return

        assert randomness == "same"
        self._assert_all_slices_equal(vmap_result)

    @parametrize("randomness", ["error", "same", "different"])
    @parametrize("batched_input", ["first", "last", "none"])
    def test_feature_alpha_dropout(self, device, randomness, batched_input):
        def op(t, ignored):
            return torch.nn.functional.feature_alpha_dropout(
                torch.ones_like(t), training=True
            )

        B0 = 4
        always_batched = torch.randn((B0,))
        passed = self._get_image(batched_input, B0, device)
        unsqueeze_dim = -2 if batched_input == "last" else -1
        passed = passed.unsqueeze(unsqueeze_dim)
        in_dims = self._in_dims(batched_input)

        if randomness == "error":
            with self.assertRaisesRegex(
                RuntimeError, r"called random operation while in randomness error mode"
            ):
                vmap(op, randomness=randomness, in_dims=in_dims)(passed, always_batched)
            return

        vmap_result = vmap(op, randomness=randomness, in_dims=in_dims)(
            passed, always_batched
        )

        # I have no clue how to actually test correctness of alpha dropout because the docs
        # seem wrong: https://github.com/pytorch/pytorch/issues/74004

        # Check the "feature" pattern
        dims = [-1, -2, -3]
        planes = vmap_result.sum(dims)
        max_elt = planes.max()
        min_elt = planes.min()
        result = (planes == min_elt) ^ (planes == max_elt)
        self.assertEqual(result, torch.ones_like(result, dtype=torch.bool))

        if randomness == "different":
            self._assert_all_slices_unique(vmap_result)
            return

        assert randomness == "same"
        self._assert_all_slices_equal(vmap_result)

    @parametrize("randomness", ["error", "same", "different"])
    @parametrize("batched_input", ["first", "last", "none"])
    def test_like_functions(self, device, randomness, batched_input):
        seed = 1234567
        supported_ops = [
            lambda t, _: torch.randint_like(t, 20),
            lambda t, _: torch.randint_like(t, 0, 20),
            lambda t, _: torch.rand_like(t),
            lambda t, _: torch.randn_like(t),
        ]
        B0 = 4

        for op in supported_ops:
            always_batched = torch.randn(B0)
            passed = self._get_image(batched_input, B0, device)
            in_dims = self._in_dims(batched_input)

            if randomness == "error":
                with self.assertRaisesRegex(
                    RuntimeError,
                    r"called random operation while in randomness error mode",
                ):
                    vmap(op, in_dims=in_dims, randomness=randomness)(
                        passed, always_batched
                    )
                return

            torch.manual_seed(seed)
            vmap_result = vmap(op, randomness=randomness, in_dims=in_dims)(
                passed, always_batched
            )

            torch.manual_seed(seed)

            if batched_input == "last":
                passed = passed.movedim(-1, 0)
            if randomness == "different":
                if batched_input == "none":
                    passed = passed.expand(B0, *passed.shape)
                expected = op(passed, 0)

                self._assert_all_slices_unique(vmap_result)
                # RNG differs between eager and via dynamo trace on CUDA
                if not (TEST_WITH_TORCHDYNAMO and torch.device(device).type == "cuda"):
                    self.assertEqual(expected, vmap_result)
                return

            assert randomness == "same"
            if batched_input != "none":
                passed = passed[0]
            expected = op(passed, 0)
            self._assert_all_slices_equal(vmap_result)
            # RNG differs between eager and via dynamo trace on CUDA
            if not (TEST_WITH_TORCHDYNAMO and torch.device(device).type == "cuda"):
                for i in range(B0):
                    self.assertEqual(expected, vmap_result[i])

    @parametrize("use_generator", [True, False])
    @parametrize("randomness", ["error", "same", "different"])
    @parametrize("batched_input", ["first", "last", "none"])
    def test_random_unary_inplace(
        self, device, use_generator, randomness, batched_input
    ):
        generator = torch.Generator(device=device)
        orig_state = generator.get_state()
        kwargs = {"generator": generator} if use_generator else {}
        ops = [
            lambda t, _: t.random_(**kwargs),
            lambda t, _: t.random_(100, **kwargs),
            lambda t, _: t.random_(-5, 100, **kwargs),
            lambda t, _: t.normal_(**kwargs),
            lambda t, _: t.bernoulli_(**kwargs),
            lambda t, _: t.cauchy_(**kwargs),
            lambda t, _: t.exponential_(**kwargs),
            lambda t, _: t.geometric_(0.5, **kwargs),
            lambda t, _: t.log_normal_(**kwargs),
            lambda t, _: t.uniform_(**kwargs),
        ]
        B0 = 4
        seed = 1234567
        in_dims = self._in_dims(batched_input)

        for op in ops:
            # because of in place updates, clone inputs
            always_batched = torch.randn(B0, device=device)
            passed = self._get_image(batched_input, B0, device)
            passed_expected = passed.clone()

            if randomness == "error":
                self._assert_throws_in_error_mode(
                    op, (passed, always_batched), in_dims=in_dims
                )
                return
            if randomness == "different" and batched_input == "none":
                self._assert_throws_in_different_mode_inplace(
                    op, (passed, always_batched), in_dims=in_dims
                )
                return

            generator = self._reset_random(generator, orig_state, use_generator, seed)
            vmap_result = vmap(op, in_dims=in_dims, randomness=randomness)(
                passed, always_batched
            )

            if batched_input == "last":
                passed_expected = passed_expected.movedim(-1, 0)
            generator = self._reset_random(generator, orig_state, use_generator, seed)
            if randomness == "different":
                expected = op(passed_expected, always_batched)
                self._assert_all_slices_unique(vmap_result)
                self.assertEqual(vmap_result, expected)
            else:
                if batched_input != "none":
                    passed_expected = passed_expected[
                        0
                    ].clone()  # bug in pytorch, normal_ on views doesn't work
                expected = op(passed_expected, always_batched)
                self._assert_all_slices_equal(vmap_result)
                for i in range(B0):
                    self.assertEqual(vmap_result[i], expected)

    @parametrize("use_generator", [True, False])
    @parametrize("randomness", ["error", "same", "different"])
    @parametrize("batched_input", ["first", "last", "none"])
    @parametrize("batched_probability", ["first", "last", "none"])
    def test_bernoulli_in_place(
        self, device, use_generator, randomness, batched_input, batched_probability
    ):
        B0 = 4
        seed = 1234567
        generator = torch.Generator(device=device)
        orig_state = generator.get_state()
        kwargs = {"generator": generator} if use_generator else {}
        in_dims = self._in_dims(batched_input, batched_probability)

        def op(t, p, ignored):
            return t.bernoulli_(p, **kwargs)

        # because of in place updates, clone inputs
        always_batched = torch.randn(B0, device=device)
        input = self._get_image(batched_input, B0, device)
        input_expected = input.clone()
        probability = self._get_image(batched_probability, B0, device) - 0.5

        if randomness == "error":
            self._assert_throws_in_error_mode(
                op, (input, probability, always_batched), in_dims=in_dims
            )
            return
        if randomness == "same" and batched_probability != "none":
            self._assert_throws_in_same_mode_batched(
                op, (input, probability, always_batched), in_dims=in_dims
            )
            return
        if batched_input == "none" and batched_probability != "none":
            regex = r"there exists a Tensor `other` in extra_args that has more elements than `self`"
            with self.assertRaisesRegex(RuntimeError, regex):
                vmap(op, in_dims=in_dims, randomness=randomness)(
                    input, probability, always_batched
                )
            return
        if randomness == "different" and batched_input == "none":
            self._assert_throws_in_different_mode_inplace(
                op, (input, probability, always_batched), in_dims=in_dims
            )
            return

        self._reset_random(generator, orig_state, use_generator, seed)
        vmap_result = vmap(op, in_dims=in_dims, randomness=randomness)(
            input, probability, always_batched
        )

        self._reset_random(generator, orig_state, use_generator, seed)
        if batched_input == "last":
            input_expected = input_expected.movedim(-1, 0)
        if batched_probability == "last":
            probability = probability.movedim(-1, 0)
        if randomness == "different":
            expected = op(input_expected, probability, always_batched)
            self._assert_all_slices_unique(vmap_result)
            self.assertEqual(vmap_result, expected)
        else:
            if batched_input != "none":
                input_expected = input_expected[0]
            expected = op(input_expected, probability, always_batched)
            self._assert_all_slices_equal(vmap_result)
            for i in range(B0):
                self.assertEqual(vmap_result[i], expected)

    @parametrize("use_generator", [True, False])
    @parametrize("randomness", ["error", "same", "different"])
    @parametrize("batched_input", ["first", "last", "none"])
    @parametrize("batched_other", ["first", "last", "none"])
    def test_random_binary_out_of_place(
        self, device, use_generator, randomness, batched_input, batched_other
    ):
        generator = torch.Generator(device=device)
        orig_state = generator.get_state()
        kwargs = {"generator": generator} if use_generator else {}
        ops = [
            lambda t, o, _: torch.normal(t, o, **kwargs),
            lambda t, o, _: torch.binomial(t, (o - 0.5), **kwargs),
        ]

        B0 = 4
        seed = 1234567
        in_dims = self._in_dims(batched_input, batched_other)

        for op in ops:
            always_batched = torch.randn(B0, device=device)
            input = self._get_image(batched_input, B0, device)
            other = self._get_image(batched_other, B0, device)

            if randomness == "error":
                self._assert_throws_in_error_mode(
                    op, (input, other, always_batched), in_dims=in_dims
                )
                return
            if randomness == "same" and (
                batched_input != "none" or batched_other != "none"
            ):
                self._assert_throws_in_same_mode_batched(
                    op, (input, other, always_batched), in_dims=in_dims
                )
                return

            generator = self._reset_random(generator, orig_state, use_generator, seed)
            vmap_result = vmap(op, in_dims=in_dims, randomness=randomness)(
                input, other, always_batched
            )

            if batched_input == "last":
                input = input.movedim(-1, 0)
            if batched_other == "last":
                other = other.movedim(-1, 0)

            generator = self._reset_random(generator, orig_state, use_generator, seed)
            if randomness == "different":
                if batched_input == "none":
                    input = input.expand(B0, *input.shape)
                expected = op(input, other, always_batched)
                self._assert_all_slices_unique(vmap_result)
                self.assertEqual(vmap_result, expected)
            else:
                assert batched_input == "none" and batched_other == "none"
                expected = op(input, other, always_batched)
                self._assert_all_slices_equal(vmap_result)
                for i in range(B0):
                    self.assertEqual(vmap_result[i], expected)

    @parametrize("use_generator", [True, False])
    @parametrize("randomness", ["error", "same", "different"])
    @parametrize("batched_input", ["first", "last", "none"])
    def test_random_unary_out_of_place(
        self, device, use_generator, randomness, batched_input
    ):
        generator = torch.Generator(device=device)
        orig_state = generator.get_state()
        kwargs = {"generator": generator} if use_generator else {}
        ops = [
            lambda t, _: torch.normal(0.0, torch.abs(t), **kwargs),
            lambda t, _: torch.normal(t, 1.0, **kwargs),
            lambda t, _: torch.bernoulli(t - 0.5, **kwargs),
            lambda t, _: torch.bernoulli(t, 0.5, **kwargs),
            lambda t, _: torch._standard_gamma(t, **kwargs),
            lambda t, _: torch._sample_dirichlet(t, **kwargs),
            lambda t, _: torch.poisson(t, **kwargs),
        ]

        B0 = 4
        seed = 1234567
        in_dims = self._in_dims(batched_input)

        for op in ops:
            always_batched = torch.randn(B0, device=device)
            passed = self._get_image(batched_input, B0, device)
            if randomness == "error":
                self._assert_throws_in_error_mode(
                    op, (passed, always_batched), in_dims=in_dims
                )
                return
            if randomness == "same" and batched_input != "none":
                self._assert_throws_in_same_mode_batched(
                    op, (passed, always_batched), in_dims=in_dims
                )
                return

            generator = self._reset_random(generator, orig_state, use_generator, seed)
            vmap_result = vmap(op, in_dims=in_dims, randomness=randomness)(
                passed, always_batched
            )

            generator = self._reset_random(generator, orig_state, use_generator, seed)
            if randomness == "different":
                if batched_input == "none":
                    passed = passed.expand(B0, *passed.shape)
                if batched_input == "last":
                    passed = passed.movedim(-1, 0)
                expected = op(passed, always_batched)
                self._assert_all_slices_unique(vmap_result)
                self.assertEqual(vmap_result, expected)
            else:
                expected = op(passed, always_batched)
                self._assert_all_slices_equal(vmap_result)
                for i in range(B0):
                    self.assertEqual(vmap_result[i], expected)

    @parametrize("use_generator", [True, False])
    @parametrize("randomness", ["error", "same", "different"])
    @parametrize("batched_call", [True, False])
    @parametrize("batched_input", ["first", "last", "none"])
    def test_multinomial(
        self, device, use_generator, randomness, batched_call, batched_input
    ):
        def flatten_input(input, batch_call, batch_location):
            if batch_call and batch_location != "none":
                final_size = 3  # [B0, B, N]
            elif not batch_call and batch_location == "none":
                final_size = 1  # [N]
            else:
                final_size = 2  # [B0, N] or [B, N]

            start_idx = final_size - 1
            end_idx = -1
            if batch_location == "last":
                start_idx -= 1
                end_idx -= (
                    1  # gets to correct final size because using negative indices
                )

            ret = input.flatten(start_idx, end_idx)
            assert ret.dim() == final_size
            return ret

        def op(input, _):
            return torch.multinomial(input, 10, **kwargs)

        generator = torch.Generator(device=device)
        orig_state = generator.get_state()
        kwargs = {"generator": generator} if use_generator else {}

        B0 = 4
        seed = 1234567
        in_dims = self._in_dims(batched_input)

        always_batched = torch.randn(B0, device=device)
        passed = self._get_image(batched_input, B0, device)
        passed = flatten_input(passed, batched_call, batched_input)
        if randomness == "error":
            self._assert_throws_in_error_mode(
                op, (passed, always_batched), in_dims=in_dims
            )
            return
        if randomness == "same" and batched_input != "none":
            self._assert_throws_in_same_mode_batched(
                op, (passed, always_batched), in_dims=in_dims
            )
            return

        generator = self._reset_random(generator, orig_state, use_generator, seed)
        vmap_result = vmap(op, in_dims=in_dims, randomness=randomness)(
            passed, always_batched
        )

        generator = self._reset_random(generator, orig_state, use_generator, seed)

        if randomness == "different":
            if batched_input == "none":
                passed = passed.expand(B0, *passed.shape)
            if batched_input == "last":
                passed = passed.movedim(-1, 0)
            orig_passed_size = passed.shape[:2] if batched_call else passed.shape[:1]
            passed = passed.flatten(0, 1) if batched_call else passed
            expected = op(passed, always_batched)
            expected = expected.reshape(*orig_passed_size, 10)
            self._assert_all_slices_unique(vmap_result)
            self.assertEqual(vmap_result, expected)
        else:
            expected = op(passed, always_batched)
            self._assert_all_slices_equal(vmap_result)
            for i in range(B0):
                self.assertEqual(vmap_result[i], expected)

    def test_unsupported_random(self, device):
        x = torch.randn(3, device=device)
        y = x.abs()
        z = x.abs()
        with self.assertRaisesRegex(RuntimeError, "calling out variants"):

            def f(x):
                return torch.randn(3, device=device, out=y)

            vmap(f, randomness="same")(x)
        with self.assertRaisesRegex(RuntimeError, "calling out variants"):

            def f(x0, x1):
                return torch.normal(x, y, out=x)

            vmap(f, randomness="same")(z, z)
        with self.assertRaisesRegex(RuntimeError, "do not yet support"):

            def f(z):
                return torch.rrelu(x)

            vmap(f, randomness="same")(z)

    @parametrize("in_dim", [0, 1, 2])
    @parametrize("out_dim", [0, 1, 2])
    def test_chunk_vmap(self, in_dim, out_dim):
        randomness = "different"

        x = torch.randn(4, 5, 6)

        def f(x):
            y = x.sin() + torch.rand_like(x)
            return y

        for chunks in [1, 2, 3, 4, 7, 10, 16]:
            output = chunk_vmap(
                f,
                in_dims=in_dim,
                out_dims=out_dim,
                randomness=randomness,
                chunks=chunks,
            )(x)
            self._assert_all_slices_unique(output)

    @parametrize("in_dim", [0, 1, 2])
    @parametrize("out_dim", [0, 1, 2])
    def test_vmap_chunksize(self, in_dim, out_dim):
        randomness = "different"

        x = torch.randn(4, 5, 6)

        def f(x):
            y = x.sin() + torch.rand_like(x)
            return y

        for chunk_size in [1, 2, 3, 4, 7, 10, 16, 100]:
            output = vmap(
                f,
                in_dims=in_dim,
                out_dims=out_dim,
                randomness=randomness,
                chunk_size=chunk_size,
            )(x)
            self._assert_all_slices_unique(output)

    def test_jacfwd_with_random(self):
        # checks on behavior are above, this just checks that jacfwd respects
        # the randomness param

        x = torch.rand(3, 4)
        with self.assertRaisesRegex(
            RuntimeError, r"called random operation while in randomness error mode"
        ):
            jacfwd(torch.bernoulli)(x)

        # x isn't batched so use bernoulli since it doesn't do inplace randomness
        jacfwd(torch.bernoulli, randomness="same")(x)
        jacfwd(torch.bernoulli, randomness="different")(x)

    @parametrize("randomness", ["error", "same", "different"])
    def test_dropout_unbatched(self, device, randomness):
        x = torch.randn(3, device=device)
        y = torch.randn(1, 3, device=device)

        def fn(x, y):
            # output from dropout should be a Tensor[B, 1, 3] (B=3)
            return x + torch.nn.functional.dropout(y, p=0.5).mean(1)

        # We just verify that this doesn't raise an error for
        # `same` and `different` randomness.
        # Ref: https://github.com/pytorch/pytorch/issues/92283
        context = (
            self.assertRaises(RuntimeError)
            if randomness == "error"
            else contextlib.nullcontext()
        )
        with context:
            vmap(fn, in_dims=(0, None), randomness=randomness)(x, y)


@markDynamoStrictTest
class TestTransformFailure(TestCase):
    @skipIfTorchDynamo()
    @parametrize(
        "transform",
        ["vmap", "grad", "grad_and_value", "vjp", "jvp", "jacrev", "jacfwd"],
    )
    def test_fails_with_autograd_function(self, device, transform):
        failed_build_envs = ("linux-focal-py3.8-clang10", "linux-focal-py3.11-clang10")
        if (
            device == "cpu"
            and transform in ["grad", "vmap"]
            and TEST_WITH_TORCHDYNAMO
            and os.getenv("BUILD_ENVIRONMENT", "") in failed_build_envs
        ):
            raise unittest.SkipTest(
                "Unexpected successes on focal with dynamo,"
                + " see https://github.com/pytorch/pytorch/issues/107173"
            )

        class Test(torch.autograd.Function):
            @staticmethod
            def forward(_, input):
                return input

            @staticmethod
            def backward(_, grad_input):
                return grad_input

        transform = getattr(functorch, transform)

        def f(x):
            return Test.apply(x)

        if transform in (grad, grad_and_value):
            input = torch.tensor(4.0)
        else:
            input = torch.randn(5)

        if transform == vjp:
            transform = functools.partial(transform, f)
        elif transform == jvp:
            input = (input,)
            transform = functools.partial(transform, f, input)
        else:
            transform = transform(f)

        with self.assertRaisesRegex(RuntimeError, "autograd.Function"):
            transform(input)


@markDynamoStrictTest
class TestVmapDeviceType(Namespace.TestVmapBase):
    def _vmap_test(self, *args, **kwargs):
        return _vmap_test(self, *args, **kwargs)

    def test__is_all_true(self, device):
        def test():
            def f(x, *, expected_result):
                result = torch.ops.aten._is_all_true(x)
                self.assertFalse(torch._C._functorch.is_batchedtensor(result))
                self.assertEqual(result.shape, torch.Size([]))
                self.assertEqual(result.item(), expected_result)
                return result

            x = torch.rand(10, device=device)
            vmap(f)(x >= 0, expected_result=True)
            vmap(f)(x < 0, expected_result=False)

            x[random.choice(range(10))] *= -1
            vmap(f)(x >= 0, expected_result=False)
            vmap(f)(x < 0, expected_result=False)

            x = -torch.rand(10, device=device)
            vmap(f)(x > 0, expected_result=False)
            vmap(f)(x <= 0, expected_result=True)

        check_vmap_fallback(self, test, torch._is_all_true)

    def test__is_any_true(self, device):
        def test():
            def f(x, *, expected_result):
                result = torch.ops.aten._is_any_true(x)
                self.assertFalse(torch._C._functorch.is_batchedtensor(result))
                self.assertEqual(result.shape, torch.Size([]))
                self.assertEqual(result.item(), expected_result)
                return result

            x = torch.zeros(10, device=device, dtype=torch.bool)
            vmap(f)(x > 0, expected_result=False)

            x[5] = True
            vmap(f)(x > 0, expected_result=True)
            vmap(f)(x[1::2], expected_result=True)
            vmap(f)(x[0::2], expected_result=False)

        check_vmap_fallback(self, test, torch._is_any_true)

    def test_check_tensor(self, device):
        def test():
            test_sizes = [
                (1,),
                (10,),
                (1, 1),
                (1, 10),
                (10, 1),
                (10, 10),
                (1, 1, 1),
                (10, 1, 1),
                (1, 10, 1),
                (10, 10, 10),
            ]

            def check_gte_0(t):
                return torch._test_check_tensor(t >= 0)

            error_message = "Test message for TORCH_CHECK_TENSOR_ALL"

            for size in test_sizes:
                t_all_gte_0 = torch.rand(size, device=device)
                t_all_lt_0 = t_all_gte_0 - 1

                vmap(check_gte_0)(t_all_gte_0)

                if len(size) >= 2:
                    vmap(vmap(check_gte_0))(t_all_gte_0)

                with self.assertRaisesRegex(RuntimeError, error_message):
                    vmap(check_gte_0)(t_all_lt_0)

                if len(size) >= 2:
                    with self.assertRaisesRegex(RuntimeError, error_message):
                        vmap(vmap(check_gte_0))(t_all_lt_0)

                if t_all_gte_0.numel() > 1:
                    t_all_gte_0_but_one = t_all_gte_0.clone()
                    idx = (random.choice(range(dim_size)) for dim_size in size)
                    t_all_gte_0_but_one[(..., *idx)] = -1

                    with self.assertRaisesRegex(RuntimeError, error_message):
                        vmap(check_gte_0)(t_all_gte_0_but_one)

                    if len(size) >= 2:
                        with self.assertRaisesRegex(RuntimeError, error_message):
                            vmap(vmap(check_gte_0))(t_all_gte_0_but_one)

        check_vmap_fallback(self, test, torch._test_check_tensor)


@markDynamoStrictTest
class TestVmapNestedTensor(Namespace.TestVmapBase):
    def _vmap_test(self, *args, **kwargs):
        return _vmap_test(self, *args, **kwargs)

    # dims should be something like [5, None, 10], with None indicating that a
    # random ragged structure should be used
    def _create_nt(self, dims, device):
        sizes = [
            [
                d if d is not None else torch.randint(2, 10, size=(1,)).item()
                for d in dims[1:]
            ]
            for d in range(dims[0])
        ]
        return torch.nested.nested_tensor(
            [torch.randn(*size) for size in sizes], device=device
        )

    # Creates an NT matching another NT's number of components and
    # shape / ragged structure for all dims specified to be -1.
    def _nt_from_similar(self, other, dims):
        assert len(dims) == other.dim()
        assert dims[0] == -1 or dims[0] == other.size(0)

        ret_sizes = []
        for t in other.unbind():
            other_size = t.shape
            ret_size = []
            for i, d in enumerate(dims[1:]):
                if d == -1:
                    ret_size.append(other_size[i])
                else:
                    ret_size.append(d)
            ret_sizes.append(ret_size)

        return torch.nested.nested_tensor(
            [torch.randn(*size) for size in ret_sizes], device=other.device
        )

    @allowVmapFallbackUsage
    def test_fallback_unary(self, device):
        def f(x):
            return x.sin() * 5.0 + 4.0

        nt = self._create_nt([4, None, 3], device=device)
        self._vmap_test(f, (nt,))

    @allowVmapFallbackUsage
    def test_fallback_binary(self, device):
        def f(x, y):
            return x @ y

        x = self._create_nt([5, None, 3], device=device)
        y = self._create_nt([5, 3, None], device=device)
        self._vmap_test(f, (x, y))

    @allowVmapFallbackUsage
    def test_fallback_binary_nt_and_unbatched_dense(self, device):
        def f(x, y):
            return x @ y

        x = self._create_nt([5, None, 3], device=device)
        y = torch.randn(3, 4, device=device)
        self._vmap_test(f, (x, y), in_dims=(0, None))

    @allowVmapFallbackUsage
    def test_fallback_binary_nt_and_batched_dense(self, device):
        def f(x, y):
            return x @ y

        x = self._create_nt([5, None, 3], device=device)
        y = torch.randn(5, 3, 4, device=device)
        self._vmap_test(f, (x, y))

    def test_nt_acts_as_dense_in_vmap(self, device):
        def f(x):
            assert not x.is_nested
            return x

        x = self._create_nt([5, None, 3], device=device)
        self._vmap_test(f, (x,))

    def test_cat_batching_rule(self, device):
        def f(x, y, dim):
            return torch.cat([x, y], dim=dim)

        # Different nested structure, same other dims
        x = self._create_nt([3, None, 2], device=device)
        y = self._create_nt([3, None, 2], device=device)
        self._vmap_test(functools.partial(f, dim=0), (x, y))

        x = self._create_nt([3, 2, None], device=device)
        y = self._create_nt([3, 2, None], device=device)
        self._vmap_test(functools.partial(f, dim=1), (x, y))

        # Same nested structure, different other dims
        x = self._create_nt([3, 2, None], device=device)
        y = self._nt_from_similar(x, [-1, 4, -1])
        self._vmap_test(functools.partial(f, dim=0), (x, y))

        x = self._create_nt([3, None, 2], device=device)
        y = self._nt_from_similar(x, [-1, -1, 4])
        self._vmap_test(functools.partial(f, dim=1), (x, y))

    # .shape calls don't work on NTs
    # TODO: Fix this somehow?
    @unittest.expectedFailure
    def test_shape_call(self, device):
        def f(x):
            x.shape[0]
            return x

        x = self._create_nt([3, None, 2])
        self._vmap_test(f, (x,))

    def test_nt_with_nonzero_in_dim_raises(self, device):
        def f(x):
            return x

        x = self._create_nt([3, None, 2], device=device)
        with self.assertRaisesRegex(
            RuntimeError, "Nested tensors can only be vmapped over dim=0"
        ):
            vmap(f, in_dims=2)(x)

    def test_nt_with_nonzero_out_dim_raises(self, device):
        def f(x):
            return x

        x = self._create_nt([3, None, 2], device=device)
        with self.assertRaisesRegex(
            RuntimeError, "Nested tensors can only be vmapped over dim=0"
        ):
            vmap(f, out_dims=2)(x)

    def test_fallback_with_nt_and_batched_dense_with_nonzero_bdim_raises(self, device):
        def f(x, y):
            return x @ y

        x = self._create_nt([5, None, 3], device=device)
        y = torch.randn(3, 5, 4, device=device)

        with self.assertRaisesRegex(
            RuntimeError,
            "Fallback not supported for mixed nested / non-nested arguments without bdim=0",
        ):
            vmap(f, in_dims=(0, 1))(x, y)

    def test_multilevel_vmap_raises(self, device):
        def f(x):
            return x.sin() * 4.0 + 3.0

        x = self._create_nt([2, 2, 2, None], device=device)

        with self.assertRaisesRegex(
            RuntimeError, "Only one level of vmap is supported"
        ):
            vmap(vmap(f))(x)

        with self.assertRaisesRegex(
            RuntimeError, "Only one level of vmap is supported"
        ):
            vmap(vmap(vmap(f)))(x)


only_for = ("cpu", "cuda")
instantiate_device_type_tests(TestVmapOperatorsOpInfo, globals(), only_for=only_for)

instantiate_device_type_tests(
    TestVmapBatchedGradient,
    globals(),
    only_for=only_for,
)
instantiate_device_type_tests(TestTransformFailure, globals(), only_for=only_for)
instantiate_device_type_tests(TestRandomness, globals(), only_for=only_for)
instantiate_device_type_tests(TestVmapDeviceType, globals(), only_for=only_for)
instantiate_device_type_tests(TestVmapNestedTensor, globals(), only_for=only_for)

if __name__ == "__main__":
    run_tests()<|MERGE_RESOLUTION|>--- conflicted
+++ resolved
@@ -4380,11 +4380,9 @@
                 xfail("torch.ops.aten._efficient_attention_forward"),  # outputs ints
                 # TypeError: expected Tensor as element 0 in argument 0, but got float
                 xfail("item"),
-<<<<<<< HEAD
                 xfail(
                     "unbind_copy"
                 ),  # Batching rule not implemented for aten::unbind_copy.int.
-=======
                 # RuntimeError: required rank 4 tensor to use channels_last format
                 xfailIf(
                     "to",
@@ -4392,7 +4390,6 @@
                         sample.kwargs["memory_format"] == torch.channels_last
                     ),
                 ),
->>>>>>> ed1462cb
             }
         ),
     )
