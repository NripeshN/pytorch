--- conflicted
+++ resolved
@@ -489,16 +489,10 @@
             torch.manual_seed(42)
             losses = []
             for i in range(n_iter):
-                print(f"iter: {i}")
                 # eager warmup for 1 iteration, so that all FSDP2 lazy-initialization is done in eager
                 torch.compiler.set_stance("force_eager" if i < 1 else "default")
                 inp = input_creation_fn()
-                if compiled_autograd_backend is not None:
-                    ctx = torch._dynamo.compiled_autograd.enable(torch.compile(backend=compiled_autograd_backend, fullgraph=True))
-                else:
-                    ctx = contextlib.nullcontext()
-                with ctx:
-                    loss = fwd_bwd_func(inp)
+                loss = fwd_bwd_func(inp)
                 losses.append(loss.item())
                 optim.step()
                 optim.zero_grad(set_to_none=True)
@@ -506,20 +500,9 @@
 
         def test_compiled():
             model, optim = model_init_fn()
-            model_compiled = torch.compile(
-                model,
-                backend=backend,
-                fullgraph=True,
-            )
-            fwd_bwd_fn = functools.partial(fwd_bwd, model_compiled)
+            fwd_bwd_fn = functools.partial(fwd_bwd, model)
 
             counters.clear()
-<<<<<<< HEAD
-            # with self._remove_fsdp2_unsharded_param_graph_input_usage_with_optional_checks(
-            #     model, fwd_fullgraph
-            # ):
-            with contextlib.nullcontext():
-=======
             with self._remove_fsdp2_unsharded_param_graph_input_usage_with_optional_checks(
                 model,
                 bwd_resize_count_before_pass=bwd_resize_count_before_inductor,
@@ -533,15 +516,14 @@
                     # it's the only graph-break in forward pass.
                     fullgraph=False,
                 )
->>>>>>> 11262031
                 res = run_iters(
-                    fwd_bwd_fn,
+                    fwd_bwd_fn_compiled,
                     optim,
                     compiled_autograd_backend=backend,
                 )
                 if fwd_fullgraph:
-                    self.assertEqual(len(counters["graph_break"]), 0)
-                    # self.assertIn("Tensor.backward", counters["graph_break"])
+                    self.assertEqual(len(counters["graph_break"]), 1)
+                    self.assertIn("Tensor.backward", counters["graph_break"])
                 else:
                     self.assertGreater(len(counters["graph_break"]), 1)
                 return res
@@ -556,10 +538,10 @@
         torch._dynamo.reset()
         torch._dynamo.compiled_autograd.reset()
         with torch._dynamo.config.patch(
-            # compiled_autograd=True,
-            # compiled_autograd_kwargs_override={
-            #     "fullgraph": True,
-            # },
+            compiled_autograd=True,
+            compiled_autograd_kwargs_override={
+                "fullgraph": True,
+            },
             inline_inbuilt_nn_modules=True,
             skip_fsdp_hooks=False,
         ), torch._functorch.config.patch(
@@ -669,17 +651,11 @@
             def forward(self, x):
                 # Intentionally reusing all layers a few times,
                 # to test "multiple all-gathers for the same parameter" case.
-<<<<<<< HEAD
-                for layer_id in range(len(self.layers)):
-                    for _ in range(2):
-                        x = self.layers[layer_id](x)
-=======
                 # Case 1: rerun the same layer twice
                 for layer_id in range(len(self.layers)):
                     for _ in range(2):
                         x = self.layers[layer_id](x)
                 # Case 2: iterate through all layers twice
->>>>>>> 11262031
                 for layer in self.layers:
                     x = layer(x)
                 for layer in self.layers:
@@ -735,8 +711,6 @@
     @skipIfRocm
     @unittest.skipIf(not HAS_GPU, "Inductor+gpu needs triton and recent GPU arch")
     def test_nested_fully_shard_backend_inductor_fullgraph_True(self):
-        # TODO: add test to show that bwd all-gathers are indeed raise to top of mutation region
-        # TODO: see if we can trace post-backward hook, to be able to add a stronger version of this test
         self.skipTestForOldSm()
         for fwd_fullgraph in [True]:
             with self._reinplace_all_gather_with_optional_checks(
@@ -748,8 +722,8 @@
                     self._check_fsdp_copy_and_resize_ops_count_in_graph,
                     fwd_copy_count=0,
                     fwd_resize_count=0,
-                    bwd_copy_count=9,
-                    bwd_resize_count=12,
+                    bwd_copy_count=0,
+                    bwd_resize_count=0,
                 )
                 if fwd_fullgraph
                 else None
@@ -764,73 +738,73 @@
                         bwd_resize_count_before_inductor=48 if fwd_fullgraph else None,
                     )
                 )
-            # if fwd_fullgraph:
-            #     self.assertEqual(
-            #         len(triton_codes),
-            #         2,
-            #         "Expected two separate lowerings to Triton code, one from FWD graph and one from Compiled Autograd BWD graph",
-            #     )
-            #     fwd_code = triton_codes[0]
-            #     file_check = FileCheck().check("def call(args):")
-            #     for fwd_ag_block_info in [
-            #         dict(overlapped_compute_op_str=None),
-            #         dict(
-            #             overlapped_compute_op_str="extern_kernels.mm(",
-            #         ),
-            #         dict(
-            #             overlapped_compute_op_str="extern_kernels.mm(",
-            #         ),
-            #         dict(
-            #             overlapped_compute_op_str="extern_kernels.mm(",
-            #         ),
-            #         dict(
-            #             overlapped_compute_op_str="extern_kernels.mm(",
-            #         ),
-            #         dict(
-            #             overlapped_compute_op_str="extern_kernels.mm(",
-            #         ),
-            #         dict(
-            #             overlapped_compute_op_str="extern_kernels.mm(",
-            #         ),
-            #         dict(
-            #             overlapped_compute_op_str="extern_kernels.mm(",
-            #         ),
-            #         dict(
-            #             overlapped_compute_op_str="extern_kernels.mm(",
-            #             last_all_gather=True,
-            #         ),
-            #     ]:
-            #         file_check = self.inductor_code_check_fsdp_all_gather(
-            #             file_check, **fwd_ag_block_info
-            #         )
-            #     file_check.run(fwd_code)
-
-            #     bwd_code = triton_codes[1]
-            #     file_check = FileCheck().check("def call(args):")
-            #     for bwd_ag_block_info in [
-            #         dict(overlapped_compute_op_str=None),
-            #         dict(
-            #             overlapped_compute_op_str="extern_kernels.mm(",
-            #         ),
-            #         dict(
-            #             overlapped_compute_op_str="extern_kernels.mm(",
-            #             last_all_gather=True,
-            #         ),
-            #     ]:
-            #         file_check = self.inductor_code_check_fsdp_all_gather(
-            #             file_check, **bwd_ag_block_info
-            #         )
-            #     for bwd_rs_block_info in [
-            #         dict(overlapped_compute_op_str="extern_kernels.addmm("),
-            #         dict(
-            #             overlapped_compute_op_str=None
-            #         ),  # TODO: improve compute/comm overlap, so that `overlapped_compute_op_str` is not None
-            #         dict(overlapped_compute_op_str=None),
-            #     ]:
-            #         file_check = self.inductor_code_check_fsdp_reduce_scatter(
-            #             file_check, **bwd_rs_block_info
-            #         )
-            #     file_check.run(bwd_code)
+            if fwd_fullgraph:
+                self.assertEqual(
+                    len(triton_codes),
+                    2,
+                    "Expected two separate lowerings to Triton code, one from FWD graph and one from Compiled Autograd BWD graph",
+                )
+                fwd_code = triton_codes[0]
+                file_check = FileCheck().check("def call(args):")
+                for fwd_ag_block_info in [
+                    dict(overlapped_compute_op_str=None),
+                    dict(
+                        overlapped_compute_op_str="extern_kernels.mm(",
+                    ),
+                    dict(
+                        overlapped_compute_op_str="extern_kernels.mm(",
+                    ),
+                    dict(
+                        overlapped_compute_op_str="extern_kernels.mm(",
+                    ),
+                    dict(
+                        overlapped_compute_op_str="extern_kernels.mm(",
+                    ),
+                    dict(
+                        overlapped_compute_op_str="extern_kernels.mm(",
+                    ),
+                    dict(
+                        overlapped_compute_op_str="extern_kernels.mm(",
+                    ),
+                    dict(
+                        overlapped_compute_op_str="extern_kernels.mm(",
+                    ),
+                    dict(
+                        overlapped_compute_op_str="extern_kernels.mm(",
+                        last_all_gather=True,
+                    ),
+                ]:
+                    file_check = self.inductor_code_check_fsdp_all_gather(
+                        file_check, **fwd_ag_block_info
+                    )
+                file_check.run(fwd_code)
+
+                bwd_code = triton_codes[1]
+                file_check = FileCheck().check("def call(args):")
+                for bwd_ag_block_info in [
+                    dict(overlapped_compute_op_str=None),
+                    dict(
+                        overlapped_compute_op_str="extern_kernels.mm(",
+                    ),
+                    dict(
+                        overlapped_compute_op_str="extern_kernels.mm(",
+                        last_all_gather=True,
+                    ),
+                ]:
+                    file_check = self.inductor_code_check_fsdp_all_gather(
+                        file_check, **bwd_ag_block_info
+                    )
+                for bwd_rs_block_info in [
+                    dict(overlapped_compute_op_str="extern_kernels.addmm("),
+                    dict(
+                        overlapped_compute_op_str=None
+                    ),  # TODO: improve compute/comm overlap, so that `overlapped_compute_op_str` is not None
+                    dict(overlapped_compute_op_str=None),
+                ]:
+                    file_check = self.inductor_code_check_fsdp_reduce_scatter(
+                        file_check, **bwd_rs_block_info
+                    )
+                file_check.run(bwd_code)
 
     @unittest.skip("TODO: fix fwd_fullgraph=False case")
     @skipIfRocm
@@ -952,7 +926,6 @@
     # TODO: native_dropout causes CUDA IMA error, need to figure out why
     @torch._inductor.config.patch(fallback_random=True)
     def test_transformer_backend_inductor_fullgraph_True(self):
-        # TODO: add test to show that bwd all-gathers are indeed raise to top of mutation region
         self.skipTestForOldSm()
         for (
             fwd_fullgraph,
@@ -962,31 +935,6 @@
             log.warning(
                 f"fwd_fullgraph={fwd_fullgraph}, all_requires_grad={all_requires_grad}, activation_checkpoint={activation_checkpoint}"  # noqa: G004, G001, B950
             )
-<<<<<<< HEAD
-            # with self._reinplace_all_gather_with_optional_checks(
-            #     fwd_fullgraph
-            # ), self._maybe_run_decide_global_ordering_of_comms_with_checks(
-            #     fwd_fullgraph
-            # ), torch._inductor.config.patch(
-            #     post_grad_custom_post_pass=functools.partial(
-            #         self._check_fsdp_copy_and_resize_ops_count_in_graph,
-            #         # NOTE: For the root unsharded params, we don't reshard after forward since for training,
-            #         # the parameters would be freed and all-gathered immediately. Hence we still have
-            #         # their resize and copy ops in the graph.
-            #         fwd_copy_count=4,
-            #         fwd_resize_count=4,
-            #         bwd_copy_count=0,
-            #         bwd_resize_count=4,
-            #     )
-            #     if fwd_fullgraph
-            #     else None
-            # ):
-            _, triton_codes = run_and_get_code(
-                lambda: self._test_traceable_fsdp(
-                    *self._create_transformer_factory_fns(
-                        all_requires_grad=all_requires_grad,
-                        activation_checkpoint=activation_checkpoint,
-=======
             with self._reinplace_all_gather_with_optional_checks(
                 fwd_fullgraph
             ), self._maybe_run_decide_global_ordering_of_comms_with_checks(
@@ -1058,75 +1006,27 @@
                     dict(
                         overlapped_compute_op_str="aten._scaled_dot_product_efficient_attention_backward.",
                         last_all_gather=True,
->>>>>>> 11262031
-                    ),
-                    "inductor",
-                    fwd_fullgraph=fwd_fullgraph,
-                )
-            )
-            # if fwd_fullgraph:
-            #     self.assertEqual(
-            #         len(triton_codes),
-            #         2,
-            #         "Expected two separate lowerings to Triton code, one from FWD graph and one from Compiled Autograd BWD graph",
-            #     )
-            #     fwd_code = triton_codes[0]
-            #     file_check = FileCheck().check("def call(args):")
-            #     for fwd_ag_block_info in [
-            #         dict(
-            #             overlapped_compute_op_str="triton_"
-            #             if all_requires_grad
-            #             else None,
-            #         ),
-            #         dict(
-            #             overlapped_compute_op_str="aten.native_dropout.",
-            #         ),
-            #         dict(
-            #             overlapped_compute_op_str="aten._scaled_dot_product_efficient_attention.",
-            #         ),
-            #         dict(
-            #             overlapped_compute_op_str="aten._scaled_dot_product_efficient_attention.",
-            #             last_all_gather=True,
-            #         ),
-            #     ]:
-            #         file_check = self.inductor_code_check_fsdp_all_gather(
-            #             file_check, **fwd_ag_block_info
-            #         )
-            #     file_check.run(fwd_code)
-
-            #     bwd_code = triton_codes[1]
-            #     file_check = FileCheck().check("def call(args):")
-            #     for bwd_ag_block_info in [
-            #         dict(
-            #             overlapped_compute_op_str="extern_kernels.mm(",
-            #         ),
-            #         dict(
-            #             overlapped_compute_op_str="aten._scaled_dot_product_efficient_attention_backward.",
-            #         ),
-            #         dict(
-            #             overlapped_compute_op_str="aten._scaled_dot_product_efficient_attention_backward.",
-            #             last_all_gather=True,
-            #         ),
-            #     ]:
-            #         if bwd_ag_block_info is not None:
-            #             file_check = self.inductor_code_check_fsdp_all_gather(
-            #                 file_check, **bwd_ag_block_info
-            #             )
-            #     for bwd_rs_block_info in [
-            #         dict(overlapped_compute_op_str="extern_kernels.mm(")
-            #         if all_requires_grad
-            #         else None,
-            #         dict(
-            #             overlapped_compute_op_str=None
-            #         ),  # TODO: improve compute/comm overlap, so that `overlapped_compute_op_str` is not None
-            #         dict(overlapped_compute_op_str=None),
-            #         dict(overlapped_compute_op_str=None) if all_requires_grad else None,
-            #     ]:
-            #         if bwd_rs_block_info is not None:
-            #             file_check = self.inductor_code_check_fsdp_reduce_scatter(
-            #                 file_check, **bwd_rs_block_info
-            #             )
-            #     file_check.run(bwd_code)
+                    ),
+                ]:
+                    if bwd_ag_block_info is not None:
+                        file_check = self.inductor_code_check_fsdp_all_gather(
+                            file_check, **bwd_ag_block_info
+                        )
+                for bwd_rs_block_info in [
+                    dict(overlapped_compute_op_str="extern_kernels.mm(")
+                    if all_requires_grad
+                    else None,
+                    dict(
+                        overlapped_compute_op_str=None
+                    ),  # TODO: improve compute/comm overlap, so that `overlapped_compute_op_str` is not None
+                    dict(overlapped_compute_op_str=None),
+                    dict(overlapped_compute_op_str=None) if all_requires_grad else None,
+                ]:
+                    if bwd_rs_block_info is not None:
+                        file_check = self.inductor_code_check_fsdp_reduce_scatter(
+                            file_check, **bwd_rs_block_info
+                        )
+                file_check.run(bwd_code)
 
     @unittest.skip("TODO: fix fwd_fullgraph=False case")
     @skipIfRocm
