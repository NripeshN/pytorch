--- conflicted
+++ resolved
@@ -1098,10 +1098,8 @@
             for r in res[1:]:
                 self.assertEqual(res[0], r)
 
-<<<<<<< HEAD
-    @unittest.skipIf(not HAS_TRITON_GPU, "Inductor+gpu needs triton and recent GPU arch")
-=======
-    @unittest.skipIf(not HAS_GPU, "Inductor+gpu needs triton and recent GPU arch")
+
+    @unittest.skipIf(not HAS_TRITON_GPU, "Inductor+gpu needs triton and recent GPU arch")
     def test_get_pg_attr(self):
         with _dynamo_dist_per_rank_init(self.rank, self.world_size):
             pg = dist.distributed_c10d._get_default_group()
@@ -1121,8 +1119,7 @@
             pg = dist.distributed_c10d.GroupMember.NON_GROUP_MEMBER
             self.assertEqual(f(x), x + 1)
 
-    @unittest.skipIf(not HAS_GPU, "Inductor+gpu needs triton and recent GPU arch")
->>>>>>> 0bd7b7ae
+    @unittest.skipIf(not HAS_TRITON_GPU, "Inductor+gpu needs triton and recent GPU arch")
     @patch.object(torch._inductor.config, "fx_graph_cache", False)
     @patch.object(torch._inductor.config, "fx_graph_remote_cache", False)
     def test_asymmetric_compilation(self):
