name,accuracy,graph_breaks,cpp_to_python_exceptions_raised



torchrec_dlrm,eager_fail_to_run,0,0



<<<<<<< HEAD
BERT_pytorch,fail_to_run,0,0
=======
BERT_pytorch,pass,0
>>>>>>> cae6a3cf



Background_Matting,pass_due_to_skip,0,0



LearningToPaint,pass,0,0



Super_SloMo,pass,0,0



alexnet,pass,0,0



basic_gnn_edgecnn,pass,0,0



basic_gnn_gcn,fail_to_run,0,0



basic_gnn_gin,pass,0,0



basic_gnn_sage,pass,0,0



dcgan,pass,0,0



demucs,pass,0,0



densenet121,pass,0,0



detectron2_fasterrcnn_r_101_c4,eager_fail_to_run,0,0



detectron2_fasterrcnn_r_101_dc5,eager_fail_to_run,0,0



detectron2_fasterrcnn_r_101_fpn,eager_fail_to_run,0,0



detectron2_fasterrcnn_r_50_c4,eager_fail_to_run,0,0



detectron2_fasterrcnn_r_50_dc5,eager_fail_to_run,0,0



detectron2_fasterrcnn_r_50_fpn,eager_fail_to_run,0,0



detectron2_maskrcnn_r_101_c4,eager_fail_to_run,0,0



detectron2_maskrcnn_r_101_fpn,eager_fail_to_run,0,0



detectron2_maskrcnn_r_50_c4,eager_fail_to_run,0,0



detectron2_maskrcnn_r_50_fpn,eager_fail_to_run,0,0



dlrm,pass,0,0



doctr_det_predictor,fail_to_run,0,0



doctr_reco_predictor,fail_to_run,0,0



drq,fail_to_run,0,0



functorch_dp_cifar10,pass,0,0



functorch_maml_omniglot,pass,0,0



hf_Albert,pass,0,0



hf_Bart,pass,0,0



hf_Bert,pass,0,0



hf_Bert_large,pass,0,0



hf_BigBird,fail_accuracy,0,0



hf_DistilBert,pass,0,0



hf_GPT2,pass,0,0



hf_GPT2_large,pass_due_to_skip,0,0



hf_T5,pass,0,0



hf_T5_base,eager_fail_to_run,0,0



hf_T5_large,pass_due_to_skip,0,0



hf_Whisper,pass,0,0



hf_distil_whisper,pass,0,0



lennard_jones,pass,0,0



llama,fail_to_run,0,0



llama_v2_7b_16h,model_fail_to_load,0,0



llava,model_fail_to_load,0,0



maml,pass_due_to_skip,0,0



maml_omniglot,pass,0,0



mnasnet1_0,pass,0,0



mobilenet_v2,pass,0,0



mobilenet_v2_quantized_qat,model_fail_to_load,0,0



mobilenet_v3_large,pass,0,0



moco,fail_to_run,0,0



moondream,model_fail_to_load,0,0



nanogpt,pass,0,0



nvidia_deeprecommender,pass,0,0



phlippe_densenet,pass,0,0



phlippe_resnet,pass,0,0



pyhpc_equation_of_state,pass,0,0



pyhpc_isoneutral_mixing,pass,0,0



pyhpc_turbulent_kinetic_energy,pass,0,0



pytorch_CycleGAN_and_pix2pix,pass,0,0



pytorch_stargan,pass,0,0



pytorch_unet,pass,0,0



resnet152,pass,0,0



resnet18,pass,0,0



resnet50,pass,0,0



resnet50_quantized_qat,model_fail_to_load,0,0



resnext50_32x4d,pass,0,0



sam,fail_to_run,0,0



<<<<<<< HEAD
sam_fast,fail_to_run,0,0
=======
sam_fast,timeout,0
>>>>>>> cae6a3cf



shufflenet_v2_x1_0,pass,0,0



soft_actor_critic,fail_to_run,0,0



squeezenet1_1,pass,0,0



stable_diffusion_text_encoder,pass,0,0



stable_diffusion_unet,pass_due_to_skip,0,0



timm_efficientnet,pass,0,0



timm_regnet,pass,0,0



timm_resnest,pass,0,0



timm_vision_transformer,pass,0,0



timm_vision_transformer_large,pass_due_to_skip,0,0



timm_vovnet,pass,0,0



torch_multimodal_clip,pass,0,0



tts_angular,fail_to_run,0,0



vgg16,pass,0,0



vision_maskrcnn,fail_to_run,0,0



<<<<<<< HEAD
yolov3,pass,0,0
=======
yolov3,fail_to_run,0
>>>>>>> cae6a3cf
<|MERGE_RESOLUTION|>--- conflicted
+++ resolved
@@ -1,361 +1,349 @@
-name,accuracy,graph_breaks,cpp_to_python_exceptions_raised
-
-
-
-torchrec_dlrm,eager_fail_to_run,0,0
-
-
-
-<<<<<<< HEAD
-BERT_pytorch,fail_to_run,0,0
-=======
+name,accuracy,graph_breaks
+
+
+
+torchrec_dlrm,eager_fail_to_run,0
+
+
+
 BERT_pytorch,pass,0
->>>>>>> cae6a3cf
-
-
-
-Background_Matting,pass_due_to_skip,0,0
-
-
-
-LearningToPaint,pass,0,0
-
-
-
-Super_SloMo,pass,0,0
-
-
-
-alexnet,pass,0,0
-
-
-
-basic_gnn_edgecnn,pass,0,0
-
-
-
-basic_gnn_gcn,fail_to_run,0,0
-
-
-
-basic_gnn_gin,pass,0,0
-
-
-
-basic_gnn_sage,pass,0,0
-
-
-
-dcgan,pass,0,0
-
-
-
-demucs,pass,0,0
-
-
-
-densenet121,pass,0,0
-
-
-
-detectron2_fasterrcnn_r_101_c4,eager_fail_to_run,0,0
-
-
-
-detectron2_fasterrcnn_r_101_dc5,eager_fail_to_run,0,0
-
-
-
-detectron2_fasterrcnn_r_101_fpn,eager_fail_to_run,0,0
-
-
-
-detectron2_fasterrcnn_r_50_c4,eager_fail_to_run,0,0
-
-
-
-detectron2_fasterrcnn_r_50_dc5,eager_fail_to_run,0,0
-
-
-
-detectron2_fasterrcnn_r_50_fpn,eager_fail_to_run,0,0
-
-
-
-detectron2_maskrcnn_r_101_c4,eager_fail_to_run,0,0
-
-
-
-detectron2_maskrcnn_r_101_fpn,eager_fail_to_run,0,0
-
-
-
-detectron2_maskrcnn_r_50_c4,eager_fail_to_run,0,0
-
-
-
-detectron2_maskrcnn_r_50_fpn,eager_fail_to_run,0,0
-
-
-
-dlrm,pass,0,0
-
-
-
-doctr_det_predictor,fail_to_run,0,0
-
-
-
-doctr_reco_predictor,fail_to_run,0,0
-
-
-
-drq,fail_to_run,0,0
-
-
-
-functorch_dp_cifar10,pass,0,0
-
-
-
-functorch_maml_omniglot,pass,0,0
-
-
-
-hf_Albert,pass,0,0
-
-
-
-hf_Bart,pass,0,0
-
-
-
-hf_Bert,pass,0,0
-
-
-
-hf_Bert_large,pass,0,0
-
-
-
-hf_BigBird,fail_accuracy,0,0
-
-
-
-hf_DistilBert,pass,0,0
-
-
-
-hf_GPT2,pass,0,0
-
-
-
-hf_GPT2_large,pass_due_to_skip,0,0
-
-
-
-hf_T5,pass,0,0
-
-
-
-hf_T5_base,eager_fail_to_run,0,0
-
-
-
-hf_T5_large,pass_due_to_skip,0,0
-
-
-
-hf_Whisper,pass,0,0
-
-
-
-hf_distil_whisper,pass,0,0
-
-
-
-lennard_jones,pass,0,0
-
-
-
-llama,fail_to_run,0,0
-
-
-
-llama_v2_7b_16h,model_fail_to_load,0,0
-
-
-
-llava,model_fail_to_load,0,0
-
-
-
-maml,pass_due_to_skip,0,0
-
-
-
-maml_omniglot,pass,0,0
-
-
-
-mnasnet1_0,pass,0,0
-
-
-
-mobilenet_v2,pass,0,0
-
-
-
-mobilenet_v2_quantized_qat,model_fail_to_load,0,0
-
-
-
-mobilenet_v3_large,pass,0,0
-
-
-
-moco,fail_to_run,0,0
-
-
-
-moondream,model_fail_to_load,0,0
-
-
-
-nanogpt,pass,0,0
-
-
-
-nvidia_deeprecommender,pass,0,0
-
-
-
-phlippe_densenet,pass,0,0
-
-
-
-phlippe_resnet,pass,0,0
-
-
-
-pyhpc_equation_of_state,pass,0,0
-
-
-
-pyhpc_isoneutral_mixing,pass,0,0
-
-
-
-pyhpc_turbulent_kinetic_energy,pass,0,0
-
-
-
-pytorch_CycleGAN_and_pix2pix,pass,0,0
-
-
-
-pytorch_stargan,pass,0,0
-
-
-
-pytorch_unet,pass,0,0
-
-
-
-resnet152,pass,0,0
-
-
-
-resnet18,pass,0,0
-
-
-
-resnet50,pass,0,0
-
-
-
-resnet50_quantized_qat,model_fail_to_load,0,0
-
-
-
-resnext50_32x4d,pass,0,0
-
-
-
-sam,fail_to_run,0,0
-
-
-
-<<<<<<< HEAD
-sam_fast,fail_to_run,0,0
-=======
+
+
+
+Background_Matting,pass_due_to_skip,0
+
+
+
+LearningToPaint,pass,0
+
+
+
+Super_SloMo,pass,0
+
+
+
+alexnet,pass,0
+
+
+
+basic_gnn_edgecnn,pass,0
+
+
+
+basic_gnn_gcn,fail_to_run,0
+
+
+
+basic_gnn_gin,pass,0
+
+
+
+basic_gnn_sage,pass,0
+
+
+
+dcgan,pass,0
+
+
+
+demucs,pass,0
+
+
+
+densenet121,pass,0
+
+
+
+detectron2_fasterrcnn_r_101_c4,eager_fail_to_run,0
+
+
+
+detectron2_fasterrcnn_r_101_dc5,eager_fail_to_run,0
+
+
+
+detectron2_fasterrcnn_r_101_fpn,eager_fail_to_run,0
+
+
+
+detectron2_fasterrcnn_r_50_c4,eager_fail_to_run,0
+
+
+
+detectron2_fasterrcnn_r_50_dc5,eager_fail_to_run,0
+
+
+
+detectron2_fasterrcnn_r_50_fpn,eager_fail_to_run,0
+
+
+
+detectron2_maskrcnn_r_101_c4,eager_fail_to_run,0
+
+
+
+detectron2_maskrcnn_r_101_fpn,eager_fail_to_run,0
+
+
+
+detectron2_maskrcnn_r_50_c4,eager_fail_to_run,0
+
+
+
+detectron2_maskrcnn_r_50_fpn,eager_fail_to_run,0
+
+
+
+dlrm,pass,0
+
+
+
+doctr_det_predictor,fail_to_run,0
+
+
+
+doctr_reco_predictor,fail_to_run,0
+
+
+
+drq,fail_to_run,0
+
+
+
+functorch_dp_cifar10,pass,0
+
+
+
+functorch_maml_omniglot,pass,0
+
+
+
+hf_Albert,pass,0
+
+
+
+hf_Bart,pass,0
+
+
+
+hf_Bert,pass,0
+
+
+
+hf_Bert_large,pass,0
+
+
+
+hf_BigBird,fail_accuracy,0
+
+
+
+hf_DistilBert,pass,0
+
+
+
+hf_GPT2,pass,0
+
+
+
+hf_GPT2_large,pass_due_to_skip,0
+
+
+
+hf_T5,pass,0
+
+
+
+hf_T5_base,eager_fail_to_run,0
+
+
+
+hf_T5_large,pass_due_to_skip,0
+
+
+
+hf_Whisper,pass,0
+
+
+
+hf_distil_whisper,pass,0
+
+
+
+lennard_jones,pass,0
+
+
+
+llama,fail_to_run,0
+
+
+
+llama_v2_7b_16h,model_fail_to_load,0
+
+
+
+llava,model_fail_to_load,0
+
+
+
+maml,pass_due_to_skip,0
+
+
+
+maml_omniglot,pass,0
+
+
+
+mnasnet1_0,pass,0
+
+
+
+mobilenet_v2,pass,0
+
+
+
+mobilenet_v2_quantized_qat,model_fail_to_load,0
+
+
+
+mobilenet_v3_large,pass,0
+
+
+
+moco,fail_to_run,0
+
+
+
+moondream,model_fail_to_load,0
+
+
+
+nanogpt,pass,0
+
+
+
+nvidia_deeprecommender,pass,0
+
+
+
+phlippe_densenet,pass,0
+
+
+
+phlippe_resnet,pass,0
+
+
+
+pyhpc_equation_of_state,pass,0
+
+
+
+pyhpc_isoneutral_mixing,pass,0
+
+
+
+pyhpc_turbulent_kinetic_energy,pass,0
+
+
+
+pytorch_CycleGAN_and_pix2pix,pass,0
+
+
+
+pytorch_stargan,pass,0
+
+
+
+pytorch_unet,pass,0
+
+
+
+resnet152,pass,0
+
+
+
+resnet18,pass,0
+
+
+
+resnet50,pass,0
+
+
+
+resnet50_quantized_qat,model_fail_to_load,0
+
+
+
+resnext50_32x4d,pass,0
+
+
+
+sam,fail_to_run,0
+
+
+
 sam_fast,timeout,0
->>>>>>> cae6a3cf
-
-
-
-shufflenet_v2_x1_0,pass,0,0
-
-
-
-soft_actor_critic,fail_to_run,0,0
-
-
-
-squeezenet1_1,pass,0,0
-
-
-
-stable_diffusion_text_encoder,pass,0,0
-
-
-
-stable_diffusion_unet,pass_due_to_skip,0,0
-
-
-
-timm_efficientnet,pass,0,0
-
-
-
-timm_regnet,pass,0,0
-
-
-
-timm_resnest,pass,0,0
-
-
-
-timm_vision_transformer,pass,0,0
-
-
-
-timm_vision_transformer_large,pass_due_to_skip,0,0
-
-
-
-timm_vovnet,pass,0,0
-
-
-
-torch_multimodal_clip,pass,0,0
-
-
-
-tts_angular,fail_to_run,0,0
-
-
-
-vgg16,pass,0,0
-
-
-
-vision_maskrcnn,fail_to_run,0,0
-
-
-
-<<<<<<< HEAD
-yolov3,pass,0,0
-=======
-yolov3,fail_to_run,0
->>>>>>> cae6a3cf
+
+
+
+shufflenet_v2_x1_0,pass,0
+
+
+
+soft_actor_critic,fail_to_run,0
+
+
+
+squeezenet1_1,pass,0
+
+
+
+stable_diffusion_text_encoder,pass,0
+
+
+
+stable_diffusion_unet,pass_due_to_skip,0
+
+
+
+timm_efficientnet,pass,0
+
+
+
+timm_regnet,pass,0
+
+
+
+timm_resnest,pass,0
+
+
+
+timm_vision_transformer,pass,0
+
+
+
+timm_vision_transformer_large,pass_due_to_skip,0
+
+
+
+timm_vovnet,pass,0
+
+
+
+torch_multimodal_clip,pass,0
+
+
+
+tts_angular,fail_to_run,0
+
+
+
+vgg16,pass,0
+
+
+
+vision_maskrcnn,fail_to_run,0
+
+
+
+yolov3,fail_to_run,0