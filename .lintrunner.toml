[[linter]]
code = 'FLAKE8'
include_patterns = ['**/*.py']
exclude_patterns = [
    '.git/**',
    'build_test_custom_build/**',
    'build/**',
    'caffe2/**',
    'docs/caffe2/**',
    'docs/cpp/src/**',
    'docs/src/**',
    'fb/**',
    '**/fb/**',
    'functorch/docs/**',
    'functorch/examples/**',
    'functorch/notebooks/**',
    'torch/_inductor/fx_passes/serialized_patterns/**',
    'torch/_inductor/autoheuristic/artifacts/**',
    'scripts/**',
    'test/generated_type_hints_smoketest.py',
    # Tests from the NumPy test suite
    'test/torch_np/numpy_test/**/*.py',
    'third_party/**',
    'torch/include/**',
    'torch/lib/**',
    'venv/**',
    '**/*.pyi',
    'tools/test/test_selective_build.py',
]
command = [
    'python3',
    'tools/linter/adapters/flake8_linter.py',
    '--',
    '@{{PATHSFILE}}'
]
init_command = [
    'python3',
    'tools/linter/adapters/pip_init.py',
    '--dry-run={{DRYRUN}}',
    'flake8==6.1.0',
    'flake8-bugbear==23.3.23',
    'flake8-comprehensions==3.15.0',
    'flake8-executable==2.1.3',
    'flake8-logging-format==0.9.0',
    'flake8-pyi==23.3.1',
    'flake8-simplify==0.19.3',
    'mccabe==0.7.0',
    'pycodestyle==2.11.1',
    'pyflakes==3.1.0',
    'torchfix==0.4.0 ; python_version >= "3.9"',
]


[[linter]]
code = 'CLANGFORMAT'
include_patterns = [
    'aten/src/ATen/*.h',
    'aten/src/ATen/mps/**/*.mm',
    'aten/src/ATen/xpu/**/*.h',
    'aten/src/ATen/xpu/**/*.cpp',
    'aten/src/ATen/native/mps/**/*.mm',
    'aten/src/ATen/native/vulkan/**/*.h',
    'aten/src/ATen/native/vulkan/**/*.cpp',
    'aten/src/ATen/native/cuda/MultiTensorApply.cuh',
    'aten/src/ATen/native/**/Foreach*.*',
    'aten/src/ATen/native/cuda/fused*.*',
    'aten/src/ATen/native/cuda/Fused*.cu',
    'aten/src/ATen/native/cudnn/*.h',
    'aten/src/ATen/native/cudnn/*.cpp',
    'c10/**/*.h',
    'c10/**/*.cpp',
    'distributed/c10d/*DMAConnectivity.*',
    'distributed/c10d/*SymmetricMemory.*',
    'torch/csrc/**/*.h',
    'torch/csrc/**/*.hpp',
    'torch/csrc/**/*.cpp',
    'test/cpp/**/*.h',
    'test/cpp/**/*.cpp',
]
exclude_patterns = [
    'aten/src/ATen/native/vulkan/api/vk_mem_alloc.h',
    'c10/util/strong_type.h',
    '**/fb/**',
    'torch/csrc/inductor/aoti_torch/generated/**',
    'torch/csrc/jit/serialization/mobile_bytecode_generated.h',
    'torch/csrc/utils/pythoncapi_compat.h',
    'aten/src/ATen/dlpack.h',
]
init_command = [
    'python3',
    'tools/linter/adapters/s3_init.py',
    '--config-json=tools/linter/adapters/s3_init_config.json',
    '--linter=clang-format',
    '--dry-run={{DRYRUN}}',
    '--output-dir=.lintbin',
    '--output-name=clang-format',
]
command = [
    'python3',
    'tools/linter/adapters/clangformat_linter.py',
    '--binary=.lintbin/clang-format',
    '--',
    '@{{PATHSFILE}}'
]
is_formatter = true

[[linter]]
code = 'MYPY'
include_patterns = [
    'torch/**/*.py',
    'torch/**/*.pyi',
    'caffe2/**/*.py',
    'caffe2/**/*.pyi',
    'test/test_bundled_images.py',
    'test/test_bundled_inputs.py',
    'test/test_complex.py',
    'test/test_datapipe.py',
    'test/test_futures.py',
    # 'test/test_numpy_interop.py',
    'test/test_torch.py',
    'test/test_type_hints.py',
    'test/test_type_info.py',
    'test/test_utils.py',
]
exclude_patterns = [
    '**/fb/**',
]
command = [
    'python3',
    'tools/linter/adapters/mypy_linter.py',
    '--config=mypy.ini',
    '--',
    '@{{PATHSFILE}}'
]
init_command = [
    'python3',
    'tools/linter/adapters/pip_init.py',
    '--dry-run={{DRYRUN}}',
    'numpy==1.24.3 ; python_version == "3.8"',
    'numpy==1.26.0 ; python_version >= "3.9"',
    'expecttest==0.2.1',
    'mypy==1.11.2',
    'sympy==1.12.1 ; python_version == "3.8"',
    'sympy==1.13.0 ; python_version >= "3.9"',
    'types-requests==2.27.25',
    'types-PyYAML==6.0.7',
    'types-tabulate==0.8.8',
    'types-protobuf==3.19.18',
    'types-pkg-resources==0.1.3',
    'types-Jinja2==2.11.9',
    'types-colorama==0.4.6',
    'filelock==3.13.1',
    'junitparser==2.1.1',
    'rich==10.9.0',
    'pyyaml==6.0.1',
    'optree==0.12.1',
]

[[linter]]
code = 'MYPYSTRICT'
include_patterns = [
    '.github/**/*.py',
    'benchmarks/instruction_counts/**/*.py',
    'tools/**/*.py',
    'torchgen/**/*.py',
    'torch/utils/_pytree.py',
    'torch/utils/_cxx_pytree.py',
    'torch/utils/benchmark/utils/common.py',
    'torch/utils/benchmark/utils/timer.py',
    'torch/utils/benchmark/utils/valgrind_wrapper/**/*.py',
]
exclude_patterns = [
    # (linbinyu) copied from internal repo
    '**/fb/**',
    'tools/code_analyzer/gen_operators_yaml.py',
    'tools/dynamo/verify_dynamo.py',
    'tools/gen_vulkan_spv.py',
    'tools/test/gen_operators_yaml_test.py',
    'tools/test/gen_oplist_test.py',
    'tools/test/test_selective_build.py',
]
command = [
    'python3',
    'tools/linter/adapters/mypy_linter.py',
    '--config=mypy-strict.ini',
    '--code=MYPYSTRICT',
    '--',
    '@{{PATHSFILE}}'
]

[[linter]]
code = 'CLANGTIDY'
include_patterns = [
    # Enable coverage of headers in aten/src/ATen
    # and excluding most sub-directories for now.
    'aten/src/ATen/*.h',
    'aten/src/ATen/*.cpp',
<<<<<<< HEAD
=======
    'aten/src/ATen/cuda/*.cpp',
>>>>>>> 9629835b
    'aten/src/ATen/cpu/*.h',
    'aten/src/ATen/cpu/*.cpp',
    'aten/src/ATen/core/*.h',
    'aten/src/ATen/core/*.cpp',
    'aten/src/ATen/cudnn/*.h',
    'aten/src/ATen/cudnn/*.cpp',
    'aten/src/ATen/detail/*',
    'aten/src/ATen/functorch/*.h',
    'aten/src/ATen/functorch/*.cpp',
    'aten/src/ATen/native/nested/cuda/*.cpp',
    'aten/src/ATen/native/nested/cuda/*.h',
    'aten/src/ATen/native/nested/*.cpp',
    'aten/src/ATen/native/nested/*.h',
    'c10/**/*.cpp',
    'c10/**/*.h',
    'torch/*.h',
    'torch/csrc/*.h',
    'torch/csrc/*.cpp',
    'torch/csrc/**/*.h',
    'torch/csrc/**/*.cpp',
    'torch/csrc/jit/serialization/*.h',
    'torch/csrc/jit/serialization/*.cpp',
]
exclude_patterns = [
    # The negative filters below are to exclude files that include onnx_pb.h or
    # caffe2_pb.h, otherwise we'd have to build protos as part of this CI job.
    # CUDA files are also excluded.
    '**/fb/**',
    '**/*pb.h',
    'c10/xpu/**/*.h',
    'c10/xpu/**/*.cpp',
    'c10/cuda/CUDAAlgorithm.h',
    'c10/util/complex_math.h',
    'c10/util/complex_utils.h',
    'c10/util/flat_hash_map.h',
    'c10/util/logging*.h',
    'c10/util/hash.h',
    'c10/util/strong_type.h',
    'c10/util/SmallVector.h',
    'c10/util/win32-headers.h',
    'c10/util/*inl.h',
    'c10/test/**/*.h',
    'third_party/**/*',
    'torch/csrc/api/**',
    'torch/csrc/autograd/generated/**',
    'torch/csrc/distributed/**/*',
    'torch/csrc/dynamo/eval_frame.h',
    'torch/csrc/inductor/aoti_torch/c/shim.h',
    'torch/csrc/jit/**/*',
    'torch/csrc/jit/serialization/mobile_bytecode_generated.h',
    'torch/csrc/lazy/**/*',
]
init_command = [
    'python3',
    'tools/linter/adapters/s3_init.py',
    '--config-json=tools/linter/adapters/s3_init_config.json',
    '--linter=clang-tidy',
    '--dry-run={{DRYRUN}}',
    '--output-dir=.lintbin',
    '--output-name=clang-tidy',
]
command = [
    'python3',
    'tools/linter/adapters/clangtidy_linter.py',
    '--binary=.lintbin/clang-tidy',
    '--build_dir=./build',
    '--',
    '@{{PATHSFILE}}'
]

[[linter]]
code = 'TYPEIGNORE'
include_patterns = ['**/*.py', '**/*.pyi']
exclude_patterns = [
    'fb/**',
    '**/fb/**',
    'test/test_jit.py',
]
command = [
    'python3',
    'tools/linter/adapters/grep_linter.py',
    '--pattern=# type:\s*ignore([^\[]|$)',
    '--linter-name=TYPEIGNORE',
    '--error-name=unqualified type: ignore',
    """--error-description=\
        This line has an unqualified `type: ignore`; \
        please convert it to `type: ignore[xxxx]`\
    """,
    '--',
    '@{{PATHSFILE}}'
]

[[linter]]
code = 'TYPENOSKIP'
include_patterns = ['mypy.ini']
command = [
    'python3',
    'tools/linter/adapters/grep_linter.py',
    '--pattern=follow_imports\s*=\s*skip',
    '--linter-name=TYPENOSKIP',
    '--error-name=use of follow_imports = skip',
    """--error-description=\
        follow_imports = skip is forbidden from mypy.ini configuration as it \
        is extremely easy to accidentally turn off type checking unintentionally.  If \
        you need to suppress type errors, use a top level # mypy: ignore-errors.  \
        Do not rely on automatic Any substitution; instead, manually # type: ignore \
        at use sites or define a pyi type stub with more relaxed types. \
    """,
    '--',
    '@{{PATHSFILE}}'
]

[[linter]]
code = 'NOQA'
include_patterns = ['**/*.py', '**/*.pyi']
exclude_patterns = [
    'caffe2/**',
    'fb/**',
    '**/fb/**'
    ]
command = [
    'python3',
    'tools/linter/adapters/grep_linter.py',
    '--pattern=# noqa([^:]|$)',
    '--linter-name=NOQA',
    '--error-name=unqualified noqa',
    """--error-description=\
        This line has an unqualified `noqa`; \
        please convert it to `noqa: XXXX`\
    """,
    '--',
    '@{{PATHSFILE}}'
]

[[linter]]
code = 'NATIVEFUNCTIONS'
include_patterns=['aten/src/ATen/native/native_functions.yaml']
command = [
    'python3',
    'tools/linter/adapters/nativefunctions_linter.py',
    '--native-functions-yml=aten/src/ATen/native/native_functions.yaml',
]
init_command = [
    'python3',
    'tools/linter/adapters/pip_init.py',
    '--dry-run={{DRYRUN}}',
    'ruamel.yaml==0.17.4',
]
is_formatter = true

[[linter]]
code = 'NEWLINE'
include_patterns=['**']
exclude_patterns=[
    '**/contrib/**',
    'third_party/**',
    '**/*.bat',
    '**/*.expect',
    '**/*.ipynb',
    '**/*.ps1',
    '**/*.ptl',
    'fb/**',
    '**/fb/**',
    'tools/clang_format_hash/**',
    'test/cpp/jit/upgrader_models/*.ptl',
    'test/cpp/jit/upgrader_models/*.ptl.ff',
    '**/*.png',
    '**/*.gz',
]
command = [
    'python3',
    'tools/linter/adapters/newlines_linter.py',
    '--',
    '@{{PATHSFILE}}',
]
is_formatter = true

[[linter]]
code = 'CONSTEXPR'
include_patterns=['aten/src/ATen/native/cuda/*.cu']
command = [
    'python3',
    'tools/linter/adapters/constexpr_linter.py',
    '--',
    '@{{PATHSFILE}}',
]
is_formatter = true

[[linter]]
code = 'SPACES'
include_patterns = ['**']
exclude_patterns = [
    '**/contrib/**',
    '**/*.diff',
    '**/*.patch',
    'third_party/**',
    'aten/src/ATen/native/vulkan/api/vk_mem_alloc.h',
    'fb/**',
    '**/fb/**',
    'test/cpp/jit/upgrader_models/*.ptl',
    'test/cpp/jit/upgrader_models/*.ptl.ff',
]
command = [
    'python3',
    'tools/linter/adapters/grep_linter.py',
    '--pattern=[[:blank:]]$',
    '--linter-name=SPACES',
    '--error-name=trailing spaces',
    '--replace-pattern=s/[[:blank:]]+$//',
    """--error-description=\
        This line has trailing spaces; please remove them.\
    """,
    '--',
    '@{{PATHSFILE}}'
]

[[linter]]
code = 'TABS'
include_patterns = ['**']
exclude_patterns = [
    '**/*.svg',
    '**/*Makefile',
    '**/contrib/**',
    'third_party/**',
    '**/.gitattributes',
    '**/.gitmodules',
    'fb/**',
    '**/fb/**',
    'aten/src/ATen/native/vulkan/api/vk_mem_alloc.h',
    'test/cpp/jit/upgrader_models/*.ptl',
    'test/cpp/jit/upgrader_models/*.ptl.ff',
    '.ci/docker/common/install_rocm_drm.sh',
    '.lintrunner.toml',
]
command = [
    'python3',
    'tools/linter/adapters/grep_linter.py',
    # @lint-ignore TXT2
    '--pattern=	',
    '--linter-name=TABS',
    '--error-name=saw some tabs',
    '--replace-pattern=s/\t/    /',
    """--error-description=\
        This line has tabs; please replace them with spaces.\
    """,
    '--',
    '@{{PATHSFILE}}'
]

[[linter]]
code = 'INCLUDE'
include_patterns = [
    'c10/**',
    'aten/**',
    'torch/csrc/**',
]
exclude_patterns = [
    'aten/src/ATen/native/quantized/cpu/qnnpack/**',
    'aten/src/ATen/native/vulkan/api/vk_mem_alloc.h',
    'aten/src/ATen/native/vulkan/glsl/**',
    '**/fb/**',
    'torch/csrc/jit/serialization/mobile_bytecode_generated.h',
    'torch/csrc/utils/pythoncapi_compat.h',
]
command = [
    'python3',
    'tools/linter/adapters/grep_linter.py',
    '--pattern=#include "',
    '--linter-name=INCLUDE',
    '--error-name=quoted include',
    '--replace-pattern=s/#include "(.*)"$/#include <\1>/',
    """--error-description=\
        This #include uses quotes; please convert it to #include <xxxx>\
    """,
    '--',
    '@{{PATHSFILE}}'
]

[[linter]]
code = 'PYBIND11_INCLUDE'
include_patterns = [
    '**/*.cpp',
    '**/*.h',
]
exclude_patterns = [
    'torch/csrc/utils/pybind.h',
    'torch/utils/benchmark/utils/valgrind_wrapper/compat_bindings.cpp',
    'caffe2/**/*',
]
command = [
    'python3',
    'tools/linter/adapters/grep_linter.py',
    '--pattern=#include <pybind11\/',
    '--allowlist-pattern=#include <torch\/csrc\/utils\/pybind.h>',
    '--linter-name=PYBIND11_INCLUDE',
    '--match-first-only',
    '--error-name=direct include of pybind11',
    # https://stackoverflow.com/a/33416489/23845
    # NB: this won't work if the pybind11 include is on the first line;
    # but that's fine because it will just mean the lint will still fail
    # after applying the change and you will have to fix it manually
    '--replace-pattern=1,/(#include <pybind11\/)/ s/(#include <pybind11\/)/#include <torch\/csrc\/utils\/pybind.h>\n\1/',
    """--error-description=\
        This #include directly includes pybind11 without also including \
        #include <torch/csrc/utils/pybind.h>;  this means some important \
        specializations may not be included.\
    """,
    '--',
    '@{{PATHSFILE}}'
]

[[linter]]
code = 'ERROR_PRONE_ISINSTANCE'
include_patterns = [
    'torch/_refs/**/*.py',
    'torch/_prims/**/*.py',
    'torch/_prims_common/**/*.py',
    'torch/_decomp/**/*.py',
    'torch/_meta_registrations.py',
]
exclude_patterns = [
    '**/fb/**',
]
command = [
    'python3',
    'tools/linter/adapters/grep_linter.py',
    '--pattern=isinstance\([^)]+(int|float)\)',
    '--linter-name=ERROR_PRONE_ISINSTANCE',
    '--error-name=error prone isinstance',
    """--error-description=\
        This line has an isinstance call that directly refers to \
        int or float.  This is error-prone because you may also \
        have wanted to allow SymInt or SymFloat in your test.  \
        To suppress this lint, use an appropriate type alias defined \
        in torch._prims_common; use IntLike/FloatLike when you would accept \
        both regular and symbolic numbers, Dim for ints representing \
        dimensions, or IntWithoutSymInt/FloatWithoutSymFloat if you really \
        meant to exclude symbolic numbers.
    """,
    '--',
    '@{{PATHSFILE}}'
]

[[linter]]
code = 'PYBIND11_SPECIALIZATION'
include_patterns = [
    '**/*.cpp',
    '**/*.h',
]
exclude_patterns = [
    # The place for all orphan specializations
    'torch/csrc/utils/pybind.h',
    # These specializations are non-orphan
    'torch/csrc/distributed/c10d/init.cpp',
    'torch/csrc/jit/python/pybind.h',
    'fb/**',
    '**/fb/**',
    # These are safe to exclude as they do not have Python
    'c10/**/*',
]
command = [
    'python3',
    'tools/linter/adapters/grep_linter.py',
    '--pattern=PYBIND11_DECLARE_HOLDER_TYPE',
    '--linter-name=PYBIND11_SPECIALIZATION',
    '--error-name=pybind11 specialization in non-standard location',
    """--error-description=\
        This pybind11 specialization (PYBIND11_DECLARE_HOLDER_TYPE) should \
        be placed in torch/csrc/utils/pybind.h so that it is guaranteed to be \
        included at any site that may potentially make use of it via py::cast. \
        If your specialization is in the same header file as the definition \
        of the holder type, you can ignore this lint by adding your header to \
        the exclude_patterns for this lint in .lintrunner.toml.  For more \
        information see https://github.com/pybind/pybind11/issues/4099 \
    """,
    '--',
    '@{{PATHSFILE}}'
]

[[linter]]
code = 'PYPIDEP'
include_patterns = ['.github/**']
exclude_patterns = [
    '**/*.rst',
    '**/*.py',
    '**/*.md',
    '**/*.diff',
    '**/fb/**',
]
command = [
    'python3',
    'tools/linter/adapters/grep_linter.py',
    """--pattern=\
    (pip|pip3|python -m pip|python3 -m pip|python3 -mpip|python -mpip) \
    install ([a-zA-Z0-9][A-Za-z0-9\\._\\-]+)([^/=<>~!]+)[A-Za-z0-9\\._\\-\\*\\+\\!]*$\
    """,
    '--linter-name=PYPIDEP',
    '--error-name=unpinned PyPI install',
    """--error-description=\
        This line has unpinned PyPi installs; \
        please pin them to a specific version: e.g. 'thepackage==1.2'\
    """,
    '--',
    '@{{PATHSFILE}}'
]

[[linter]]
code = 'EXEC'
include_patterns = ['**']
exclude_patterns = [
    'third_party/**',
    'torch/bin/**',
    '**/*.so',
    '**/*.py',
    '**/*.sh',
    '**/*.bash',
    '**/git-pre-commit',
    '**/git-clang-format',
    '**/gradlew',
    'fb/**',
    '**/fb/**',
]
command = [
    'python3',
    'tools/linter/adapters/exec_linter.py',
    '--',
    '@{{PATHSFILE}}',
]

[[linter]]
code = 'CUBINCLUDE'
include_patterns = ['aten/**']
exclude_patterns = [
    'aten/src/ATen/cuda/cub*.cuh',
    '**/fb/**',
]
command = [
    'python3',
    'tools/linter/adapters/grep_linter.py',
    '--pattern=#include <cub/',
    '--linter-name=CUBINCLUDE',
    '--error-name=direct cub include',
    """--error-description=\
        This line has a direct cub include; please include \
        ATen/cuda/cub.cuh instead and wrap your cub calls in \
        at::native namespace if necessary.
    """,
    '--',
    '@{{PATHSFILE}}'
]

[[linter]]
code = 'RAWCUDA'
include_patterns = [
    'aten/**',
    'c10/**',
]
exclude_patterns = [
    'aten/src/ATen/test/**',
    'c10/cuda/CUDAFunctions.h',
    'c10/cuda/CUDACachingAllocator.cpp',
    '**/fb/**',
]
command = [
    'python3',
    'tools/linter/adapters/grep_linter.py',
    '--pattern=cudaStreamSynchronize',
    '--linter-name=RAWCUDA',
    '--error-name=raw CUDA API usage',
    """--error-description=\
        This line calls raw CUDA APIs directly; please use at::cuda wrappers instead.
    """,
    '--',
    '@{{PATHSFILE}}'
]

[[linter]]
code = 'RAWCUDADEVICE'
include_patterns = [
    'aten/**',
    'c10/**',
    'torch/csrc/**',
]
exclude_patterns = [
    'aten/src/ATen/cuda/CUDAContext.cpp',
    'aten/src/ATen/cuda/CUDAGeneratorImpl.cpp',
    'aten/src/ATen/test/**',
    'c10/core/impl/InlineDeviceGuard.h',
    'c10/cuda/CUDAFunctions.cpp',
    'c10/cuda/CUDAGuard.h',
    'c10/cuda/impl/CUDATest.cpp',
    'torch/csrc/cuda/nccl.cpp',
    '**/fb/**',
]
command = [
    'python3',
    'tools/linter/adapters/grep_linter.py',
    '--pattern=cudaSetDevice(',
    '--pattern=cudaGetDevice(',
    '--linter-name=RAWCUDADEVICE',
    '--error-name=raw CUDA API usage',
    """--error-description=\
        This line calls raw CUDA APIs directly; please use c10::cuda wrappers instead.
    """,
    '--',
    '@{{PATHSFILE}}'
]

[[linter]]
code = 'ROOT_LOGGING'
include_patterns = [
    '**/*.py',
]
# These are not library code, but scripts in their own right, and so
# therefore are permitted to use logging
exclude_patterns = [
    'tools/**',
    'test/**',
    'benchmarks/**',
    'torch/distributed/run.py',
    'functorch/benchmarks/**',
    # Grandfathered in
    'caffe2/**',
    'fb/**',
    '**/fb/**',
]
command = [
    'python3',
    'tools/linter/adapters/grep_linter.py',
    '--pattern=logging\.(debug|info|warn|warning|error|critical|log|exception)\(',
    '--replace-pattern=s/logging\.(debug|info|warn|warning|error|critical|log|exception)\(/log.\1(/',
    '--linter-name=ROOT_LOGGING',
    '--error-name=use of root logger',
    """--error-description=\
        Do not use root logger (logging.info, etc) directly; instead \
        define 'log = logging.getLogger(__name__)' and call, e.g., log.info().
    """,
    '--',
    '@{{PATHSFILE}}'
]

[[linter]]
code = 'DEPLOY_DETECTION'
include_patterns = [
    '**/*.py',
]
command = [
    'python3',
    'tools/linter/adapters/grep_linter.py',
    '--pattern=sys\.executable == .torch_deploy.',
    '--replace-pattern=s/sys\.executable == .torch_deploy./torch._running_with_deploy\(\)/',
    '--linter-name=DEPLOY_DETECTION',
    '--error-name=properly detect deploy runner',
    """--error-description=\
        Do not use sys.executable to detect if running within deploy/multipy, use torch._running_with_deploy().
    """,
    '--',
    '@{{PATHSFILE}}'
]

[[linter]]
code = 'CMAKE'
include_patterns = [
    "**/*.cmake",
    "**/*.cmake.in",
    "**/CMakeLists.txt",
]
exclude_patterns = [
    'cmake/Modules/**',
    'cmake/Modules_CUDA_fix/**',
    'cmake/Caffe2Config.cmake.in',
    'aten/src/ATen/ATenConfig.cmake.in',
    'cmake/TorchConfig.cmake.in',
    'cmake/TorchConfigVersion.cmake.in',
    'cmake/cmake_uninstall.cmake.i',
    'fb/**',
    '**/fb/**',
]
command = [
    'python3',
    'tools/linter/adapters/cmake_linter.py',
    '--config=.cmakelintrc',
    '--',
    '@{{PATHSFILE}}',
]
init_command = [
    'python3',
    'tools/linter/adapters/pip_init.py',
    '--dry-run={{DRYRUN}}',
    'cmakelint==1.4.1',
]

[[linter]]
code = 'SHELLCHECK'
include_patterns = [
    '.ci/pytorch/**/*.sh'
]
exclude_patterns = [
    '**/fb/**',
]
command = [
    'python3',
    'tools/linter/adapters/shellcheck_linter.py',
    '--',
    '@{{PATHSFILE}}',
]
init_command = [
    'python3',
    'tools/linter/adapters/pip_init.py',
    '--dry-run={{DRYRUN}}',
    'shellcheck-py==0.7.2.1',
]

[[linter]]
code = 'ACTIONLINT'
include_patterns = [
    '.github/workflows/*.yml',
    '.github/workflows/*.yaml',
    # actionlint does not support composite actions yet
    # '.github/actions/**/*.yml',
    # '.github/actions/**/*.yaml',
]
exclude_patterns = [
    '**/fb/**',
]
command = [
    'python3',
    'tools/linter/adapters/actionlint_linter.py',
    '--binary=.lintbin/actionlint',
    '--',
    '@{{PATHSFILE}}',
]
init_command = [
    'python3',
    'tools/linter/adapters/s3_init.py',
    '--config-json=tools/linter/adapters/s3_init_config.json',
    '--linter=actionlint',
    '--dry-run={{DRYRUN}}',
    '--output-dir=.lintbin',
    '--output-name=actionlint',
]

[[linter]]
code = 'TESTOWNERS'
include_patterns = [
    'test/**/test_*.py',
    'test/**/*_test.py',
]
exclude_patterns = [
    'test/run_test.py',
    '**/fb/**',
]
command = [
    'python3',
    'tools/linter/adapters/testowners_linter.py',
    '--',
    '@{{PATHSFILE}}',
]

[[linter]]
code = 'TEST_HAS_MAIN'
include_patterns = [
    'test/**/test_*.py',
]
exclude_patterns = [
    'test/run_test.py',
    '**/fb/**',
    'test/quantization/**',  # should be run through test/test_quantization.py
    'test/jit/**',  # should be run through test/test_jit.py
    'test/ao/sparsity/**',  # should be run through test/test_ao_sparsity.py
    'test/fx/**',  # should be run through test/test_fx.py
    'test/bottleneck_test/**',  # excluded by test/run_test.py
    'test/package/**',  # excluded by test/run_test.py
    'test/distributed/argparse_util_test.py',
    'test/distributed/bin/test_script.py',
    'test/distributed/elastic/agent/server/test/local_elastic_agent_test.py',
    'test/distributed/elastic/multiprocessing/bin/test_script.py',
    'test/distributed/elastic/multiprocessing/bin/zombie_test.py',
    'test/distributed/elastic/multiprocessing/errors/api_test.py',
    'test/distributed/elastic/multiprocessing/errors/error_handler_test.py',
    'test/distributed/elastic/multiprocessing/redirects_test.py',
    'test/distributed/elastic/multiprocessing/tail_log_test.py',
    'test/distributed/elastic/rendezvous/api_test.py',
    'test/distributed/elastic/rendezvous/c10d_rendezvous_backend_test.py',
    'test/distributed/elastic/rendezvous/dynamic_rendezvous_test.py',
    'test/distributed/elastic/rendezvous/etcd_rendezvous_backend_test.py',
    'test/distributed/elastic/rendezvous/etcd_rendezvous_test.py',
    'test/distributed/elastic/rendezvous/etcd_server_test.py',
    'test/distributed/elastic/rendezvous/rendezvous_backend_test.py',
    'test/distributed/elastic/rendezvous/static_rendezvous_test.py',
    'test/distributed/elastic/rendezvous/utils_test.py',
    'test/distributed/elastic/timer/api_test.py',
    'test/distributed/elastic/utils/data/cycling_iterator_test.py',
    'test/distributed/launcher/api_test.py',
    'test/distributed/launcher/bin/test_script.py',
    'test/distributed/launcher/bin/test_script_init_method.py',
    'test/distributed/launcher/bin/test_script_is_torchelastic_launched.py',
    'test/distributed/launcher/bin/test_script_local_rank.py',
    'test/distributed/launcher/launch_test.py',
    'test/distributed/launcher/run_test.py',
    'test/distributed/optim/test_apply_optimizer_in_backward.py',
    'test/distributed/optim/test_named_optimizer.py',
    'test/distributed/test_c10d_spawn.py',
    'test/distributed/test_collective_utils.py',
    'test/distributions/test_distributions.py',
    'test/inductor/test_aot_inductor_utils.py',
    'test/lazy/test_bindings.py',
    'test/lazy/test_extract_compiled_graph.py',
    'test/lazy/test_meta_kernel.py',
    'test/nn/test_init.py',
    'test/onnx/model_defs/op_test.py',
    'test/onnx/test_models_quantized_onnxruntime.py',
    'test/onnx/test_onnxscript_no_runtime.py',
    'test/onnx_caffe2/test_caffe2_common.py',
    'test/optim/test_lrscheduler.py',
    'test/optim/test_optim.py',
    'test/optim/test_swa_utils.py',
    'test/run_test.py',
    'test/test_bundled_images.py',
    'test/test_cuda_expandable_segments.py',
    'test/test_hub.py',
]
command = [
    'python3',
    'tools/linter/adapters/test_has_main_linter.py',
    '--',
    '@{{PATHSFILE}}',
]

[[linter]]
code = 'CALL_ONCE'
include_patterns = [
    'c10/**',
    'aten/**',
    'torch/csrc/**',
]
exclude_patterns = [
    'c10/util/CallOnce.h',
    '**/fb/**',
]
command = [
    'python3',
    'tools/linter/adapters/grep_linter.py',
    '--pattern=std::call_once',
    '--linter-name=CALL_ONCE',
    '--error-name=invalid call_once',
    '--replace-pattern=s/std::call_once/c10::call_once/',
    """--error-description=\
        Use of std::call_once is forbidden and should be replaced with c10::call_once\
    """,
    '--',
    '@{{PATHSFILE}}'
]

[[linter]]
code = 'CONTEXT_DECORATOR'
include_patterns = [
    'torch/**',
]
command = [
    'python3',
    'tools/linter/adapters/grep_linter.py',
    '--pattern=@.*(dynamo_timed|preserve_rng_state|clear_frame|with_fresh_cache_if_config|use_lazy_graph_module|_disable_current_modes)',
    '--linter-name=CONTEXT_DECORATOR',
    '--error-name=avoid context decorator',
    """--error-description=\
        Do not use context manager as decorator as it breaks cProfile traces.  Use it as \
        a context manager instead\
    """,
    '--',
    '@{{PATHSFILE}}'
]

[[linter]]
code = 'ONCE_FLAG'
include_patterns = [
    'c10/**',
    'aten/**',
    'torch/csrc/**',
]
exclude_patterns = [
    '**/fb/**',
]
command = [
    'python3',
    'tools/linter/adapters/grep_linter.py',
    '--pattern=std::once_flag',
    '--linter-name=ONCE_FLAG',
    '--error-name=invalid once_flag',
    '--replace-pattern=s/std::once_flag/c10::once_flag/',
    """--error-description=\
        Use of std::once_flag is forbidden and should be replaced with c10::once_flag\
    """,
    '--',
    '@{{PATHSFILE}}'
]

[[linter]]
code = 'WORKFLOWSYNC'
include_patterns = [
    '.github/workflows/pull.yml',
    '.github/workflows/trunk.yml',
    '.github/workflows/periodic.yml',
    '.github/workflows/mac-mps.yml',
    '.github/workflows/slow.yml',
]
command = [
    'python3',
    'tools/linter/adapters/workflow_consistency_linter.py',
    '--',
    '@{{PATHSFILE}}'
]
init_command = [
    'python3',
    'tools/linter/adapters/pip_init.py',
    '--dry-run={{DRYRUN}}',
    'PyYAML==6.0.1',
]

# usort + ruff-format
[[linter]]
code = 'PYFMT'
include_patterns = [
    '**/*.py',
    '**/*.pyi',
]
command = [
    'python3',
    'tools/linter/adapters/pyfmt_linter.py',
    '--',
    '@{{PATHSFILE}}'
]
exclude_patterns = [
    'tools/gen_vulkan_spv.py',
    # We don't care too much about files in this directory, don't enforce
    # formatting on them
    'caffe2/**/*.py',
    'caffe2/**/*.pyi',
    'fb/**',
    '**/fb/**',
    'third_party/**/*.py',
    'third_party/**/*.pyi',
    'torch/_inductor/fx_passes/serialized_patterns/**',
    'torch/_inductor/autoheuristic/artifacts/**',
    # These files are all grandfathered in, feel free to remove from this list
    # as necessary
    'test/_nvfuser/__init__.py',
    'test/_nvfuser/test_dynamo.py',
    'test/_nvfuser/test_python_frontend.py',
    'test/_nvfuser/test_torchscript.py',
    'test/delete.py',
    'test/expect/__init__.py',
    'test/quantization/__init__.py',
    'test/quantization/core/__init__.py',
    'test/quantization/core/experimental/apot_fx_graph_mode_ptq.py',
    'test/quantization/core/experimental/apot_fx_graph_mode_qat.py',
    'test/quantization/core/experimental/quantization_util.py',
    'test/quantization/core/experimental/test_bits.py',
    'test/quantization/core/experimental/test_fake_quantize.py',
    'test/quantization/core/experimental/test_linear.py',
    'test/quantization/core/experimental/test_nonuniform_observer.py',
    'test/quantization/core/experimental/test_quantized_tensor.py',
    'test/quantization/core/experimental/test_quantizer.py',
    'test/quantization/core/test_backend_config.py',
    'test/quantization/core/test_docs.py',
    'test/quantization/core/test_quantized_functional.py',
    'test/quantization/core/test_quantized_module.py',
    'test/quantization/core/test_quantized_op.py',
    'test/quantization/core/test_quantized_tensor.py',
    'test/quantization/core/test_top_level_apis.py',
    'test/quantization/core/test_utils.py',
    'test/quantization/core/test_workflow_module.py',
    'test/quantization/core/test_workflow_ops.py',
    'test/quantization/eager/__init__.py',
    'test/quantization/eager/test_bias_correction_eager.py',
    'test/quantization/eager/test_equalize_eager.py',
    'test/quantization/eager/test_fuse_eager.py',
    'test/quantization/eager/test_model_numerics.py',
    'test/quantization/eager/test_numeric_suite_eager.py',
    'test/quantization/eager/test_quantize_eager_ptq.py',
    'test/quantization/eager/test_quantize_eager_qat.py',
    'test/quantization/fx/__init__.py',
    'test/quantization/fx/test_equalize_fx.py',
    'test/quantization/fx/test_model_report_fx.py',
    'test/quantization/fx/test_numeric_suite_fx.py',
    'test/quantization/fx/test_quantize_fx.py',
    'test/quantization/fx/test_subgraph_rewriter.py',
    'test/test_fake_tensor.py',
    'test/test_flop_counter.py',
    'test/test_function_schema.py',
    'test/test_functional_autograd_benchmark.py',
    'test/test_functional_optim.py',
    'test/test_functionalization_of_rng_ops.py',
    'test/test_datapipe.py',
    'test/test_futures.py',
    'test/test_fx.py',
    'test/test_fx_experimental.py',
    'test/test_fx_passes.py',
    'test/test_fx_reinplace_pass.py',
    'test/test_import_stats.py',
    'test/test_itt.py',
    'test/test_jit.py',
    'test/test_jit_autocast.py',
    'test/test_jit_cuda_fuser.py',
    'test/test_jit_disabled.py',
    'test/test_jit_fuser.py',
    'test/test_jit_fuser_legacy.py',
    'test/test_jit_legacy.py',
    'test/test_jit_llga_fuser.py',
    'test/test_jit_profiling.py',
    'test/test_jit_simple.py',
    'test/test_jit_string.py',
    'test/test_jiterator.py',
    'test/test_kernel_launch_checks.py',
    'test/test_linalg.py',
    'test/test_masked.py',
    'test/test_maskedtensor.py',
    'test/test_matmul_cuda.py',
    'test/test_meta.py',
    'test/test_metal.py',
    'test/test_mkl_verbose.py',
    'test/test_mkldnn.py',
    'test/test_mkldnn_fusion.py',
    'test/test_mkldnn_verbose.py',
    'test/test_mobile_optimizer.py',
    'test/test_model_dump.py',
    'test/test_modules.py',
    'test/test_monitor.py',
    'test/test_mps.py',
    'test/test_multiprocessing_spawn.py',
    'test/test_namedtensor.py',
    'test/test_namedtuple_return_api.py',
    'test/test_native_functions.py',
    'test/test_native_mha.py',
    'test/test_nn.py',
    'test/test_out_dtype_op.py',
    'test/test_overrides.py',
    'test/test_prims.py',
    'test/test_proxy_tensor.py',
    'test/test_pruning_op.py',
    'test/test_quantization.py',
    'test/test_reductions.py',
    'test/test_scatter_gather_ops.py',
    'test/test_schema_check.py',
    'test/test_segment_reductions.py',
    'test/test_serialization.py',
    'test/test_set_default_mobile_cpu_allocator.py',
    'test/test_sparse.py',
    'test/test_sparse_csr.py',
    'test/test_sparse_semi_structured.py',
    'test/test_spectral_ops.py',
    'test/test_stateless.py',
    'test/test_static_runtime.py',
    'test/test_subclass.py',
    'test/test_sympy_utils.py',
    'test/test_tensor_creation_ops.py',
    'test/test_tensorboard.py',
    'test/test_tensorexpr.py',
    'test/test_tensorexpr_pybind.py',
    'test/test_testing.py',
    'test/test_torch.py',
    'test/test_transformers.py',
    'test/test_type_promotion.py',
    'test/test_unary_ufuncs.py',
    'test/test_vulkan.py',
    'torch/_awaits/__init__.py',
    'torch/_custom_op/__init__.py',
    'torch/_custom_op/autograd.py',
    'torch/_custom_op/functional.py',
    'torch/_custom_op/impl.py',
    'torch/_export/__init__.py',
    'torch/_export/constraints.py',
    'torch/_export/db/__init__.py',
    'torch/_export/db/case.py',
    'torch/_export/db/examples/__init__.py',
    'torch/_export/db/examples/assume_constant_result.py',
    'torch/_export/db/examples/autograd_function.py',
    'torch/_export/db/examples/class_method.py',
    'torch/_export/db/examples/cond_branch_class_method.py',
    'torch/_export/db/examples/cond_branch_nested_function.py',
    'torch/_export/db/examples/cond_branch_nonlocal_variables.py',
    'torch/_export/db/examples/cond_closed_over_variable.py',
    'torch/_export/db/examples/cond_operands.py',
    'torch/_export/db/examples/cond_predicate.py',
    'torch/_export/db/examples/decorator.py',
    'torch/_export/db/examples/dictionary.py',
    'torch/_export/db/examples/dynamic_shape_assert.py',
    'torch/_export/db/examples/dynamic_shape_constructor.py',
    'torch/_export/db/examples/dynamic_shape_if_guard.py',
    'torch/_export/db/examples/dynamic_shape_map.py',
    'torch/_export/db/examples/dynamic_shape_round.py',
    'torch/_export/db/examples/dynamic_shape_slicing.py',
    'torch/_export/db/examples/dynamic_shape_view.py',
    'torch/_export/db/examples/fn_with_kwargs.py',
    'torch/_export/db/examples/list_contains.py',
    'torch/_export/db/examples/list_unpack.py',
    'torch/_export/db/examples/nested_function.py',
    'torch/_export/db/examples/null_context_manager.py',
    'torch/_export/db/examples/pytree_flatten.py',
    'torch/_export/db/examples/scalar_output.py',
    'torch/_export/db/examples/specialized_attribute.py',
    'torch/_export/db/examples/static_for_loop.py',
    'torch/_export/db/examples/static_if.py',
    'torch/_export/db/examples/tensor_setattr.py',
    'torch/_export/db/examples/type_reflection_method.py',
    'torch/_export/db/gen_example.py',
    'torch/_export/db/logging.py',
    'torch/_export/error.py',
    'torch/_export/exported_program.py',
    'torch/_export/pass_base.py',
    'torch/_export/pass_infra/__init__.py',
    'torch/_export/pass_infra/node_metadata.py',
    'torch/_export/pass_infra/proxy_value.py',
    'torch/_export/passes/__init__.py',
    'torch/_export/passes/add_runtime_assertions_for_constraints_pass.py',
    'torch/_export/passes/const_prop_pass.py',
    'torch/_export/passes/functionalize_side_effectful_ops_pass.py',
    'torch/_export/passes/replace_sym_size_ops_pass.py',
    'torch/_export/passes/replace_view_ops_with_view_copy_ops_pass.py',
    'torch/_export/serde/__init__.py',
    'torch/_export/serde/schema.py',
    'torch/_export/serde/serialize.py',
    'torch/_export/serde/upgrade.py',
    'torch/_export/trace.py',
    'torch/_export/verifier.py',
    'torch/_vendor/**',
    'torch/contrib/__init__.py',
    'torch/contrib/_tensorboard_vis.py',
    "torch/cuda/_gpu_trace.py",
    'torch/cuda/_memory_viz.py',  # mypy: Value of type "object" is not indexable
    'torch/fft/__init__.py',
    'torch/func/__init__.py',
    'torch/futures/__init__.py',
    'torch/fx/__init__.py',
    'torch/fx/_compatibility.py',
    'torch/fx/_symbolic_trace.py',
    'torch/fx/annotate.py',
    'torch/fx/config.py',
    'torch/fx/experimental/__init__.py',
    'torch/fx/experimental/accelerator_partitioner.py',
    'torch/fx/experimental/const_fold.py',
    'torch/fx/experimental/debug.py',
    'torch/fx/experimental/graph_gradual_typechecker.py',
    'torch/fx/experimental/merge_matmul.py',
    'torch/fx/experimental/meta_tracer.py',
    'torch/fx/experimental/migrate_gradual_types/__init__.py',
    'torch/fx/experimental/migrate_gradual_types/constraint.py',
    'torch/fx/experimental/migrate_gradual_types/constraint_generator.py',
    'torch/fx/experimental/migrate_gradual_types/constraint_transformation.py',
    'torch/fx/experimental/migrate_gradual_types/operation.py',
    'torch/fx/experimental/migrate_gradual_types/transform_to_z3.py',
    'torch/fx/experimental/migrate_gradual_types/util.py',
    'torch/fx/experimental/migrate_gradual_types/z3_types.py',
    'torch/fx/experimental/normalize.py',
    'torch/fx/experimental/optimization.py',
    'torch/fx/experimental/partitioner_utils.py',
    'torch/fx/experimental/refinement_types.py',
    'torch/fx/experimental/rewriter.py',
    'torch/fx/experimental/schema_type_annotation.py',
    'torch/fx/experimental/symbolic_shapes.py',
    'torch/fx/experimental/unification/__init__.py',
    'torch/fx/experimental/unification/core.py',
    'torch/fx/experimental/unification/dispatch.py',
    'torch/fx/experimental/unification/match.py',
    'torch/fx/experimental/unification/more.py',
    'torch/fx/experimental/unification/multipledispatch/__init__.py',
    'torch/fx/experimental/unification/multipledispatch/conflict.py',
    'torch/fx/experimental/unification/multipledispatch/core.py',
    'torch/fx/experimental/unification/multipledispatch/dispatcher.py',
    'torch/fx/experimental/unification/multipledispatch/utils.py',
    'torch/fx/experimental/unification/multipledispatch/variadic.py',
    'torch/fx/experimental/unification/unification_tools.py',
    'torch/fx/experimental/unification/utils.py',
    'torch/fx/experimental/unification/variable.py',
    'torch/fx/experimental/unify_refinements.py',
    'torch/fx/experimental/validator.py',
    'torch/fx/graph.py',
    'torch/fx/graph_module.py',
    'torch/fx/interpreter.py',
    'torch/fx/node.py',
    'torch/fx/operator_schemas.py',
    'torch/fx/passes/__init__.py',
    'torch/fx/passes/annotate_getitem_nodes.py',
    'torch/fx/passes/backends/__init__.py',
    'torch/fx/passes/backends/cudagraphs.py',
    'torch/fx/passes/dialect/__init__.py',
    'torch/fx/passes/dialect/common/__init__.py',
    'torch/fx/passes/dialect/common/cse_pass.py',
    'torch/fx/passes/fake_tensor_prop.py',
    'torch/fx/passes/graph_drawer.py',
    'torch/fx/passes/graph_manipulation.py',
    'torch/fx/passes/infra/__init__.py',
    'torch/fx/passes/infra/partitioner.py',
    'torch/fx/passes/infra/pass_base.py',
    'torch/fx/passes/infra/pass_manager.py',
    'torch/fx/passes/net_min_base.py',
    'torch/fx/passes/operator_support.py',
    'torch/fx/passes/param_fetch.py',
    'torch/fx/passes/pass_manager.py',
    'torch/fx/passes/reinplace.py',
    'torch/fx/passes/shape_prop.py',
    'torch/fx/passes/split_module.py',
    'torch/fx/passes/split_utils.py',
    'torch/fx/passes/splitter_base.py',
    'torch/fx/passes/tests/__init__.py',
    'torch/fx/passes/tests/test_pass_manager.py',
    'torch/fx/passes/tools_common.py',
    'torch/fx/passes/utils/__init__.py',
    'torch/fx/passes/utils/common.py',
    'torch/fx/passes/utils/fuser_utils.py',
    'torch/fx/passes/utils/matcher_utils.py',
    'torch/fx/passes/utils/source_matcher_utils.py',
    'torch/fx/proxy.py',
    'torch/fx/subgraph_rewriter.py',
    'torch/fx/tensor_type.py',
    'torch/fx/traceback.py',
    'torch/linalg/__init__.py',
    'torch/monitor/__init__.py',
    'torch/nested/__init__.py',
    'torch/signal/__init__.py',
    'torch/signal/windows/__init__.py',
    'torch/signal/windows/windows.py',
    'torch/special/__init__.py',
    'torch/testing/_internal/__init__.py',
    'torch/testing/_internal/autocast_test_lists.py',
    'torch/testing/_internal/autograd_function_db.py',
    'torch/testing/_internal/check_kernel_launches.py',
    'torch/testing/_internal/codegen/__init__.py',
    'torch/testing/_internal/codegen/random_topo_test.py',
    'torch/testing/_internal/common_cuda.py',
    'torch/testing/_internal/common_distributed.py',
    'torch/testing/_internal/common_jit.py',
    'torch/testing/_internal/common_methods_invocations.py',
    'torch/testing/_internal/common_modules.py',
    'torch/testing/_internal/common_nn.py',
    'torch/testing/_internal/common_pruning.py',
    'torch/testing/_internal/common_quantization.py',
    'torch/testing/_internal/common_quantized.py',
    'torch/testing/_internal/common_subclass.py',
    'torch/testing/_internal/common_utils.py',
    'torch/testing/_internal/composite_compliance.py',
    'torch/testing/_internal/hop_db.py',
    'torch/testing/_internal/custom_op_db.py',
    'torch/testing/_internal/data/__init__.py',
    'torch/testing/_internal/data/network1.py',
    'torch/testing/_internal/data/network2.py',
    'torch/testing/_internal/dist_utils.py',
    'torch/testing/_internal/distributed/__init__.py',
    'torch/testing/_internal/distributed/_shard/__init__.py',
    'torch/testing/_internal/distributed/_shard/sharded_tensor/__init__.py',
    'torch/testing/_internal/distributed/_shard/sharded_tensor/_test_ops_common.py',
    'torch/testing/_internal/distributed/_shard/sharded_tensor/_test_st_common.py',
    'torch/testing/_internal/distributed/_shard/test_common.py',
    'torch/testing/_internal/distributed/_tensor/__init__.py',
    'torch/testing/_internal/distributed/_tensor/common_dtensor.py',
    'torch/testing/_internal/distributed/ddp_under_dist_autograd_test.py',
    'torch/testing/_internal/distributed/distributed_test.py',
    'torch/testing/_internal/distributed/distributed_utils.py',
    'torch/testing/_internal/distributed/fake_pg.py',
    'torch/testing/_internal/distributed/multi_threaded_pg.py',
    'torch/testing/_internal/distributed/nn/__init__.py',
    'torch/testing/_internal/distributed/nn/api/__init__.py',
    'torch/testing/_internal/distributed/nn/api/remote_module_test.py',
    'torch/testing/_internal/distributed/rpc/__init__.py',
    'torch/testing/_internal/distributed/rpc/dist_autograd_test.py',
    'torch/testing/_internal/distributed/rpc/dist_optimizer_test.py',
    'torch/testing/_internal/distributed/rpc/examples/__init__.py',
    'torch/testing/_internal/distributed/rpc/examples/parameter_server_test.py',
    'torch/testing/_internal/distributed/rpc/examples/reinforcement_learning_rpc_test.py',
    'torch/testing/_internal/distributed/rpc/faulty_agent_rpc_test.py',
    'torch/testing/_internal/distributed/rpc/faulty_rpc_agent_test_fixture.py',
    'torch/testing/_internal/distributed/rpc/jit/__init__.py',
    'torch/testing/_internal/distributed/rpc/jit/dist_autograd_test.py',
    'torch/testing/_internal/distributed/rpc/jit/rpc_test.py',
    'torch/testing/_internal/distributed/rpc/jit/rpc_test_faulty.py',
    'torch/testing/_internal/distributed/rpc/rpc_agent_test_fixture.py',
    'torch/testing/_internal/distributed/rpc/rpc_test.py',
    'torch/testing/_internal/distributed/rpc/tensorpipe_rpc_agent_test_fixture.py',
    'torch/testing/_internal/distributed/rpc_utils.py',
    'torch/testing/_internal/generated/__init__.py',
    'torch/testing/_internal/hypothesis_utils.py',
    'torch/testing/_internal/inductor_utils.py',
    'torch/testing/_internal/jit_metaprogramming_utils.py',
    'torch/testing/_internal/jit_utils.py',
    'torch/testing/_internal/logging_tensor.py',
    'torch/testing/_internal/logging_utils.py',
    'torch/testing/_internal/optests/__init__.py',
    'torch/testing/_internal/optests/aot_autograd.py',
    'torch/testing/_internal/optests/compile_check.py',
    'torch/testing/_internal/optests/fake_tensor.py',
    'torch/testing/_internal/optests/make_fx.py',
    'torch/testing/_internal/quantization_torch_package_models.py',
    'torch/testing/_internal/test_module/__init__.py',
    'torch/testing/_internal/test_module/future_div.py',
    'torch/testing/_internal/test_module/no_future_div.py',
    'torch/utils/_contextlib.py',
    'torch/utils/_cpp_extension_versioner.py',
    'torch/utils/_crash_handler.py',
    'torch/utils/_device.py',
    'torch/utils/_foreach_utils.py',
    'torch/utils/_freeze.py',
    'torch/utils/_mode_utils.py',
    'torch/utils/_python_dispatch.py',
    'torch/utils/_stats.py',
    'torch/utils/_traceback.py',
    'torch/utils/_zip.py',
    'torch/utils/backcompat/__init__.py',
    'torch/utils/backend_registration.py',
    'torch/utils/benchmark/__init__.py',
    'torch/utils/benchmark/examples/__init__.py',
    'torch/utils/benchmark/examples/blas_compare.py',
    'torch/utils/benchmark/examples/blas_compare_setup.py',
    'torch/utils/benchmark/examples/compare.py',
    'torch/utils/benchmark/examples/end_to_end.py',
    'torch/utils/benchmark/examples/fuzzer.py',
    'torch/utils/benchmark/examples/op_benchmark.py',
    'torch/utils/benchmark/examples/simple_timeit.py',
    'torch/utils/benchmark/examples/sparse/compare.py',
    'torch/utils/benchmark/examples/sparse/fuzzer.py',
    'torch/utils/benchmark/examples/sparse/op_benchmark.py',
    'torch/utils/benchmark/examples/spectral_ops_fuzz_test.py',
    'torch/utils/benchmark/op_fuzzers/__init__.py',
    'torch/utils/benchmark/op_fuzzers/binary.py',
    'torch/utils/benchmark/op_fuzzers/sparse_binary.py',
    'torch/utils/benchmark/op_fuzzers/sparse_unary.py',
    'torch/utils/benchmark/op_fuzzers/spectral.py',
    'torch/utils/benchmark/op_fuzzers/unary.py',
    'torch/utils/benchmark/utils/__init__.py',
    'torch/utils/benchmark/utils/_stubs.py',
    'torch/utils/benchmark/utils/common.py',
    'torch/utils/benchmark/utils/compare.py',
    'torch/utils/benchmark/utils/compile.py',
    'torch/utils/benchmark/utils/cpp_jit.py',
    'torch/utils/benchmark/utils/fuzzer.py',
    'torch/utils/benchmark/utils/sparse_fuzzer.py',
    'torch/utils/benchmark/utils/timer.py',
    'torch/utils/benchmark/utils/valgrind_wrapper/__init__.py',
    'torch/utils/benchmark/utils/valgrind_wrapper/timer_interface.py',
    'torch/utils/bottleneck/__init__.py',
    'torch/utils/bottleneck/__main__.py',
    'torch/utils/bundled_inputs.py',
    'torch/utils/checkpoint.py',
    'torch/utils/collect_env.py',
    'torch/utils/cpp_backtrace.py',
    'torch/utils/cpp_extension.py',
    'torch/utils/dlpack.py',
    'torch/utils/file_baton.py',
    'torch/utils/flop_counter.py',
    'torch/utils/hipify/__init__.py',
    'torch/utils/hipify/constants.py',
    'torch/utils/hipify/cuda_to_hip_mappings.py',
    'torch/utils/hipify/hipify_python.py',
    'torch/utils/hipify/version.py',
    'torch/utils/hooks.py',
    'torch/utils/jit/__init__.py',
    'torch/utils/jit/log_extract.py',
    'torch/utils/mkldnn.py',
    'torch/utils/mobile_optimizer.py',
    'torch/utils/model_dump/__init__.py',
    'torch/utils/model_dump/__main__.py',
    'torch/utils/model_zoo.py',
    'torch/utils/show_pickle.py',
    'torch/utils/tensorboard/__init__.py',
    'torch/utils/tensorboard/_caffe2_graph.py',
    'torch/utils/tensorboard/_convert_np.py',
    'torch/utils/tensorboard/_embedding.py',
    'torch/utils/tensorboard/_onnx_graph.py',
    'torch/utils/tensorboard/_proto_graph.py',
    'torch/utils/tensorboard/_pytorch_graph.py',
    'torch/utils/tensorboard/_utils.py',
    'torch/utils/tensorboard/summary.py',
    'torch/utils/tensorboard/writer.py',
    'torch/utils/throughput_benchmark.py',
    'torch/utils/viz/__init__.py',
    'torch/utils/viz/_cycles.py',
    'torch/utils/weak.py',
    'torch/xpu/_gpu_trace.py',
]
init_command = [
    'python3',
    'tools/linter/adapters/pip_init.py',
    '--dry-run={{DRYRUN}}',
    '--no-black-binary',
    'black==23.12.1',
    'usort==1.0.8.post1',
    'isort==5.13.2',
    'ruff==0.6.3',  # sync with RUFF
]
is_formatter = true

[[linter]]
code = 'COPYRIGHT'
include_patterns = ['**']
exclude_patterns = [
    '.lintrunner.toml',
    'fb/**',
    '**/fb/**',
]
command = [
    'python3',
    'tools/linter/adapters/grep_linter.py',
    '--pattern=Confidential and proprietary',
    '--linter-name=COPYRIGHT',
    '--error-name=Confidential Code',
    """--error-description=\
        Proprietary and confidential source code\
        should not be contributed to PyTorch codebase\
    """,
    '--',
    '@{{PATHSFILE}}'
]

[[linter]]
code = 'BAZEL_LINTER'
include_patterns = ['WORKSPACE']
command = [
    'python3',
    'tools/linter/adapters/bazel_linter.py',
    '--binary=.lintbin/bazel',
    '--',
    '@{{PATHSFILE}}'
]
init_command = [
    'python3',
    'tools/linter/adapters/s3_init.py',
    '--config-json=tools/linter/adapters/s3_init_config.json',
    '--linter=bazel',
    '--dry-run={{DRYRUN}}',
    '--output-dir=.lintbin',
    '--output-name=bazel',
]
is_formatter = true

[[linter]]
code = 'LINTRUNNER_VERSION'
include_patterns = ['**']
exclude_patterns = [
    'fb/**',
    '**/fb/**',
]
command = [
    'python3',
    'tools/linter/adapters/lintrunner_version_linter.py'
]

[[linter]]
code = 'RUFF'
include_patterns = ['**/*.py', '**/*.pyi']
exclude_patterns = [
    'caffe2/**',
    'functorch/docs/**',
    'functorch/notebooks/**',
    'torch/_inductor/fx_passes/serialized_patterns/**',
    'torch/_inductor/autoheuristic/artifacts/**',
    'scripts/**',
    'third_party/**',
    'fb/**',
    '**/fb/**',
]
command = [
    'python3',
    'tools/linter/adapters/ruff_linter.py',
    '--config=pyproject.toml',
    '--show-disable',
    '--',
    '@{{PATHSFILE}}'
]
init_command = [
    'python3',
    'tools/linter/adapters/pip_init.py',
    '--dry-run={{DRYRUN}}',
    'ruff==0.6.3',  # sync with PYFMT
]
is_formatter = true

# This linter prevents merge conlicts in csv files in pytorch by enforcing
# three lines of whitespace between entries such that unless people are modifying
# the same line, merge conflicts should not arise in git or hg
[[linter]]
code = 'MERGE_CONFLICTLESS_CSV'
include_patterns = ['benchmarks/dynamo/ci_expected_accuracy/*.csv']
command = [
    'python3',
    'tools/linter/adapters/no_merge_conflict_csv_linter.py',
    '--',
    '@{{PATHSFILE}}'
]
is_formatter = true

[[linter]]
code = 'ATEN_CPU_GPU_AGNOSTIC'
include_patterns = [
    # aten source
    "aten/src/ATen/*.cpp",
    "aten/src/ATen/cpu/*.cpp",
    "aten/src/ATen/functorch/**/*.cpp",
    "aten/src/ATen/nnapi/*.cpp",
    "aten/src/ATen/quantized/*.cpp",
    "aten/src/ATen/vulkan/*.cpp",
    "aten/src/ATen/metal/*.cpp",
    "aten/src/ATen/detail/CPUGuardImpl.cpp",
    "aten/src/ATen/detail/MetaGuardImpl.cpp",
    # aten native source
    "aten/src/ATen/native/cpu/*.cpp",
    "aten/src/ATen/native/ao_sparse/cpu/kernels/*.cpp",
    "aten/src/ATen/native/ao_sparse/quantized/cpu/kernels/*.cpp",
    "aten/src/ATen/native/quantized/cpu/kernels/*.cpp",
    "aten/src/ATen/native/*.cpp",
    "aten/src/ATen/native/cpu/**/*.cpp",
    "aten/src/ATen/native/ao_sparse/*.cpp",
    "aten/src/ATen/native/ao_sparse/**/*.cpp",
    "aten/src/ATen/native/ao_sparse/quantized/*.cpp",
    "aten/src/ATen/native/ao_sparse/quantized/**/*.cpp",
    "aten/src/ATen/native/nested/*.cpp",
    "aten/src/ATen/native/quantized/*.cpp",
    "aten/src/ATen/native/quantized/**/*.cpp",
    "aten/src/ATen/native/sparse/*.cpp",
    "aten/src/ATen/native/transformers/*.cpp",
    "aten/src/ATen/native/utils/*.cpp",
    "aten/src/ATen/native/xnnpack/*.cpp",
    "aten/src/ATen/native/metal/MetalPrepackOpRegister.cpp",
    # aten headers
    "aten/src/ATen/*.h",
    "aten/src/ATen/functorch/**/*.h",
    "aten/src/ATen/ops/*.h",
    "aten/src/ATen/cpu/**/*.h",
    "aten/src/ATen/nnapi/*.h",
    "aten/src/ATen/quantized/*.h",
    "aten/src/ATen/vulkan/*.h",
    "aten/src/ATen/metal/*.h",
    "aten/src/ATen/mps/*.h",
    # aten native headers
    "aten/src/ATen/native/*.h",
    "aten/src/ATen/native/cpu/**/*.h",
    "aten/src/ATen/native/nested/*.h",
    "aten/src/ATen/native/sparse/*.h",
    "aten/src/ATen/native/ao_sparse/*.h",
    "aten/src/ATen/native/ao_sparse/cpu/*.h",
    "aten/src/ATen/native/ao_sparse/quantized/*.h",
    "aten/src/ATen/native/ao_sparse/quantized/cpu/*.h",
    "aten/src/ATen/native/quantized/*.h",
    "aten/src/ATen/native/quantized/cpu/*.h",
    "aten/src/ATen/native/transformers/*.h",
    "aten/src/ATen/native/quantized/cpu/qnnpack/include/*.h",
    "aten/src/ATen/native/utils/*.h",
    "aten/src/ATen/native/vulkan/ops/*.h",
    "aten/src/ATen/native/xnnpack/*.h",
    "aten/src/ATen/native/metal/MetalPrepackOpContext.h",
    "aten/src/ATen/native/mps/Copy.h",
    "aten/src/ATen/native/mkldnn/**/*.h",
]
exclude_patterns = [
    "aten/src/ATen/Context.h",
    "aten/src/ATen/Context.cpp",
    "aten/src/ATen/DLConvertor.cpp",
    "aten/src/ATen/core/Array.h",
    "aten/src/ATen/native/quantized/ConvUtils.h",
    "aten/src/ATen/native/sparse/SparseBlasImpl.cpp",  # triton implementation
    "aten/src/ATen/native/transformers/attention.cpp",
    "aten/src/ATen/native/**/cudnn/**",  # cudnn is cuda specific
]
command = [
    'python3',
    'tools/linter/adapters/grep_linter.py',
    '--pattern=(^#if.*USE_ROCM.*)|(^#if.*USE_CUDA.*)',
    '--linter-name=ATEN_CPU',
    '--error-name=aten-cpu should be gpu agnostic',
    """--error-description=\
        We strongly discourage the compile-time divergence \
        on ATen-CPU code for different GPU code. This \
        disallows sharing the same aten-cpu shared object \
        between different GPU backends \
    """,
    '--',
    '@{{PATHSFILE}}'
]
is_formatter = true<|MERGE_RESOLUTION|>--- conflicted
+++ resolved
@@ -195,10 +195,7 @@
     # and excluding most sub-directories for now.
     'aten/src/ATen/*.h',
     'aten/src/ATen/*.cpp',
-<<<<<<< HEAD
-=======
     'aten/src/ATen/cuda/*.cpp',
->>>>>>> 9629835b
     'aten/src/ATen/cpu/*.h',
     'aten/src/ATen/cpu/*.cpp',
     'aten/src/ATen/core/*.h',
