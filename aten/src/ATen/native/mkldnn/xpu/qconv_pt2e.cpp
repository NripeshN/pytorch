--- conflicted
+++ resolved
@@ -105,7 +105,6 @@
         /*unary_algorithm*/ algorithm);
   }
 
-
   static at::Tensor run_pointwise_binary(
       at::Tensor act,
       double act_scale,
@@ -129,24 +128,21 @@
       std::optional<c10::string_view> unary_attr,
       torch::List<c10::optional<at::Scalar>> unary_scalars,
       c10::optional<c10::string_view> unary_algorithm) {
-
     TORCH_CHECK(
-      act.dim() == 4 && binary_attr == "sum" && (
-        !unary_attr.has_value() ||
-        (unary_attr.has_value() &&
-          (
-            unary_attr.value() == "none" || unary_attr.value() == "relu"
-          )
-        )
-      ),
-      "post_op sum or post_op sum_relu is supported for quantized pointwise conv2d. Got binary_post_op: ",
-      binary_attr,
-      " unary_post_op: ",
-      unary_attr.has_value() ? unary_attr.value() : "none",
-      ".")
-
-    bool is_channels_last_suggested= use_channels_last_for_conv(act, weight);
-    auto mfmt = is_channels_last_suggested ? get_cl_tag_by_ndim(act.ndimension()) : at::MemoryFormat::Contiguous;
+        act.dim() == 4 && binary_attr == "sum" &&
+            (!unary_attr.has_value() ||
+             (unary_attr.has_value() &&
+              (unary_attr.value() == "none" || unary_attr.value() == "relu"))),
+        "post_op sum or post_op sum_relu is supported for quantized pointwise conv2d. Got binary_post_op: ",
+        binary_attr,
+        " unary_post_op: ",
+        unary_attr.has_value() ? unary_attr.value() : "none",
+        ".")
+
+    bool is_channels_last_suggested = use_channels_last_for_conv(act, weight);
+    auto mfmt = is_channels_last_suggested
+        ? get_cl_tag_by_ndim(act.ndimension())
+        : at::MemoryFormat::Contiguous;
     Tensor input_ = act.contiguous(mfmt);
     Tensor weight_ = weight.contiguous(mfmt);
 
@@ -159,12 +155,9 @@
         stride.vec(),
         dilation.vec());
 
-    // TODO: handle difference of this dtype with argument dtype
-    // auto dtype =
-    //     (act.scalar_type() == c10::ScalarType::Byte) ? c10::kByte : c10::kChar;
     Tensor output = at::empty(
         dst_tz, device(c10::kXPU).dtype(output_dtype).memory_format(mfmt));
-    
+
     return quantized_convolution_pt2(
         act,
         act_scale,
@@ -191,17 +184,8 @@
         /*unary_scalars*/ unary_scalars,
         /*unary_algorithm*/ unary_algorithm);
   }
-
 };
 
-<<<<<<< HEAD
-TORCH_LIBRARY_IMPL(onednn, XPU, m){
-    m.impl(TORCH_SELECTIVE_NAME("onednn::qconv_prepack"), TORCH_FN(xpu::qconv_prepack_xpu));
-    m.impl(TORCH_SELECTIVE_NAME("onednn::qconv1d_pointwise"), QConvoneDNNXPU::run_pointwise);
-    m.impl(TORCH_SELECTIVE_NAME("onednn::qconv2d_pointwise"), QConvoneDNNXPU::run_pointwise);
-    m.impl(TORCH_SELECTIVE_NAME("onednn::qconv3d_pointwise"), QConvoneDNNXPU::run_pointwise);
-    m.impl(TORCH_SELECTIVE_NAME("onednn::qconv2d_pointwise.binary"), QConvoneDNNXPU::run_pointwise_binary);
-=======
 TORCH_LIBRARY_IMPL(onednn, XPU, m) {
   m.impl(
       TORCH_SELECTIVE_NAME("onednn::qconv_prepack"),
@@ -215,7 +199,9 @@
   m.impl(
       TORCH_SELECTIVE_NAME("onednn::qconv3d_pointwise"),
       QConvoneDNNXPU::run_pointwise);
->>>>>>> ffb4bce7
+  m.impl(
+      TORCH_SELECTIVE_NAME("onednn::qconv2d_pointwise.binary"),
+      QConvoneDNNXPU::run_pointwise_binary);
 }
 
 } // namespace at::native::xpu