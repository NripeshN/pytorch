#include <torch/csrc/python_headers.h>

#include <ATen/PythonTorchFunctionTLS.h>
#include <ATen/SavedTensorHooks.h>
#include <ATen/autocast_mode.h>
#include <ATen/core/PythonFallbackKernel.h>
#include <ATen/record_function.h>
#include <c10/core/DeviceType.h>
#include <c10/core/InferenceMode.h>
#include <c10/core/ScalarType.h>
#include <c10/core/impl/PythonDispatcherTLS.h>
#include <torch/csrc/Exceptions.h>
#include <torch/csrc/autograd/VariableTypeUtils.h>
#include <torch/csrc/autograd/autograd.h>
#include <torch/csrc/autograd/autograd_not_implemented_fallback.h>
#include <torch/csrc/autograd/function.h>
#include <torch/csrc/autograd/grad_mode.h>
#include <torch/csrc/autograd/profiler.h>
#include <torch/csrc/autograd/profiler_python.h>
#include <torch/csrc/autograd/python_function.h>
#include <torch/csrc/autograd/python_saved_variable_hooks.h>
#include <torch/csrc/autograd/python_variable.h>
#include <torch/csrc/autograd/record_function_ops.h>
#include <torch/csrc/autograd/saved_variable.h>
#include <torch/csrc/autograd/utils/python_arg_parsing.h>
#include <torch/csrc/autograd/utils/wrap_outputs.h>
#include <torch/csrc/jit/python/pybind_utils.h>
#include <torch/csrc/profiler/collection.h>
#include <torch/csrc/profiler/kineto_shim.h>
#include <torch/csrc/utils.h>
#include <torch/csrc/utils/disable_torch_function.h>
#include <torch/csrc/utils/pybind.h>
#include <torch/csrc/utils/pycfunction_helpers.h>
#include <torch/csrc/utils/python_raii.h>
#include <torch/csrc/utils/python_torch_function_mode.h>

#include <set>
#include <unordered_set>
#include <utility>

using torch::impl::py_context_manager;
using torch::impl::py_context_manager_DEPRECATED;

namespace {

struct DisableFuncTorch {
  DisableFuncTorch()
      : front_guard_(c10::DispatchKey::FuncTorchDynamicLayerFrontMode),
        back_guard_(c10::DispatchKey::FuncTorchDynamicLayerBackMode) {}
  c10::impl::ExcludeDispatchKeyGuard front_guard_;
  c10::impl::ExcludeDispatchKeyGuard back_guard_;
};

struct DisableAutocast {
  c10::impl::ExcludeDispatchKeyGuard guard_{c10::autocast_dispatch_keyset};
};

struct EnableTorchFunction {
  EnableTorchFunction()
      : old_(at::impl::PythonTorchFunctionTLS::get_disabled_state()) {
    at::impl::PythonTorchFunctionTLS::set_disabled_state(
        at::impl::TorchFunctionDisabledState::ENABLED);
  }
  ~EnableTorchFunction() {
    at::impl::PythonTorchFunctionTLS::set_disabled_state(old_);
  }
  at::impl::TorchFunctionDisabledState old_;
};

struct EnablePythonDispatcher {
  EnablePythonDispatcher() : old_(c10::impl::PythonDispatcherTLS::get_state()) {
    c10::impl::PythonDispatcherTLS::set_state(getPyInterpreter());
  }
  ~EnablePythonDispatcher() {
    c10::impl::PythonDispatcherTLS::set_state(old_);
  }
  c10::impl::PyInterpreter* old_;
};

struct EnablePreDispatch {
  EnablePreDispatch() : guard_(c10::DispatchKey::PreDispatch) {}
  c10::impl::IncludeDispatchKeyGuard guard_;
};

} // namespace

PyObject* THPAutograd_initExtension(PyObject* _unused, PyObject* unused) {
  using namespace torch::autograd::profiler;
  using namespace torch::profiler::impl;
  auto tensor_module = THPObjectPtr(PyImport_ImportModule("torch._tensor"));
  if (!tensor_module)
    return nullptr;

  // NOTE: "leaks" THPVariableClass
  THPVariableClass = PyObject_GetAttrString(tensor_module, "Tensor");
  if (!THPVariableClass)
    return nullptr;

  auto autograd_module = THPObjectPtr(PyImport_ImportModule("torch.autograd"));
  if (!autograd_module)
    return nullptr;

  // NOTE: "leaks" Function
  THPFunctionClass = PyObject_GetAttrString(autograd_module, "Function");
  if (!THPFunctionClass)
    return nullptr;

  auto torch_C_module = THPObjectPtr(PyImport_ImportModule("torch._C"));
  if (!torch_C_module)
    return nullptr;
  auto _C_m = py::handle(torch_C_module).cast<py::module>();
  auto m = _C_m.def_submodule("_autograd", "autograd bindings");

  auto parameter_module =
      THPObjectPtr(PyImport_ImportModule("torch.nn.parameter"));
  if (!parameter_module)
    return nullptr;

  // NOTE: "leaks" ParameterClass
  ParameterClass = PyObject_GetAttrString(parameter_module, "Parameter");
  if (!ParameterClass)
    return nullptr;

  py::class_<LegacyEvent>(m, "ProfilerEvent")
      .def("kind", &LegacyEvent::kindStr)
      .def("name", [](const LegacyEvent& e) { return e.name(); })
      .def("thread_id", &LegacyEvent::threadId)
      .def("fwd_thread_id", &LegacyEvent::fwdThreadId)
      .def("device", &LegacyEvent::device)
      .def("cpu_elapsed_us", &LegacyEvent::cpuElapsedUs)
      .def("cuda_elapsed_us", &LegacyEvent::cudaElapsedUs)
      .def("has_cuda", &LegacyEvent::hasCuda)
      .def("shapes", &LegacyEvent::shapes)
      .def("cpu_memory_usage", &LegacyEvent::cpuMemoryUsage)
      .def("cuda_memory_usage", &LegacyEvent::cudaMemoryUsage)
      .def("handle", &LegacyEvent::handle)
      .def("node_id", &LegacyEvent::nodeId)
      .def("is_remote", &LegacyEvent::isRemote)
      .def("sequence_nr", &LegacyEvent::sequenceNr)
      .def("stack", &LegacyEvent::stack)
      .def("scope", &LegacyEvent::scope)
      .def("correlation_id", &LegacyEvent::correlationId)
      .def("start_us", &LegacyEvent::cpuUs)
      .def("flops", &LegacyEvent::flops)
      .def("is_async", &LegacyEvent::isAsync);

  py::enum_<c10::DeviceType>(m, "DeviceType")
      .value("CPU", c10::DeviceType::CPU)
      .value("CUDA", c10::DeviceType::CUDA)
      .value("MKLDNN", c10::DeviceType::MKLDNN)
      .value("OPENGL", c10::DeviceType::OPENGL)
      .value("OPENCL", c10::DeviceType::OPENCL)
      .value("IDEEP", c10::DeviceType::IDEEP)
      .value("HIP", c10::DeviceType::HIP)
      .value("FPGA", c10::DeviceType::FPGA)
      .value("ORT", c10::DeviceType::ORT)
      .value("XLA", c10::DeviceType::XLA)
      .value("Vulkan", c10::DeviceType::Vulkan)
      .value("Metal", c10::DeviceType::Metal)
      .value("XPU", c10::DeviceType::XPU)
      .value("MPS", c10::DeviceType::MPS)
      .value("Meta", c10::DeviceType::Meta)
      .value("HPU", c10::DeviceType::HPU)
      .value("VE", c10::DeviceType::VE)
      .value("Lazy", c10::DeviceType::Lazy)
      .value("IPU", c10::DeviceType::IPU)
      .value("PrivateUse1", c10::DeviceType::PrivateUse1);

  using torch::autograd::CreationMeta;
  py::enum_<CreationMeta>(m, "CreationMeta")
      .value("DEFAULT", CreationMeta::DEFAULT)
      .value("IN_CUSTOM_FUNCTION", CreationMeta::IN_CUSTOM_FUNCTION)
      .value("MULTI_OUTPUT_NODE", CreationMeta::MULTI_OUTPUT_NODE)
      .value("NO_GRAD_MODE", CreationMeta::NO_GRAD_MODE)
      .value("INFERENCE_MODE", CreationMeta::INFERENCE_MODE);

  py::class_<KinetoEvent>(m, "_KinetoEvent")
      // name of the event
      .def("name", [](const KinetoEvent& e) { return e.name(); })
      // PyTorch thread id of the start callback
      .def(
          "start_thread_id",
          [](const KinetoEvent& e) { return e.startThreadId(); })
      // PyTorch thread id of the end callback
      .def(
          "end_thread_id", [](const KinetoEvent& e) { return e.endThreadId(); })
      // for events of scope BACKWARD_FUNCTION - PyTorch thread id
      // of the corresponding forward op
      .def(
          "fwd_thread_id", [](const KinetoEvent& e) { return e.fwdThreadId(); })
      // together with fwd_thread_id, used to uniquely identify
      // the forward op
      .def("sequence_nr", [](const KinetoEvent& e) { return e.sequenceNr(); })
      // absolute start time (since unix epoch) in us
      .def("start_us", [](const KinetoEvent& e) { return e.startUs(); })
      // duration in us
      .def("duration_us", [](const KinetoEvent& e) { return e.durationUs(); })
      // used for correlation between high-level PyTorch events
      // and low-level device events
      .def(
          "correlation_id",
          [](const KinetoEvent& e) { return e.correlationId(); })
      // shapes of input tensors
      .def("shapes", [](const KinetoEvent& e) { return e.shapes().vec(); })
      .def("dtypes", [](const KinetoEvent& e) { return e.dtypes().vec(); })
      .def(
          "concrete_inputs",
          [](const KinetoEvent& e) {
            std::vector<py::object> as_pyobj;
            std::transform(
                e.concreteInputs().begin(),
                e.concreteInputs().end(),
                std::back_inserter(as_pyobj),
                [](const c10::IValue& val) {
                  return torch::jit::toPyObject(val);
                });
            return as_pyobj;
          })
      // stack traces of the PyTorch CPU events
      .def("stack", [](const KinetoEvent& e) { return e.stack().vec(); })
      // type of the RecordFunction that generated a PyTorch CPU event
      // (op, torchscript function, user label, etc)
      .def("scope", [](const KinetoEvent& e) { return e.scope(); })
      // device number, for CPU - process id
      .def("device_index", [](const KinetoEvent& e) { return e.deviceIndex(); })
      // for CUDA - stream id, for CPU - start thread id
      .def(
          "device_resource_id",
          [](const KinetoEvent& e) { return e.deviceResourceId(); })
      // device type
      .def("device_type", [](const KinetoEvent& e) { return e.deviceType(); })
      // correlation id of a linked event
      .def(
          "linked_correlation_id",
          [](const KinetoEvent& e) { return e.linkedCorrelationId(); })
      // compute flops
      .def("flops", [](const KinetoEvent& e) { return e.flops(); })
      // Whether this is async event or not
      .def("is_async", [](const KinetoEvent& e) { return e.isAsync(); })
      .def("cuda_elapsed_us", &KinetoEvent::cudaElapsedUs)
      .def("privateuse1_elapsed_us", &KinetoEvent::privateuse1ElapsedUs)
      .def("nbytes", [](const KinetoEvent& e) { return e.nBytes(); });

  m.def("_soft_assert_raises", &setSoftAssertRaises);

  py::class_<ProfilerResult>(m, "_ProfilerResult")
      .def("trace_start_us", &ProfilerResult::trace_start_us)
      .def("events", &ProfilerResult::events)
      .def("experimental_event_tree", &ProfilerResult::event_tree)
#ifdef USE_KINETO
      .def("save", &ProfilerResult::save)
#endif // USE_KINETO
      ;

  m.def(
      "_enable_profiler",
      &enableProfiler,
      py::arg("config"),
      py::arg("activities"),
      py::arg("scopes") = std::unordered_set<at::RecordScope>());
  m.def("_disable_profiler", disableProfiler);
  m.def("_prepare_profiler", prepareProfiler);
  m.def("_add_metadata_json", addMetadataJson); // Only if `USE_KINETO` is set
  m.def("_kineto_step", profilerStep); // Only if `USE_KINETO` is set
  m.def("kineto_available", []() { return torch::profiler::kKinetoAvailable; });

  // NOTICE: These record functions are not torch operators and may not show up
  // in TorchScript tracing, FX transforms, or operator serialization. For these
  // use cases, please use `torch.profiler.record_function`.
  // Creates a new profiling scope using RecordFunction and invokes its starting
  // callbacks.
  m.def(
      "_record_function_with_args_enter",
      [](const std::string& name, py::args args) {
        using torch::autograd::profiler::PythonRecordFunction;
        auto python_rec = c10::make_intrusive<PythonRecordFunction>(
            at::RecordScope::USER_SCOPE);
        auto* rec = &python_rec->record;
        if (rec->isActive()) {
          if (rec->needsInputs()) {
            auto iv_inputs = std::vector<c10::IValue>();
            for (const auto& arg : args) {
              iv_inputs.push_back(torch::jit::toTypeInferredIValue(arg));
            }
            rec->before(
                name,
                c10::ArrayRef<const c10::IValue>(
                    iv_inputs.data(), iv_inputs.size()));
          } else {
            rec->before(name);
          }
        }
        return torch::jit::toPyObject(std::move(python_rec));
      });

  // Ends the profiling scope created with record_function_with_param_enter.
  m.def("_record_function_with_args_exit", [](const py::object& obj) {
    using torch::autograd::profiler::PythonRecordFunction;
    auto python_record = torch::jit::toCustomClass<PythonRecordFunction>(obj);

    // We don't actually need to do anything with handle just need to persist
    // the lifetime until now.
    python_record->record.end();
  });

  m.def("_supported_activities", []() {
    std::set<ActivityType> activities{ActivityType::CPU};
#if defined(USE_KINETO) && \
    (!defined(LIBKINETO_NOCUPTI) || !defined(LIBKINETO_NOROCTRACER))
    if (at::getNumGPUs() > 0) {
      activities.insert(ActivityType::CUDA);
    }
#elif defined(USE_KINETO)
    if (at::hasXPU()) {
      activities.insert(ActivityType::XPU);
    }
    if (at::hasMTIA()) {
      activities.insert(ActivityType::MTIA);
    }
#endif
    return activities;
  });

  m.def("_unsafe_set_version_counter", [](at::Tensor t, int64_t i) {
    auto vc = torch::autograd::impl::version_counter(t);
    vc.set_version(i);
  });

  m.def("_enable_profiler_legacy", enableProfilerLegacy);
  py::class_<ProfilerDisableOptions>(m, "_ProfilerDisableOptions")
      .def(py::init<bool, bool>());
  m.def(
      "_disable_profiler_legacy",
      disableProfilerLegacy,
      py::arg("profiler_disable_options") = ProfilerDisableOptions());
  m.def("_profiler_enabled", profilerEnabled);
  m.def("_profiler_type", torch::profiler::impl::profilerType);
  m.def("_enable_record_function", [](bool enable) {
    at::enableRecordFunction(enable);
  });
  m.def("_set_empty_test_observer", [](bool is_global, double sampling_prob) {
    auto cb =
        at::RecordFunctionCallback(nullptr).needsInputs(true).samplingProb(
            sampling_prob);
    if (is_global) {
      at::addGlobalCallback(cb);
    } else {
      at::addThreadLocalCallback(cb);
    }
  });
  m.def("_clear_callbacks", []() { at::clearCallbacks(); });
  m.def(
      "_saved_tensors_hooks_is_enabled",
      at::SavedTensorDefaultHooks::is_enabled);
  m.def("_saved_tensors_hooks_enable", at::SavedTensorDefaultHooks::enable);
  m.def("_saved_tensors_hooks_disable", at::SavedTensorDefaultHooks::disable);
  m.def(
      "_saved_tensors_hooks_get_disabled_error_message",
      at::SavedTensorDefaultHooks::get_disabled_error_message);
  m.def(
      "_push_saved_tensors_default_hooks",
      [](py::function& pack_hook, py::function& unpack_hook) {
        torch::autograd::PyDefaultSavedVariableHooks::push_hooks(
            pack_hook, unpack_hook);
      });
  m.def("_pop_saved_tensors_default_hooks", []() {
    torch::autograd::PyDefaultSavedVariableHooks::pop_hooks();
  });

  m.def("_get_creation_meta", [](const at::Tensor& t) {
    auto* meta = torch::autograd::impl::get_view_autograd_meta(t);
    TORCH_CHECK(meta != nullptr);
    return meta->get_creation_meta();
  });

  m.def(
      "_set_creation_meta",
      [](const at::Tensor& t, CreationMeta new_creation_meta) {
        auto* meta = torch::autograd::impl::get_view_autograd_meta(t);
        TORCH_CHECK(meta != nullptr);
        meta->set_creation_meta(new_creation_meta);
      });

  _C_m.def(
      "_register_py_class_for_device",
      [](const std::string& device, py::object python_type_class) {
        auto cls = python_type_class.ptr();
        registerPythonTensorClass(device, cls);
      });
  _C_m.def("_set_autograd_fallback_mode", [](const std::string& mode) {
    if (mode == "nothing") {
      torch::autograd::setAutogradFallbackMode(
          torch::autograd::AutogradFallbackMode::Nothing);
      return;
    }
    if (mode == "warn") {
      torch::autograd::setAutogradFallbackMode(
          torch::autograd::AutogradFallbackMode::Warn);
      return;
    }
    if (mode == "error") {
      torch::autograd::setAutogradFallbackMode(
          torch::autograd::AutogradFallbackMode::Error);
      return;
    }
    TORCH_INTERNAL_ASSERT(false, "Unsupported AutogradFallbackMode: ", mode);
  });
  _C_m.def("_get_autograd_fallback_mode", []() {
    auto mode = torch::autograd::getAutogradFallbackMode();
    switch (mode) {
      case torch::autograd::AutogradFallbackMode::Nothing:
        return "nothing";
      case torch::autograd::AutogradFallbackMode::Warn:
        return "warn";
      case torch::autograd::AutogradFallbackMode::Error:
        return "error";
      default:
        TORCH_INTERNAL_ASSERT(false, "Unsupported AutogradFallbackMode");
    }
  });

  _C_m.def("_activate_cuda_trace", []() { activateCUDATrace(); });

  py_context_manager_DEPRECATED<c10::InferenceMode, bool>(
      _C_m, "_InferenceMode");
  py_context_manager<at::impl::RestorePythonTLSSnapshot>(
      _C_m, "_RestorePythonTLSSnapshot");

  py_context_manager_DEPRECATED<torch::DisableTorchDispatch>(
      _C_m, "_DisableTorchDispatch");
  py_context_manager_DEPRECATED<EnableTorchFunction>(
      _C_m, "_EnableTorchFunction");
  py_context_manager_DEPRECATED<EnablePythonDispatcher>(
      _C_m, "_EnablePythonDispatcher");
  py_context_manager<c10::impl::DisablePythonDispatcher>(
      _C_m, "_DisablePythonDispatcher");
  py_context_manager<EnablePreDispatch>(_C_m, "_EnablePreDispatch");
  py_context_manager_DEPRECATED<DisableFuncTorch>(_C_m, "_DisableFuncTorch");
  py_context_manager<DisableAutocast>(_C_m, "_DisableAutocast");
  py::class_<torch::autograd::SavedVariable>(std::move(m), "SavedTensor")
      .def(py::init([]() -> torch::autograd::SavedVariable {
        TORCH_CHECK(
            false,
            "Trying to create a SavedTensor object from Python is forbidden.");
      }))
      .def(
          "register_hooks",
          [](torch::autograd::SavedVariable& s,
             py::function& pack_hook,
             py::function& unpack_hook) {
            // Because we use a py::object, pybind will increment the refcount
            // of the hook functions for us
            s.register_hooks(
                std::make_unique<torch::autograd::PySavedVariableHooks>(
                    pack_hook, unpack_hook));
          });

  torch::autograd::profiler::python_tracer::init();
  Py_RETURN_TRUE;
}

namespace torch {
namespace autograd {

static PyObject* set_autocast_enabled(PyObject* _unused, PyObject* arg) {
  HANDLE_TH_ERRORS
  if (!PyBool_Check(arg)) {
    throw TypeError("enabled must be a bool (got %s)", Py_TYPE(arg)->tp_name);
  }
  at::autocast::set_enabled(arg == Py_True);
  Py_RETURN_NONE;
  END_HANDLE_TH_ERRORS
}

static PyObject* is_autocast_enabled(PyObject* _unused, PyObject* arg) {
  HANDLE_TH_ERRORS
  if (at::autocast::is_enabled()) {
    Py_RETURN_TRUE;
  } else {
    Py_RETURN_FALSE;
  }
  END_HANDLE_TH_ERRORS
}

static PyObject* is_any_autocast_enabled(PyObject* _unused, PyObject* arg) {
  HANDLE_TH_ERRORS
  if (at::autocast::is_enabled() || at::autocast::is_cpu_enabled() ||
      at::autocast::is_xpu_enabled() || at::autocast::is_ipu_enabled() ||
      at::autocast::is_xla_enabled()) {
    Py_RETURN_TRUE;
  } else {
    Py_RETURN_FALSE;
  }
  END_HANDLE_TH_ERRORS
}

static PyObject* set_autocast_cpu_enabled(PyObject* _unused, PyObject* arg) {
  HANDLE_TH_ERRORS
  if (!PyBool_Check(arg)) {
    throw TypeError("enabled must be a bool (got %s)", Py_TYPE(arg)->tp_name);
  }
  at::autocast::set_cpu_enabled(arg == Py_True);
  Py_RETURN_NONE;
  END_HANDLE_TH_ERRORS
}

static PyObject* is_autocast_cpu_enabled(PyObject* _unused, PyObject* arg) {
  HANDLE_TH_ERRORS
  if (at::autocast::is_cpu_enabled()) {
    Py_RETURN_TRUE;
  } else {
    Py_RETURN_FALSE;
  }
  END_HANDLE_TH_ERRORS
}

static PyObject* set_autocast_ipu_enabled(PyObject* _unused, PyObject* arg) {
  HANDLE_TH_ERRORS
  if (!PyBool_Check(arg)) {
    throw TypeError("enabled must be a bool (got %s)", Py_TYPE(arg)->tp_name);
  }
  at::autocast::set_ipu_enabled(arg == Py_True);
  Py_RETURN_NONE;
  END_HANDLE_TH_ERRORS
}

static PyObject* is_autocast_ipu_enabled(PyObject* _unused, PyObject* arg) {
  HANDLE_TH_ERRORS
  if (at::autocast::is_ipu_enabled()) {
    Py_RETURN_TRUE;
  } else {
    Py_RETURN_FALSE;
  }
  END_HANDLE_TH_ERRORS
}

static PyObject* set_autocast_xla_enabled(PyObject* _unused, PyObject* arg) {
  HANDLE_TH_ERRORS
  if (!PyBool_Check(arg)) {
    throw TypeError("enabled must be a bool (got %s)", Py_TYPE(arg)->tp_name);
  }
  at::autocast::set_xla_enabled(arg == Py_True);
  Py_RETURN_NONE;
  END_HANDLE_TH_ERRORS
}

static PyObject* is_autocast_xla_enabled(PyObject* _unused, PyObject* arg) {
  HANDLE_TH_ERRORS
  if (at::autocast::is_xla_enabled()) {
    Py_RETURN_TRUE;
  } else {
    Py_RETURN_FALSE;
  }
  END_HANDLE_TH_ERRORS
}

static PyObject* set_autocast_gpu_dtype(PyObject* _unused, PyObject* arg) {
  HANDLE_TH_ERRORS
  if (!THPDtype_Check(arg)) {
    throw TypeError(
        "dtype must be a torch.dtype (got %s)", Py_TYPE(arg)->tp_name);
  }
  at::ScalarType targetType = reinterpret_cast<THPDtype*>(arg)->scalar_type;
  at::autocast::set_autocast_gpu_dtype(targetType);
  Py_RETURN_NONE;
  END_HANDLE_TH_ERRORS
}

static PyObject* set_autocast_cpu_dtype(PyObject* _unused, PyObject* arg) {
  HANDLE_TH_ERRORS
  if (!THPDtype_Check(arg)) {
    throw TypeError(
        "dtype must be a torch.dtype (got %s)", Py_TYPE(arg)->tp_name);
  }
  at::ScalarType targetType = reinterpret_cast<THPDtype*>(arg)->scalar_type;
  at::autocast::set_autocast_cpu_dtype(targetType);
  Py_RETURN_NONE;
  END_HANDLE_TH_ERRORS
}

static PyObject* set_autocast_ipu_dtype(PyObject* _unused, PyObject* arg) {
  HANDLE_TH_ERRORS
  if (!THPDtype_Check(arg)) {
    throw TypeError(
        "dtype must be a torch.dtype (got %s)", Py_TYPE(arg)->tp_name);
  }
  at::ScalarType targetType = reinterpret_cast<THPDtype*>(arg)->scalar_type;
  at::autocast::set_autocast_ipu_dtype(targetType);
  Py_RETURN_NONE;
  END_HANDLE_TH_ERRORS
}

static PyObject* set_autocast_xla_dtype(PyObject* _unused, PyObject* arg) {
  HANDLE_TH_ERRORS
  if (!THPDtype_Check(arg)) {
    throw TypeError(
        "dtype must be a torch.dtype (got %s)", Py_TYPE(arg)->tp_name);
  }
  at::ScalarType targetType = reinterpret_cast<THPDtype*>(arg)->scalar_type;
  at::autocast::set_autocast_xla_dtype(targetType);
  Py_RETURN_NONE;
  END_HANDLE_TH_ERRORS
}

static PyObject* get_autocast_gpu_dtype(PyObject* _unused, PyObject* arg) {
  HANDLE_TH_ERRORS
  at::ScalarType current_dtype = at::autocast::get_autocast_gpu_dtype();
  auto dtype = (PyObject*)torch::getTHPDtype(current_dtype);
  Py_INCREF(dtype);
  return dtype;
  END_HANDLE_TH_ERRORS
}

static PyObject* get_autocast_cpu_dtype(PyObject* _unused, PyObject* arg) {
  HANDLE_TH_ERRORS
  at::ScalarType current_dtype = at::autocast::get_autocast_cpu_dtype();
  auto dtype = (PyObject*)torch::getTHPDtype(current_dtype);
  Py_INCREF(dtype);
  return dtype;
  END_HANDLE_TH_ERRORS
}

static PyObject* get_autocast_ipu_dtype(PyObject* _unused, PyObject* arg) {
  HANDLE_TH_ERRORS
  at::ScalarType current_dtype = at::autocast::get_autocast_ipu_dtype();
  auto dtype = (PyObject*)torch::getTHPDtype(current_dtype);
  Py_INCREF(dtype);
  return dtype;
  END_HANDLE_TH_ERRORS
}

static PyObject* get_autocast_xla_dtype(PyObject* _unused, PyObject* arg) {
  HANDLE_TH_ERRORS
  at::ScalarType current_dtype = at::autocast::get_autocast_xla_dtype();
  auto dtype = (PyObject*)torch::getTHPDtype(current_dtype);
  Py_INCREF(dtype);
  return dtype;
  END_HANDLE_TH_ERRORS
}

static PyObject* clear_autocast_cache(PyObject* _unused, PyObject* arg) {
  HANDLE_TH_ERRORS
  at::autocast::clear_cache();
  Py_RETURN_NONE;
  END_HANDLE_TH_ERRORS
}

static PyObject* autocast_increment_nesting(PyObject* _unused, PyObject* arg) {
  HANDLE_TH_ERRORS
  return THPUtils_packInt64(at::autocast::increment_nesting());
  END_HANDLE_TH_ERRORS
}

static PyObject* autocast_decrement_nesting(PyObject* _unused, PyObject* arg) {
  HANDLE_TH_ERRORS
  return THPUtils_packInt64(at::autocast::decrement_nesting());
  END_HANDLE_TH_ERRORS
}

static PyObject* is_autocast_cache_enabled(PyObject* _unused, PyObject* arg) {
  HANDLE_TH_ERRORS
  if (at::autocast::is_autocast_cache_enabled()) {
    Py_RETURN_TRUE;
  } else {
    Py_RETURN_FALSE;
  }
  END_HANDLE_TH_ERRORS
}

static PyObject* set_autocast_cache_enabled(PyObject* _unused, PyObject* arg) {
  HANDLE_TH_ERRORS
  if (!PyBool_Check(arg)) {
    throw TypeError("enabled must be a bool (got %s)", Py_TYPE(arg)->tp_name);
  }
  at::autocast::set_autocast_cache_enabled(arg == Py_True);
  Py_RETURN_NONE;
  END_HANDLE_TH_ERRORS
}

static PyObject* set_grad_enabled(
    PyObject* _unused,
    PyObject* args,
    PyObject* kwargs) {
  HANDLE_TH_ERRORS
  static PythonArgParser parser({
      "set_grad_enabled(bool enabled)",
  });
  ParsedArgs<1> parsed_args;
  auto r = parser.parse(args, kwargs, parsed_args);

  if (at::impl::torch_function_mode_enabled()) {
    auto torch_C_module = THPObjectPtr(PyImport_ImportModule("torch._C"));
    return handle_torch_function(
        r, args, kwargs, torch_C_module, "torch._C", "_set_grad_enabled");
  }
  auto grad_enabled = r.toBool(0);
  GradMode::set_enabled(grad_enabled);
  Py_RETURN_NONE;
  END_HANDLE_TH_ERRORS
}

static PyObject* is_grad_enabled(PyObject* _unused, PyObject* arg) {
  HANDLE_TH_ERRORS
  if (GradMode::is_enabled()) {
    Py_RETURN_TRUE;
  } else {
    Py_RETURN_FALSE;
  }
  END_HANDLE_TH_ERRORS
}

static PyObject* set_fwd_grad_enabled(PyObject* _unused, PyObject* arg) {
  HANDLE_TH_ERRORS
  if (!PyBool_Check(arg)) {
    throw TypeError("enabled must be a bool (got %s)", Py_TYPE(arg)->tp_name);
  }
  c10::AutogradState::get_tls_state().set_fw_grad_mode(arg == Py_True);
  Py_RETURN_NONE;
  END_HANDLE_TH_ERRORS
}

static PyObject* is_fwd_grad_enabled(PyObject* _unused, PyObject* arg) {
  HANDLE_TH_ERRORS
  if (c10::AutogradState::get_tls_state().get_fw_grad_mode()) {
    Py_RETURN_TRUE;
  } else {
    Py_RETURN_FALSE;
  }
  END_HANDLE_TH_ERRORS
}

<<<<<<< HEAD
=======
static PyObject* set_multithreading_enabled(
    PyObject* self,
    PyObject* args,
    PyObject* kwargs) {
  HANDLE_TH_ERRORS
  static PythonArgParser parser({
      "set_multithreading_enabled(bool enabled)",
  });
  ParsedArgs<1> parsed_args;
  auto r = parser.parse(args, kwargs, parsed_args);

  if (at::impl::torch_function_mode_enabled()) {
    auto torch_C_module = THPObjectPtr(PyImport_ImportModule("torch._C"));
    return handle_torch_function(
        r,
        args,
        kwargs,
        torch_C_module,
        "torch._C",
        "_set_multithreading_enabled");
  }
  auto multithreading_enabled = r.toBool(0);
  c10::AutogradState::get_tls_state().set_multithreading_enabled(
      multithreading_enabled);
  Py_RETURN_NONE;
  END_HANDLE_TH_ERRORS
}

static PyObject* is_multithreading_enabled(PyObject* self, PyObject* args) {
  HANDLE_TH_ERRORS
  if (c10::AutogradState::get_tls_state().get_multithreading_enabled()) {
    Py_RETURN_TRUE;
  } else {
    Py_RETURN_FALSE;
  }
  END_HANDLE_TH_ERRORS
}

static PyObject* set_view_replay_enabled(
    PyObject* self,
    PyObject* args,
    PyObject* kwargs) {
  HANDLE_TH_ERRORS
  static PythonArgParser parser({
      "set_view_replay_enabled(bool enabled)",
  });
  ParsedArgs<1> parsed_args;
  auto r = parser.parse(args, kwargs, parsed_args);

  if (at::impl::torch_function_mode_enabled()) {
    auto torch_C_module = THPObjectPtr(PyImport_ImportModule("torch._C"));
    return handle_torch_function(
        r,
        args,
        kwargs,
        torch_C_module,
        "torch._C",
        "_set_view_replay_enabled");
  }
  auto view_replay_enabled = r.toBool(0);
  c10::AutogradState::get_tls_state().set_view_replay_enabled(
      view_replay_enabled);
  Py_RETURN_NONE;
  END_HANDLE_TH_ERRORS
}

static PyObject* is_view_replay_enabled(PyObject* self, PyObject* args) {
  HANDLE_TH_ERRORS
  if (c10::AutogradState::get_tls_state().get_view_replay_enabled()) {
    Py_RETURN_TRUE;
  } else {
    Py_RETURN_FALSE;
  }
  END_HANDLE_TH_ERRORS
}

>>>>>>> c379d628
static PyObject* is_inference_mode_enabled(PyObject* _unused, PyObject* arg) {
  HANDLE_TH_ERRORS
  if (c10::InferenceMode::is_enabled()) {
    Py_RETURN_TRUE;
  } else {
    Py_RETURN_FALSE;
  }
  END_HANDLE_TH_ERRORS
}

static PyObject* set_anomaly_mode_enabled(
    PyObject* _unused,
    PyObject* args,
    PyObject* kwargs) {
  HANDLE_TH_ERRORS
  static PythonArgParser parser({
      "set_anomaly_enabled(bool enabled, bool check_nan=True)",
  });
  ParsedArgs<2> parsed_args;
  auto r = parser.parse(args, kwargs, parsed_args);
  AnomalyMode::set_enabled(r.toBool(0), r.toBool(1));
  Py_RETURN_NONE;
  END_HANDLE_TH_ERRORS
}

static PyObject* is_anomaly_mode_enabled(PyObject* _unused, PyObject* arg) {
  HANDLE_TH_ERRORS
  if (AnomalyMode::is_enabled()) {
    Py_RETURN_TRUE;
  } else {
    Py_RETURN_FALSE;
  }
  END_HANDLE_TH_ERRORS
}

static PyObject* is_anomaly_check_nan_enabled(
    PyObject* _unused,
    PyObject* arg) {
  HANDLE_TH_ERRORS
  if (AnomalyMode::should_check_nan()) {
    Py_RETURN_TRUE;
  } else {
    Py_RETURN_FALSE;
  }
  END_HANDLE_TH_ERRORS
}

static PyObject* python_enter_dual_level(PyObject* _unused, PyObject* arg) {
  HANDLE_TH_ERRORS
  // It is unlikely that the depth of forward nesting will overflow int64_t so
  // we just static cast here.
  return utils::wrap(static_cast<int64_t>(forward_ad::enter_dual_level()));
  END_HANDLE_TH_ERRORS
}

static PyObject* python_exit_dual_level(
    PyObject* _unused,
    PyObject* args,
    PyObject* kwargs) {
  HANDLE_TH_ERRORS
  static PythonArgParser parser({"exit_dual_level(int64_t level)"});

  ParsedArgs<1> parsed_args;
  auto _r = parser.parse(args, kwargs, parsed_args);

  auto idx = _r.toInt64(0);
  // Make sure the given index is valid before casting it
  TORCH_CHECK(idx >= 0, "Dual level must be a positive number.");
  forward_ad::exit_dual_level(static_cast<uint64_t>(idx));
  Py_RETURN_NONE;
  END_HANDLE_TH_ERRORS
}

static PyObject* is_torch_function_mode_enabled(
    PyObject* _unused,
    PyObject* _unused2) {
  HANDLE_TH_ERRORS
  if (at::impl::torch_function_mode_enabled()) {
    Py_RETURN_TRUE;
  } else {
    Py_RETURN_FALSE;
  }
  END_HANDLE_TH_ERRORS
}

static PyObject* push_on_torch_function_stack(
    PyObject* _unused,
    PyObject* arg) {
  HANDLE_TH_ERRORS
  if (arg != Py_None) {
    Py_INCREF(arg);
    at::impl::PythonTorchFunctionTLS::push_onto_stack(
        std::make_shared<c10::SafePyObject>(arg, getPyInterpreter()));
  }
  Py_RETURN_NONE;
  END_HANDLE_TH_ERRORS
}

static PyObject* pop_torch_function_stack(
    PyObject* _unused,
    PyObject* _unused2) {
  HANDLE_TH_ERRORS
  const auto& mode = at::impl::PythonTorchFunctionTLS::pop_stack();
  auto* r = mode->ptr(getPyInterpreter());
  Py_INCREF(r);
  return r;
  END_HANDLE_TH_ERRORS
}

static PyObject* get_function_stack_at(
    PyObject* _unused,
    PyObject* args,
    PyObject* kwargs) {
  HANDLE_TH_ERRORS
  static PythonArgParser parser({"get_stack_at(int64_t level)"});

  ParsedArgs<1> parsed_args;
  auto _r = parser.parse(args, kwargs, parsed_args);

  auto idx = _r.toInt64(0);
  const auto& mode = at::impl::PythonTorchFunctionTLS::get_stack_at(idx);
  auto* r = mode->ptr(getPyInterpreter());
  Py_INCREF(r);
  return r;
  END_HANDLE_TH_ERRORS
}

static PyObject* len_torch_function_stack(
    PyObject* _unused,
    PyObject* _unused2) {
  HANDLE_TH_ERRORS
  const auto len = at::impl::PythonTorchFunctionTLS::stack_len();
  return utils::wrap(static_cast<int64_t>(len));
  END_HANDLE_TH_ERRORS
}

static PyObject* push_on_torch_dispatch_stack(
    PyObject* _unused,
    PyObject* arg) {
  HANDLE_TH_ERRORS
  if (arg != Py_None) {
    Py_INCREF(arg);
    c10::impl::TorchDispatchModeTLS::push_onto_stack(
        std::make_shared<c10::SafePyObject>(arg, getPyInterpreter()));
  }
  Py_RETURN_NONE;
  END_HANDLE_TH_ERRORS
}

static PyObject* pop_torch_dispatch_stack(
    PyObject* _unused,
    PyObject* _unused2) {
  HANDLE_TH_ERRORS
  const auto& mode = c10::impl::TorchDispatchModeTLS::pop_stack();
  auto* r = mode->ptr(getPyInterpreter());
  Py_INCREF(r);
  return r;
  END_HANDLE_TH_ERRORS
}

static PyObject* get_dispatch_stack_at(
    PyObject* _unused,
    PyObject* args,
    PyObject* kwargs) {
  HANDLE_TH_ERRORS
  static PythonArgParser parser({"get_stack_at(int64_t level)"});

  ParsedArgs<1> parsed_args;
  auto _r = parser.parse(args, kwargs, parsed_args);

  auto idx = _r.toInt64(0);
  const auto& mode = c10::impl::TorchDispatchModeTLS::get_stack_at(idx);
  auto* r = mode->ptr(getPyInterpreter());
  Py_INCREF(r);
  return r;
  END_HANDLE_TH_ERRORS
}

static PyObject* len_torch_dispatch_stack(
    PyObject* _unused,
    PyObject* _unused2) {
  HANDLE_TH_ERRORS
  const auto len = c10::impl::TorchDispatchModeTLS::stack_len();
  return utils::wrap(static_cast<int64_t>(len));
  END_HANDLE_TH_ERRORS
}

PyObject* THPModule_increment_version(PyObject* _unused, PyObject* tensor) {
  HANDLE_TH_ERRORS
  THPUtils_assert(
      THPVariable_Check(tensor), "increment_version expect a Tensor as input");
  torch::autograd::increment_version((THPVariable_Unpack(tensor)));
  Py_RETURN_NONE;
  END_HANDLE_TH_ERRORS
}

// autograd methods on torch._C
static PyMethodDef methods[] = { // NOLINT
    {"_set_grad_enabled",
     castPyCFunctionWithKeywords(set_grad_enabled),
     METH_VARARGS | METH_KEYWORDS,
     nullptr},
    {"is_grad_enabled", is_grad_enabled, METH_NOARGS, nullptr},
    {"_set_fwd_grad_enabled", set_fwd_grad_enabled, METH_O, nullptr},
    {"_is_fwd_grad_enabled", is_fwd_grad_enabled, METH_NOARGS, nullptr},
    {"is_inference_mode_enabled",
     is_inference_mode_enabled,
     METH_NOARGS,
     nullptr},
    {"set_autocast_enabled", set_autocast_enabled, METH_O, nullptr},
    {"is_autocast_enabled", is_autocast_enabled, METH_NOARGS, nullptr},
    {"_is_any_autocast_enabled", is_any_autocast_enabled, METH_NOARGS, nullptr},
    {"clear_autocast_cache", clear_autocast_cache, METH_NOARGS, nullptr},
    {"set_autocast_cpu_enabled", set_autocast_cpu_enabled, METH_O, nullptr},
    {"is_autocast_cpu_enabled", is_autocast_cpu_enabled, METH_NOARGS, nullptr},
    {"set_autocast_cpu_dtype", set_autocast_cpu_dtype, METH_O, nullptr},
    {"get_autocast_cpu_dtype", get_autocast_cpu_dtype, METH_NOARGS, nullptr},
    {"set_autocast_gpu_dtype", set_autocast_gpu_dtype, METH_O, nullptr},
    {"get_autocast_gpu_dtype", get_autocast_gpu_dtype, METH_NOARGS, nullptr},
    {"set_autocast_xla_enabled", set_autocast_xla_enabled, METH_O, nullptr},
    {"is_autocast_xla_enabled", is_autocast_xla_enabled, METH_NOARGS, nullptr},
    {"set_autocast_xla_dtype", set_autocast_xla_dtype, METH_O, nullptr},
    {"get_autocast_xla_dtype", get_autocast_xla_dtype, METH_NOARGS, nullptr},
    {"set_autocast_ipu_enabled", set_autocast_ipu_enabled, METH_O, nullptr},
    {"is_autocast_ipu_enabled", is_autocast_ipu_enabled, METH_NOARGS, nullptr},
    {"set_autocast_ipu_dtype", set_autocast_ipu_dtype, METH_O, nullptr},
    {"get_autocast_ipu_dtype", get_autocast_ipu_dtype, METH_NOARGS, nullptr},
    {"autocast_increment_nesting",
     autocast_increment_nesting,
     METH_NOARGS,
     nullptr},
    {"autocast_decrement_nesting",
     autocast_decrement_nesting,
     METH_NOARGS,
     nullptr},
    {"is_autocast_cache_enabled",
     is_autocast_cache_enabled,
     METH_NOARGS,
     nullptr},
    {"set_autocast_cache_enabled", set_autocast_cache_enabled, METH_O, nullptr},
    {"_increment_version", THPModule_increment_version, METH_O, nullptr},
    {"set_anomaly_enabled",
     castPyCFunctionWithKeywords(set_anomaly_mode_enabled),
     METH_VARARGS | METH_KEYWORDS,
     nullptr},
    {"is_anomaly_enabled", is_anomaly_mode_enabled, METH_NOARGS, nullptr},
    {"is_anomaly_check_nan_enabled",
     is_anomaly_check_nan_enabled,
     METH_NOARGS,
     nullptr},
<<<<<<< HEAD
=======
    {"_is_multithreading_enabled",
     is_multithreading_enabled,
     METH_NOARGS,
     nullptr},
    {"_set_multithreading_enabled",
     castPyCFunctionWithKeywords(set_multithreading_enabled),
     METH_VARARGS | METH_KEYWORDS,
     nullptr},
    {"_is_view_replay_enabled", is_view_replay_enabled, METH_NOARGS, nullptr},
    {"_set_view_replay_enabled",
     castPyCFunctionWithKeywords(set_view_replay_enabled),
     METH_VARARGS | METH_KEYWORDS,
     nullptr},
>>>>>>> c379d628
    {"_enter_dual_level", python_enter_dual_level, METH_NOARGS, nullptr},
    {"_exit_dual_level",
     castPyCFunctionWithKeywords(python_exit_dual_level),
     METH_VARARGS | METH_KEYWORDS,
     nullptr},
    {"_is_torch_function_mode_enabled",
     is_torch_function_mode_enabled,
     METH_NOARGS,
     nullptr},
    {"_push_on_torch_function_stack",
     push_on_torch_function_stack,
     METH_O,
     nullptr},
    {"_pop_torch_function_stack",
     pop_torch_function_stack,
     METH_NOARGS,
     nullptr},
    {"_get_function_stack_at",
     castPyCFunctionWithKeywords(get_function_stack_at),
     METH_VARARGS | METH_KEYWORDS,
     nullptr},
    {"_len_torch_function_stack",
     len_torch_function_stack,
     METH_NOARGS,
     nullptr},
    {"_push_on_torch_dispatch_stack",
     push_on_torch_dispatch_stack,
     METH_O,
     nullptr},
    {"_pop_torch_dispatch_stack",
     pop_torch_dispatch_stack,
     METH_NOARGS,
     nullptr},
    {"_get_dispatch_stack_at",
     castPyCFunctionWithKeywords(get_dispatch_stack_at),
     METH_VARARGS | METH_KEYWORDS,
     nullptr},
    {"_len_torch_dispatch_stack",
     len_torch_dispatch_stack,
     METH_NOARGS,
     nullptr},
    {nullptr, nullptr, 0, nullptr}};

PyMethodDef* python_functions() {
  return methods;
}

} // namespace autograd
} // namespace torch<|MERGE_RESOLUTION|>--- conflicted
+++ resolved
@@ -2,6 +2,7 @@
 
 #include <ATen/PythonTorchFunctionTLS.h>
 #include <ATen/SavedTensorHooks.h>
+#include <ATen/SequenceNumber.h>
 #include <ATen/autocast_mode.h>
 #include <ATen/core/PythonFallbackKernel.h>
 #include <ATen/record_function.h>
@@ -242,6 +243,7 @@
       .def("nbytes", [](const KinetoEvent& e) { return e.nBytes(); });
 
   m.def("_soft_assert_raises", &setSoftAssertRaises);
+  m.def("_get_sequence_nr", &at::sequence_number::peek);
 
   py::class_<ProfilerResult>(m, "_ProfilerResult")
       .def("trace_start_us", &ProfilerResult::trace_start_us)
@@ -486,7 +488,7 @@
   HANDLE_TH_ERRORS
   if (at::autocast::is_enabled() || at::autocast::is_cpu_enabled() ||
       at::autocast::is_xpu_enabled() || at::autocast::is_ipu_enabled() ||
-      at::autocast::is_xla_enabled()) {
+      at::autocast::is_xla_enabled() || at::autocast::is_hpu_enabled()) {
     Py_RETURN_TRUE;
   } else {
     Py_RETURN_FALSE;
@@ -729,8 +731,6 @@
   END_HANDLE_TH_ERRORS
 }
 
-<<<<<<< HEAD
-=======
 static PyObject* set_multithreading_enabled(
     PyObject* self,
     PyObject* args,
@@ -807,7 +807,6 @@
   END_HANDLE_TH_ERRORS
 }
 
->>>>>>> c379d628
 static PyObject* is_inference_mode_enabled(PyObject* _unused, PyObject* arg) {
   HANDLE_TH_ERRORS
   if (c10::InferenceMode::is_enabled()) {
@@ -1058,8 +1057,6 @@
      is_anomaly_check_nan_enabled,
      METH_NOARGS,
      nullptr},
-<<<<<<< HEAD
-=======
     {"_is_multithreading_enabled",
      is_multithreading_enabled,
      METH_NOARGS,
@@ -1073,7 +1070,6 @@
      castPyCFunctionWithKeywords(set_view_replay_enabled),
      METH_VARARGS | METH_KEYWORDS,
      nullptr},
->>>>>>> c379d628
     {"_enter_dual_level", python_enter_dual_level, METH_NOARGS, nullptr},
     {"_exit_dual_level",
      castPyCFunctionWithKeywords(python_exit_dual_level),
