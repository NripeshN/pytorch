# mypy: allow-untyped-defs
# Copyright (c) Meta Platforms, Inc. and affiliates
import contextlib
import warnings
from typing import Dict, List, Optional, Union

import torch
import torch.distributed as dist
from torch import Tensor
from torch.distributed.device_mesh import _get_device_handle, DeviceMesh
from torch.distributed.tensor._dtensor_spec import DTensorSpec
from torch.distributed.tensor.placement_types import Shard


__all__ = [
    "is_rng_supported_mesh",
    "manual_seed",
    "OffsetBasedRNGTracker",
]

_rng_tracker: Optional["_RNGStateTracker"] = None


def is_rng_supported_mesh(device_mesh: DeviceMesh) -> bool:
    """Checks if the current device of ``device_mesh`` supports DTensor's random APIs.
    Currently DTensor Random APIs only supports cuda/cuda-like devices. We suggest
    users call this API to test the availability before using our random APIs.

    Args:
        device_mesh (:class:`DeviceMesh`): The device mesh on which we check if the
            random ops APIs are supported.

    Returns:
        A bool value. True if ``device_mesh`` supports DTensor Random APIs; False otherwise.

    .. warning::
        Currently we only support correct RNG on cuda/cuda-like devices.
    """
    device_handle = _get_device_handle(device_mesh.device_type)
    if device_handle and hasattr(device_handle, "set_rng_state"):
        return True
    else:
        # TODO: Logs way too much
        warnings.warn(
            f"DTensor random operators may not have complete support on {device_mesh.device_type} device mesh"
        )
        return False


def manual_seed(seed: int, device_mesh: DeviceMesh) -> None:
    """Sets the seed for generating random numbers for the calling rank.

    Args:
        seed (int): The desired seed.
        device_mesh (:class:`DeviceMesh`): The device mesh to set the seed.

    Returns:
        None

    .. warning::
        When calling this function, :func:`manual_seed` must be called from all ranks of the
        default ``ProcessGroup`` even if some ranks may not be a part of the ``device_mesh``,
        with the same ``seed`` value.
        If ``device_mesh`` is a sub-mesh and the calling rank is not a part of it,
        ``manual_seed`` will not set its GPU device's generator seed.
        Current implementation only supports a GPU device mesh.
    """
    device_handle = _get_device_handle(device_mesh.device_type)
    if not device_handle:
        raise NotImplementedError(
            f"DTensor randomness only supports cuda/cuda-like device type, but got {device_mesh.device_type}"
        )

    # allgather the seed over the default PG
    object_list = [seed] * dist.get_world_size()
    dist.all_gather_object(object_list, seed)
    for rank, object in enumerate(object_list):
        if seed != int(object):
            raise RuntimeError(
                f"calling manual_seed function over {device_mesh} but received different seed values on ranks:",
                f"seed on rank {dist.get_rank()} is {seed}, and seed on rank {rank} is {object}!",
            )
    # instantiate a RNG tracker if haven't. By default DTensor uses an
    # OffsetBasedRNGTracker to perform random operators.
    global _rng_tracker
    if not _rng_tracker:
        _rng_tracker = OffsetBasedRNGTracker(device_mesh.device_type)

    # the current rank is in mesh
    if device_mesh.get_coordinate() is not None:
        _rng_tracker._manual_seed(seed)


class _RNGStateTracker:
    """
    _RNGStateTracker stores Random Number Generator (RNG) state (a ByteTensor object)
    in a dict, mapping from a corresponding tag to each state tensor. It also provides
    a set of convenient utility methods to help access/modify the state tensors. The most
    important interface is _distribute_region which will be used when DTensor executes
    a random op (an operator that calls RNG).
    """

    def __init__(self, device_type: str = "cuda"):
        self._device_type = device_type
        self._device_handle = _get_device_handle(device_type)
        if not (self._device_handle and self._device_handle.is_available()):
            raise RuntimeError(
                f"{self.__class__.__name__} instantiation requires the presence of CUDA/CUDA-like device"
            )

        self._states: Dict[str, Tensor] = {}
        self._devices = [self._device_handle.current_device()]
        self._use_distribute_region = True

    @property
    def rng_states(self) -> Dict[str, Tensor]:
        return self._states

    @property
    def distribute_region_enabled(self) -> bool:
        return self._use_distribute_region

    @distribute_region_enabled.setter
    def distribute_region_enabled(self, value) -> None:
        self._use_distribute_region = value

    def rng_state_is_sync(self, name) -> bool:
        return name in self.rng_states

    def get_seed(self, name: str) -> int:
        if name not in self.rng_states:
            raise RuntimeError(
                f"{self.__class__.__name__} does not have random state for {name}"
            )

        seed_tensor = (self.rng_states[name])[0:8].view(dtype=torch.int64)
        return int(seed_tensor.item())

    def set_seed(self, name: str, seed: int) -> None:
        seed_tensor = torch.tensor([seed], device="cpu").view(torch.uint8)
        offset_tensor = torch.tensor([0], device="cpu").view(torch.uint8)
        self.rng_states[name] = torch.cat([seed_tensor, offset_tensor])

    def _distribute_region(self, spec: DTensorSpec):
        pass

    def _manual_seed(self, parallel_seed: int) -> None:
        pass


class OffsetBasedRNGTracker(_RNGStateTracker):
    """
    This subclass of ``_RNGStateTracker`` defines the default policy of how RNG states
    should be shared and synchronized among all ranks to respect the semantics of DTensor
    random operators.
    """

    def __init__(self, device_type: str = "cuda"):
        super().__init__(device_type)
        # synchronize RNG state using rank 0's current one
        rng_state = self._device_handle.get_rng_state().to(device_type)
        dist.broadcast(rng_state, 0)
        self.rng_states["parallel-rng"] = rng_state.to("cpu")

    def _manual_seed(self, parallel_seed: int) -> None:
        self.set_seed("parallel-rng", parallel_seed)

    @contextlib.contextmanager
    def _distribute_region(self, spec: DTensorSpec):
        # check if the parallel rng state has been synchronized or not
        if not self.rng_state_is_sync("parallel-rng"):
            raise RuntimeError(
                "OffsetBasedRNGTracker requires the random state to be synchronized "
                "before entering into a distribute region!"
            )

        if self.distribute_region_enabled:
            old_offset = self.get_offset("parallel-rng")
            self._set_pre_op_offset(spec)
            with torch.random.fork_rng(self._devices, device_type=self._device_type):
                self._device_handle.set_rng_state(self.rng_states["parallel-rng"])
                try:
                    yield  # execute the region code
                finally:
                    # update offset to synchronize among ranks
                    self._set_post_op_offset(spec, old_offset)
        else:
            yield

    def get_offset(self, name: str) -> int:
        if name not in self.rng_states:
            raise RuntimeError(
                f"{self.__class__.__name__} does not have random state for {name}"
            )

        offset_tensor = (self.rng_states[name])[8:].view(dtype=torch.int64)
        return int(offset_tensor.item())

    def set_offset(self, name: str, offset: int) -> None:
        if name not in self.rng_states:
            raise RuntimeError(
                f"{self.__class__.__name__} does not have random state for {name}"
            )

        seed_tensor = (self.rng_states[name])[0:8]
        offset_tensor = torch.tensor([offset], device="cpu").view(torch.uint8)
        self.rng_states[name] = torch.cat([seed_tensor, offset_tensor])

    def _set_pre_op_offset(self, spec: DTensorSpec) -> None:
        """Set the starting RNG offset for current device's local shard before actual
        op execution. The pre_op_offset value should start from the current RNG offset
        and increment by the size of local shard until it reaches the size of the whole
        DTensor. For different ranks that hold the same DTensor shard, their pre_op_offset
        will be the same.

        Args:
            spec (:class:`DTensorSpec`): the spec of the DTensor object on which
                we prepare the offset for running random ops.

        Returns:
            None

        .. warning::
            Note that, current implementation does not consider DTensor's continguity.

        Example:
            take a DTensor of shape [8, 16] as an example. Assume that the DTensor
            is placed on a device mesh with placements ([Shard(1), Replicate(), Shard(0)]),
            and the mesh is:
                [[[0, 1], [2, 3]], [[4, 5], [6, 7]]]
            ``spec.mesh.get_coordinate()`` provides the coordinate of the current rank
            in the mesh. For example, the coordinate of rank 5 is (1, 0, 1).

            Another concept to introduce besides rank coordinate is shard coordinate.
            Each rank holds a local shard of the DTensor. In the example, the DTensor
            is partitioned into 4 [4, 8] shards. The first shard has 2 replicas and
            rank 0 (coord (0, 0, 0)) and rank 2 (coord (0, 1, 0)) have 1 replica each.
            That being said, the local shard on rank 0 and rank 2 correspond to the same
            shard of the DTensor. To denote each DTensor shard, we use a shard coordinate
            (in the example, it will be a tuple (i, j) where shard (i, j) has the slice
            DTensor[4 * i : 4 * (i + 1), 8 * j : 8 * (j + 1)], 0 <= i < 2, 0 <= j < 2).

            Once we have rank coordinate and shard coordinate, we can calculate on each rank
            what shard of the DTensor the rank holds, with the help of dim_map. The dim_map
            of the above DTensor is [2, 0] so the shard coordinate of a rank with rank coord
            (x, y, z) is simply (z, x) by taking(rank_coord[dim_map[0]],rank_coord[dim_map[1]]).
            Following this calculation,
            rank 0 and rank 2 holds the shard of coord (0, 0);
            rank 1 and rank 3 holds the shard of coord (0, 1);
            rank 4 and rank 6 holds the shard of coord (1, 0);
            rank 5 and rank 7 holds the shard of coord (1, 1);

            The last value to calculate before obtaining the starting offset is the shard linear index.
            The starting offset for each rank will be its shard_linear_index * local_tensor_numel.
        """
        dtensor_shape = spec.shape
        mesh = spec.mesh
        # note: dim_map does not allow double sharding which is the FSDP(fully_shard)+TP
        # case. Replace the custom logic with dim_map once we support it.
        dim_map: List[Union[int, List[int]]] = [-1] * spec.ndim
        for i, placement in enumerate(spec.placements):
            if isinstance(placement, Shard):
                shard_dim = placement.dim
                if dim_map[shard_dim] == -1:
                    dim_map[shard_dim] = [i]
                else:
                    mesh_dim_list = dim_map[shard_dim]
                    assert isinstance(mesh_dim_list, List)
                    mesh_dim_list.append(i)

        # Compute shard coordinate:
        # The coordinate on each tensor dim is a tuple (idx, range)
        # If a DTensor is partitioned on its dim i into n shards, and the current rank
        # holds the j-th, then its shard coordinate will be (idx=j, range=n) on dim i
        mesh_coordinate = mesh.get_coordinate()
        assert mesh_coordinate is not None
        mesh_size = mesh.shape
        shard_idx_by_dim = []
        total_num_shards_by_dim = []  # total number of shards on each tensor dim
        for mesh_dim in dim_map:
            shard_idx = 0
            total_num_shards = 1
            # the tensor dim is sharded on more than 1 mesh dim
            if isinstance(mesh_dim, List):
                assert isinstance(mesh_dim, List)
                rank_coord = [mesh_coordinate[d] for d in mesh_dim]
                num_shards = [mesh_size[d] for d in mesh_dim]
                # compute the shard idx and total number of shards
                for idx, size in zip(rank_coord, num_shards):
                    shard_idx = shard_idx * size + idx
                    total_num_shards *= size

            shard_idx_by_dim.append(shard_idx)
            total_num_shards_by_dim.append(total_num_shards)

        # compute shard linear index
        shard_linear_idx = self._calc_shard_linear_idx(
            shard_idx_by_dim, total_num_shards_by_dim
        )

        # compute starting offset using the first shard's size
        local_size_on_rank_0 = list(dtensor_shape)
        for idx, placement in enumerate(spec.placements):
            if isinstance(placement, Shard):
                mesh_dim_size = mesh.size(idx)
                shard_dim = placement.dim
                local_size_on_rank_0[shard_dim] = placement._local_shard_size_on_dim(
                    dtensor_shape[shard_dim],
                    mesh_dim_size,
                    0,
                    return_offset=False,
                )[0]

        from torch.distributed.tensor._ops.utils import prod

        local_size = prod(local_size_on_rank_0)

        # get current RNG offset
        current_offset = self.get_offset("parallel-rng")

        # pytorch: offset must be multiple of 4
        # source: aten/src/ATen/cuda/CUDAGeneratorImpl.cpp
        offset_incr = (shard_linear_idx * local_size + 3) // 4 * 4
        self.set_offset("parallel-rng", current_offset + offset_incr)

    def _set_post_op_offset(self, spec: DTensorSpec, old_offset: int) -> None:
        """Sets the RNG to a synchronized state after running the local random op. Every
        rank should set its RNG offset to `old_offset + DTensor.numel()` where old_offset is
        the offset before calling `set_pre_op_offset` i.e. the offset before running DTensor
        random ops.

        Args:
            spec (:class:`DTensorSpec`): the spec of the DTensor object on which
                we post-process the offset for running random ops.

        Returns:
            None
        """
        dtensor_shape = spec.shape

        from torch.distributed.tensor._ops.utils import prod

        numel = prod(dtensor_shape)
        # pytorch: offset must be multiple of 4
        # source: aten/src/ATen/cuda/CUDAGeneratorImpl.cpp
        numel = (numel + 3) // 4 * 4
        self.set_offset("parallel-rng", old_offset + numel)

    def _calc_shard_linear_idx(
        self, shard_coord: List[int], shard_size: List[int]
    ) -> int:
        # compute shard linear index
        shard_linear_idx = 0
        shard_coord_stride = 1
        for idx, size in zip(reversed(shard_coord), reversed(shard_size)):
            shard_linear_idx += idx * shard_coord_stride
            shard_coord_stride *= size

<<<<<<< HEAD
        return shard_linear_idx
=======
        return shard_linear_idx


class TensorParallelRNGTracker(_RNGStateTracker):
    def __init__(self, device_type: str = "cuda"):
        super().__init__(device_type)
        # copy the default RNG state
        self.rng_states["tensor-parallel-rng"] = self._device_handle.get_rng_state().to(
            "cpu"
        )

    def _manual_seed(
        self,
        tp_mesh: DeviceMesh,
        base_seed: int = 1234,
    ):
        tensor_parallel_rank = tp_mesh.get_local_rank()
        # this magic number 2718 comes from Megatron's code
        # (https://github.com/NVIDIA/Megatron-LM/blob/060415572f4365a2e895f8036c4e37dad0efbdf5/megatron/core/tensor_parallel/random.py#L162-L163)
        MegatronMagicNum = 2718
        tensor_parallel_seed = base_seed + MegatronMagicNum + tensor_parallel_rank
        self.set_seed("tensor-parallel-rng", tensor_parallel_seed)

    @contextlib.contextmanager
    def _distribute_region(self, spec: DTensorSpec):
        # check if the tensor parallel rng state has been synchronized or not
        if not self.rng_state_is_sync("tensor-parallel-rng"):
            raise RuntimeError(
                "TensorParallelRNGTracker requires the random state to be synchronized "
                "before entering into a distribute region!"
            )

        if self.distribute_region_enabled:
            with torch.random.fork_rng(self._devices, device_type=self._device_type):
                self._device_handle.set_rng_state(
                    self.rng_states["tensor-parallel-rng"]
                )
                try:
                    yield
                finally:
                    self.rng_states[
                        "tensor-parallel-rng"
                    ] = self._device_handle.get_rng_state()
        else:
            yield
>>>>>>> 5213665d
<|MERGE_RESOLUTION|>--- conflicted
+++ resolved
@@ -282,7 +282,6 @@
             total_num_shards = 1
             # the tensor dim is sharded on more than 1 mesh dim
             if isinstance(mesh_dim, List):
-                assert isinstance(mesh_dim, List)
                 rank_coord = [mesh_coordinate[d] for d in mesh_dim]
                 num_shards = [mesh_size[d] for d in mesh_dim]
                 # compute the shard idx and total number of shards
@@ -356,52 +355,4 @@
             shard_linear_idx += idx * shard_coord_stride
             shard_coord_stride *= size
 
-<<<<<<< HEAD
-        return shard_linear_idx
-=======
-        return shard_linear_idx
-
-
-class TensorParallelRNGTracker(_RNGStateTracker):
-    def __init__(self, device_type: str = "cuda"):
-        super().__init__(device_type)
-        # copy the default RNG state
-        self.rng_states["tensor-parallel-rng"] = self._device_handle.get_rng_state().to(
-            "cpu"
-        )
-
-    def _manual_seed(
-        self,
-        tp_mesh: DeviceMesh,
-        base_seed: int = 1234,
-    ):
-        tensor_parallel_rank = tp_mesh.get_local_rank()
-        # this magic number 2718 comes from Megatron's code
-        # (https://github.com/NVIDIA/Megatron-LM/blob/060415572f4365a2e895f8036c4e37dad0efbdf5/megatron/core/tensor_parallel/random.py#L162-L163)
-        MegatronMagicNum = 2718
-        tensor_parallel_seed = base_seed + MegatronMagicNum + tensor_parallel_rank
-        self.set_seed("tensor-parallel-rng", tensor_parallel_seed)
-
-    @contextlib.contextmanager
-    def _distribute_region(self, spec: DTensorSpec):
-        # check if the tensor parallel rng state has been synchronized or not
-        if not self.rng_state_is_sync("tensor-parallel-rng"):
-            raise RuntimeError(
-                "TensorParallelRNGTracker requires the random state to be synchronized "
-                "before entering into a distribute region!"
-            )
-
-        if self.distribute_region_enabled:
-            with torch.random.fork_rng(self._devices, device_type=self._device_type):
-                self._device_handle.set_rng_state(
-                    self.rng_states["tensor-parallel-rng"]
-                )
-                try:
-                    yield
-                finally:
-                    self.rng_states[
-                        "tensor-parallel-rng"
-                    ] = self._device_handle.get_rng_state()
-        else:
-            yield
->>>>>>> 5213665d
+        return shard_linear_idx