--- conflicted
+++ resolved
@@ -808,17 +808,13 @@
             # For regular FX graph, SymInt arg should be a fx.Node with
             # self.is_sym_int_arg(arg) being true
             return Argument.create(as_sym_int=SymIntArgument.create(as_name=str(arg)))
-<<<<<<< HEAD
         elif isinstance(arg, torch.SymFloat):
             # This is a special branch for handling SymFloat args in inductor's
             # ExternalFallbackNode.
             # For regular FX graph, SymInt arg should be a fx.Node with
             # self.is_sym_float_arg(arg) being true
             return Argument.create(as_sym_float=SymFloatArgument.create(as_name=str(arg)))
-        elif isinstance(arg, bool):
-=======
         elif type(arg) is bool:
->>>>>>> c79e78b5
             return Argument.create(as_bool=arg)
         elif type(arg) is str:
             return Argument.create(as_string=arg)
