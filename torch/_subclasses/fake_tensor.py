--- conflicted
+++ resolved
@@ -346,11 +346,7 @@
         if type(t) is torch.nn.Parameter:
             assert not make_constant
 
-<<<<<<< HEAD
-        def mk_fake_tensor(make_meta_t: Callable[[], object], *, orig_t=None) -> FakeTensor:
-=======
         def mk_fake_tensor(make_meta_t: Callable[[], object]) -> FakeTensor:
->>>>>>> eec61b96
             # NB: don't use in_kernel_invocation_manager. to
             # ensure FakeTensor can internally do constant computation
             # as necessary.  Invocation manager is "more correct" as
@@ -358,14 +354,6 @@
             # invariant is that make_meta_t only calls factories
             # for which it is not strictly necessary to use the
             # invocation manager (I think!)
-<<<<<<< HEAD
-            if orig_t is not None:
-                maybe_memo = self.tensor_memo.get(orig_t.id)
-                if maybe_memo is not None:
-                    return maybe_memo
-
-=======
->>>>>>> eec61b96
             with no_dispatch():
                 return FakeTensor(
                     fake_mode,
@@ -375,10 +363,6 @@
                     # which case using t is wrong!  BUG!
                     constant=t if make_constant else None,
                 )
-<<<<<<< HEAD
-            return out
-=======
->>>>>>> eec61b96
 
         out = self.meta_converter(
             t,
