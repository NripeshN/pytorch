--- conflicted
+++ resolved
@@ -5,12 +5,8 @@
 import warnings
 import weakref
 from collections.abc import MutableMapping
-<<<<<<< HEAD
+from types import CellType
 from typing import Any, Dict, List, Optional, Type
-=======
-from types import CellType
-from typing import Any, Dict, List, Optional, Set, Type
->>>>>>> 1f4bf5dd
 
 import torch.nn
 from torch.utils._ordered_set import OrderedSet
