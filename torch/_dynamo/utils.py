--- conflicted
+++ resolved
@@ -3371,11 +3371,7 @@
         or "compiled_autograd_metrics" not in maybe_gm.meta
     ):
         return None
-<<<<<<< HEAD
-    return maybe_gm, *dataclasses.astuple(maybe_gm.meta["compiled_autograd_metrics"])
-=======
     return maybe_gm.meta["compiled_autograd_metrics"]
->>>>>>> 27e938a5
 
 
 def set_compiled_autograd_metrics(
