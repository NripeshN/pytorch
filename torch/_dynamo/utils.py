# mypy: allow-untyped-defs
from __future__ import annotations

import atexit
import collections
import contextlib
import copy
import dataclasses
import datetime
import dis
import enum
import functools
import gc
import importlib
import inspect
import itertools
import json
import linecache
import logging
import math
import operator
import os
import re
import sys
import textwrap
import threading
import time
import traceback
import types
import typing
import uuid
import warnings
import weakref
from contextlib import contextmanager
from dataclasses import is_dataclass
from functools import lru_cache
from types import MethodWrapperType
from typing import (
    Any,
    Callable,
    cast,
    ClassVar,
    Counter,
    DefaultDict,
    Deque,
    Dict,
    Generator,
    Generic,
    Iterable,
    Iterator,
    KeysView,
    List,
    Optional,
    overload,
    Tuple,
    Type,
    TypeVar,
    Union,
    ValuesView,
)
from typing_extensions import Literal, TypeIs

import torch
import torch._functorch.config
import torch.fx.experimental.symbolic_shapes
import torch.utils._pytree as pytree
from torch import fx
from torch._C import (
    _instruction_counter,
    _len_torch_function_stack,
    _pop_torch_function_stack,
    _push_on_torch_function_stack,
)
from torch._dispatch.python import enable_python_dispatcher
from torch._dynamo.metrics_context import MetricsContext
from torch._guards import Source, TracingContext
from torch._subclasses.meta_utils import is_sparse_compressed
from torch._utils_internal import (
    log_chromium_event_internal,
    log_compilation_event,
    record_chromium_event_internal,
    signpost_event,
)
from torch.fx._utils import _format_graph_code, lazy_format_graph_code
from torch.nn.modules.lazy import LazyModuleMixin
from torch.utils._ordered_set import OrderedSet
from torch.utils._triton import has_triton, has_triton_package
from torch.utils.hooks import RemovableHandle


try:
    import numpy as np
except ModuleNotFoundError:
    np = None  # type: ignore[assignment]

try:
    import torch._logging
    import torch._numpy as tnp
    from torch._guards import detect_fake_mode  # noqa: F401n
    from torch._logging import LazyString

    from . import config

    # NOTE: Make sure `NP_SUPPORTED_MODULES` and `NP_TO_TNP_MODULE` are in sync.
    if np:
        NP_SUPPORTED_MODULES: Tuple[types.ModuleType, ...] = (
            np,
            np.fft,
            np.linalg,
            np.random,
        )

        NP_TO_TNP_MODULE = {
            np: tnp,
            np.fft: tnp.fft,
            np.linalg: tnp.linalg,
            np.random: tnp.random,
        }
    else:
        NP_SUPPORTED_MODULES = ()

        NP_TO_TNP_MODULE = {}
    from torch._subclasses.fake_tensor import FakeTensor, is_fake, maybe_get_fake_mode
except ImportError:
    pass


T = TypeVar("T")

unpatched_nn_module_getattr = torch.nn.Module.__getattr__
unpatched_nn_module_call = torch.nn.Module.__call__
unpatched_nn_module_call_impl = torch.nn.Module._call_impl

counters: DefaultDict[str, Counter[str]] = collections.defaultdict(collections.Counter)
optimus_scuba_log: Dict[str, Any] = {}
troubleshooting_url = (
    "https://pytorch.org/docs/main/torch.compiler_troubleshooting.html"
)
nnmodule_doc_url = "https://pytorch.org/docs/main/torch.compiler_nn_module.html"
nnmodule_doc_url_msg = f"See {nnmodule_doc_url} for more information and limitations."
log = logging.getLogger(__name__)

# profiling compilation time by function
compilation_time_metrics: Dict[str, List[float]] = {}

# This supports calculate_time_spent(), which reports cumulative times
# across the process for any "phase" populated by dynamo_timed. Reset if
# reset_frame_count() is called.
cumulative_time_spent_ns: Dict[str, float] = collections.defaultdict(float)

timer_counter = itertools.count()


# Abstraction on top of counters.
class ReInplaceTrigger(enum.Enum):
    AUTO_FUNC_V1 = 1
    AUTO_FUNC_V2 = 2
    TRITON_OPS = 3


class ReinplaceCounters:
    _values: DefaultDict[str, int] = collections.defaultdict(int)

    # Track sizes of known not re-inplaced tensors (exclude dynamic shapes).
    @classmethod
    def add_missed_bytes(cls, trigger: ReInplaceTrigger, bytes: int):
        if bytes != 0:
            cls._values[f"missed_bytes_{trigger.name}"] += bytes

    # Track number of not re-inplaced tensors.
    @classmethod
    def add_missed_opportunities(cls, trigger: ReInplaceTrigger, count: int):
        if count != 0:
            cls._values[f"missed_tensors_{trigger}"] += count

    @classmethod
    def clear(cls):
        cls._values.clear()

    @classmethod
    def get_total_missed(cls):
        sum = 0
        for trigger in ReInplaceTrigger:
            sum += cls._values.get(f"missed_tensors_{trigger}", 0)
        return sum

    @classmethod
    def get_total_missed_bytes(cls):
        sum = 0
        for trigger in ReInplaceTrigger:
            sum += cls._values.get(f"missed_bytes_{trigger.name}", 0)
        return sum

    @classmethod
    def log(cls):
        # if not empty log.
        if cls._values:
            signpost_event("inductor", "reinplace_counters", cls._values)


def tabulate(
    rows: Union[List[Tuple[str, object]], List[List[object]]],
    headers: Union[Tuple[str, ...], List[str]],
) -> str:
    try:
        import tabulate

        return tabulate.tabulate(rows, headers=headers)
    except ImportError:
        return "\n".join(
            ", ".join(map(str, row)) for row in itertools.chain([headers], rows)
        )


curr_frame = 0


# Note: Called for you by dynamo - you almost never ever want to invoke this yourself.
def increment_frame() -> None:
    global curr_frame
    curr_frame = curr_frame + 1


# Note: Called for you by dynamo - you almost never ever want to invoke this yourself.
def reset_frame_count() -> None:
    global curr_frame
    cumulative_time_spent_ns.clear()
    compilation_time_metrics.clear()
    curr_frame = 0


op_count = 0


def increment_op_count(cnt: int) -> None:
    global op_count
    op_count += cnt


# Get the total time in seconds for each "phase"
# For example, {'entire_frame_compile':8.574629999999999, 'backend_compile':5.26806}
def calculate_time_spent() -> Dict[str, float]:
    total_by_key = {}
    for phase, timing in cumulative_time_spent_ns.items():
        total_by_key[phase] = timing / 1e9

    total_by_key["total_wall_time"] = total_by_key.get(
        "entire_frame_compile", 0
    ) + total_by_key.get("entire_backward_compile", 0)
    return total_by_key


# Print a report of time spent so far
# Ex:
# TIMING:
# entire_frame_compile:8.574629999999999
# backend_compile:5.26806
def print_time_report() -> None:
    total_by_key = calculate_time_spent()

    out = "TIMING:"
    for key, value in total_by_key.items():
        out = f"{out} {key}:{round(value, 5)}"

    print(out)


# Use the following singleton to capture and log CompilationMetrics. Entering the context
# manager allocates a new record to be logged when it exits. (You should not need to use
# this directly unless you introduce a new code path where compilation metrics would be
# gathered). While compiling, use the setters or timer in MetricsContext to update fields
# in the current context. For example:
#
# To set a single field once (use overwrite=True to overwrite):
#   get_metrics_context().set("metric_name", value)
#
# To set multiple fields at once (use overwrite=True to overwrite):
#   get_metrics_context().update({"name1": val1, "name2": val2})
#
# To increment an integer field:
#   get_metrics_context().increment("metric_name", value)
#
# To record execution time, MetricsContext works with dynamo_timed:
#    def foo(...):
#        # Updates the "metric_us" field.
#        with dynamo_timed("metric", dynamo_compile_column_us="metric_us")
#            ...
#
_METRICS_CONTEXT: MetricsContext


def get_metrics_context() -> MetricsContext:
    return _METRICS_CONTEXT


@contextmanager
def dynamo_timed(
    key: str,
    # TODO(masneral): Deprecate this param.
    phase_name: Optional[str] = None,
    log_pt2_compile_event: bool = False,
    metadata: Optional[Dict[str, object]] = None,
    dynamo_compile_column_us: Optional[str] = None,
) -> Generator[Any, None, None]:
    """
    dynamo_timed is a context manager
    By wrapping a function in dynamo_timed, we can get a few things:

    1) Log timings to pt2_compile_events.
    2) Log timings to CompilationMetrics (dynamo_compile).
    3) Chromium events.
    4) Storing a record in compilation_time_metrics
       For example:

        def _foo(...):
            with dynamo_timed("_foo"):
                ...

        Would show up as an entry in our timing dict:
        OrderedDict([('_foo', [0.083690, 0.23949, 3.1425e-05])])
        This is extremely useful for granular debugging.

    Although it is tempting to use dynamo_timed as a decorator, please do not.
    In its decorator form it makes cProfile traces less useful as dynamo_timed
    suddenly becomes a bottleneck for lots of function calls (as only one parent
    pointer is recorded).

    Params:
    - key: key into compile_time_metrics. If phase_name is not provided, this is
      also the event name used for pt2_compile_events logs and chromium events.
    - phase_name: Optional override for the event name.
    - log_pt2_compile_event: Whether to log a pt2 compile event internally.
    - metadata: Extra metadata to put in pt2_compile_events.
    - dynamo_compile_column_us: If provided, updates the specified CompilationMetrics
      field to be logged to dyname_compile column. We expect all columns to be _us;
      therefore, the field name must end with "_us".
    """
    # We're standardizing on microseconds for dynamo_compile timings.
    if dynamo_compile_column_us is not None:
        assert dynamo_compile_column_us.endswith("_us")

    if phase_name:
        event_name = phase_name
        fn_name = key
    else:
        event_name = key
        fn_name = None

    if key not in compilation_time_metrics:
        compilation_time_metrics[key] = []

    event_metadata = {}
    if metadata:
        event_metadata.update(metadata)
    if fn_name:
        event_metadata.update({"fn_name": fn_name})

    chromium_log: ChromiumEventLogger = get_chromium_event_logger()
    start_ns = time.time_ns()
    chromium_log.log_event_start(
        event_name, start_ns, event_metadata, log_pt2_compile_event
    )

    try:
        with torch.profiler.record_function(f"{key} (dynamo_timed)"):
            yield
    finally:
        end_ns = time.time_ns()
        time_spent_ns = end_ns - start_ns
        compilation_time_metrics[key].append(time_spent_ns / 1e9)
        chromium_log.log_event_end(
            event_name, end_ns, {}, start_ns, log_pt2_compile_event
        )
        if dynamo_compile_column_us:
            metrics_context = get_metrics_context()
            if metrics_context.in_progress():
                metrics_context.increment(
                    dynamo_compile_column_us, time_spent_ns // 1000
                )
            # TODO: the events that we capture in calculate_time_spent() seem a little
            # arbitrary. Currently, it's only those fields that are present in
            # CompilationMetrics (but note that we accumulate by the associated event
            # name, not the field name in CompilationMetrics). Do we want to keep it
            # this way?
            cumulative_time_spent_ns[event_name] += time_spent_ns


@overload
def compile_times(repr: Literal["str"], aggregate: bool = False) -> str:
    ...


@overload
def compile_times(
    repr: Literal["csv"], aggregate: bool = False
) -> Tuple[List[str], List[object]]:
    ...


def compile_times(repr="str", aggregate: bool = False):
    """
    Get metrics about torchdynamo frontend/backend compilation times.

    Accumulates information from functions tagged with `dynamo_timed`.

    repr='str' returns a printable string for user interaction, and 'csv'
    returns headers, rows which can be logged for output

    aggregate causes values from multiple compilations (e.g. split graphs)
    to be accumulated into one value.  If false, expect more than one value
    per metric.
    """

    def fmt_fn(values, item_fn=lambda x: x):
        if aggregate:
            return item_fn(sum(values))
        return ", ".join(map(item_fn, values))

    if repr == "str":
        rows = [
            (k, fmt_fn(compilation_time_metrics[k], item_fn=lambda x: f"{x:.4f}"))
            for k in compilation_time_metrics
        ]
        out = "TorchDynamo compilation metrics:\n"
        out += tabulate(rows, headers=("Function", "Runtimes (s)"))
        return out
    elif repr == "csv":
        values = [
            fmt_fn(v, item_fn=lambda x: f"{x:.6f}")
            for v in compilation_time_metrics.values()
        ]
        headers = list(compilation_time_metrics.keys())
        return headers, values
    return None


@atexit.register
def dump_compile_times() -> None:
    log.info(compile_times(repr="str", aggregate=True))


tensortype_to_dtype = {
    torch.FloatTensor: (torch.float32, torch.float),
    torch.DoubleTensor: (torch.float64, torch.double),
    torch.HalfTensor: (torch.float16, torch.half),
    torch.BFloat16Tensor: (torch.bfloat16,),
    torch.ByteTensor: (torch.uint8,),
    torch.CharTensor: (torch.int8,),
    torch.LongTensor: (torch.int64, torch.long),
    torch.IntTensor: (torch.int32, torch.int),
    torch.ShortTensor: (torch.int16, torch.short),
    torch.BoolTensor: (torch.bool,),
}


class DuplicateWarningChecker:
    def __init__(self, maxsize: int = 4096) -> None:
        self.maxsize = maxsize
        self.reset()

    def reset(self):
        self.set = collections.OrderedDict()

    def add(self, key: Union[str, Tuple[object, object]]) -> bool:
        if key in self.set:
            self.set.move_to_end(key, last=True)
            if not config.verbose:
                return False
        else:
            self.set[key] = None
            while len(self.set) > self.maxsize:
                self.set.popitem(last=False)
        return True


graph_break_dup_warning_checker = DuplicateWarningChecker()


def setup_compile_debug():
    compile_debug = os.environ.get("TORCH_COMPILE_DEBUG", "0") == "1"

    if compile_debug:
        return add_file_handler()

    return contextlib.ExitStack()


def reset_graph_break_dup_checker() -> None:
    graph_break_dup_warning_checker.reset()


def add_file_handler():
    log_path = os.path.join(get_debug_dir(), "torchdynamo")
    os.makedirs(log_path, exist_ok=True)

    log_file_handler = logging.FileHandler(os.path.join(log_path, "debug.log"))
    logger = logging.getLogger("torch._dynamo")
    logger.addHandler(log_file_handler)

    exitstack = contextlib.ExitStack()
    exitstack.callback(lambda: logger.removeHandler(log_file_handler))
    return exitstack


def setup_log_file():
    exitstack = contextlib.ExitStack()
    if config.log_file_name is not None:
        log_file_handler = logging.FileHandler(config.log_file_name)
        for logger in torch._logging._internal.get_loggers():
            logger.addHandler(log_file_handler)
            exitstack.callback(lambda: logger.removeHandler(log_file_handler))
        return exitstack

    return exitstack


def gen_record_file_name(exc, code) -> str:
    return f"{get_debug_dir()}/error_recordings/\
{code.co_name}_{type(exc).__name__}_{code.co_firstlineno}.rec"


def write_record_to_file(filename: str, exec_record) -> None:
    try:
        if os.path.exists(filename):
            log.warning(
                "Unable to write execution record %s; file already exists.", filename
            )
        else:
            os.makedirs(os.path.dirname(filename), exist_ok=True)
            with open(filename, "wb") as f:
                exec_record.dump(f)
    except Exception:
        log.exception("Unable to write execution record %s", filename)


def count_calls(g: fx.Graph) -> int:
    c = 0
    for n in g.nodes:
        if "call" in n.op:
            c += 1
    return c


def identity(x: T) -> T:
    return x


def hashable(x):
    try:
        hash(x)
        return True
    except TypeError:
        return False
    # cannot hash writable memoryview object
    except ValueError:
        return False


def nothing(*args, **kwargs):
    pass


class ExactWeakKeyDictionary:
    """Similar to weakref.WeakKeyDictionary, but use `is`/`id` rather than `==` to compare equality"""

    def __init__(self):
        self.values = {}
        self.refs = {}

    def __getitem__(self, key):
        return self.values[id(key)]

    def get(self, key, default=None):
        return self.values.get(id(key), default)

    def __contains__(self, key):
        return id(key) in self.values

    def __setitem__(self, key, value):
        idx = id(key)
        if idx not in self.refs:
            self.refs[idx] = weakref.ref(key, lambda ref: self._remove_id(idx))
        self.values[idx] = value

    def _remove_id(self, idx):
        if idx in self.values:
            del self.values[idx]
        if idx in self.refs:
            del self.refs[idx]

    def clear(self):
        self.refs.clear()
        self.values.clear()


@overload
def istype(obj: object, allowed_types: Type[T]) -> TypeIs[T]:
    ...


@overload
def istype(
    obj: object, allowed_types: Tuple[Type[List[T]], Type[Tuple[T, ...]]]
) -> TypeIs[T]:
    ...


@overload
def istype(obj: object, allowed_types: Iterable[type]) -> bool:
    ...


def istype(obj, allowed_types):
    """isinstance() without subclasses"""
    if isinstance(allowed_types, (tuple, list, OrderedSet)):
        return type(obj) in allowed_types
    return type(obj) is allowed_types


if sys.version_info >= (3, 12):
    # Some typing classes moved to C in 3.12,
    # which no longer have the _Final mixin.
    _builtin_final_typing_classes = (
        typing.ParamSpecArgs,
        typing.ParamSpecKwargs,
        typing.ParamSpec,
        typing.TypeVar,
        typing.TypeVarTuple,
        typing.TypeAliasType,
    )


def is_typing(value):
    # _Final catches most of typing classes:
    #   - Any
    #   - Callable
    #   - Union
    #   ...
    #
    # NB: we intentionally ignore classes that inherit from Generic, since they
    # can be used as both TypingVariable as well as UserDefinedClassVariable.
    if sys.version_info >= (3, 12) and isinstance(value, _builtin_final_typing_classes):
        return True
    return isinstance(value, typing._Final) or value is typing.Generic  # type: ignore[attr-defined]


def is_numpy_int_type(value):
    if not np:
        return False

    return istype(
        value,
        (
            np.int8,
            np.int16,
            np.int32,
            np.int64,
            np.uint8,
            np.uint16,
            np.uint32,
            np.uint64,
        ),
    )


def is_numpy_float_type(value):
    if not np:
        return False

    return istype(
        value,
        (
            np.float16,
            np.float32,
            np.float64,
        ),
    )


def is_lru_cache_wrapped_function(value):
    return isinstance(value, functools._lru_cache_wrapper) and is_function(
        inspect.getattr_static(value, "__wrapped__")
    )


def is_function_or_wrapper(value):
    return is_function(value) or isinstance(
        value, (torch._ops.OpOverloadPacket, torch._ops.OpOverload)
    )


def is_function(value):
    return isinstance(
        value,
        (
            types.FunctionType,
            types.BuiltinFunctionType,
            types.MethodDescriptorType,
            types.WrapperDescriptorType,
        ),
    )


def is_wrapper_or_member_descriptor(value):
    return isinstance(
        value,
        (
            # set up by PyGetSetDef
            types.GetSetDescriptorType,
            # set by PyMethodDef, e.g. list.append
            types.MethodDescriptorType,
            # slots - list.__add__
            types.WrapperDescriptorType,
            # set up by PyMemberDef
            types.MemberDescriptorType,
            # wrapper over C functions
            types.MethodWrapperType,
        ),
    )


def unwrap_if_wrapper(fn):
    return unwrap_with_attr_name_if_wrapper(fn)[0]


def unwrap_with_attr_name_if_wrapper(fn):
    # TODO(anijain2305) - Investigate if we can get rid of this function
    # unpack @torch._dynamo.optimize()(fn) wrapped function
    if is_function(fn) and inspect.getattr_static(fn, "_torchdynamo_inline", False):
        fn = inspect.getattr_static(fn, "_torchdynamo_inline", fn)
        attr_name = "_torchdynamo_inline"
    else:
        attr_name = None
    return fn, attr_name


def is_numpy_ndarray(value):
    if not np:
        return False

    return istype(value, np.ndarray)


def istensor(obj):
    """Check of obj is a tensor"""
    tensor_list: Tuple[type, ...] = (
        torch.Tensor,
        torch.nn.Parameter,
        *config.traceable_tensor_subclasses,
    )
    tensor_list = tensor_list + (torch._subclasses.FakeTensor,)
    return istype(obj, tensor_list)


def is_lazy_module(mod):
    return isinstance(mod, LazyModuleMixin)


@functools.lru_cache(4096)
def print_once(*args):
    print(*args)


def make_cell(val=None):
    """Some black magic to create a cell object that usually only exists in a closure"""
    x = val

    def f():
        return x

    assert f.__closure__ is not None and len(f.__closure__) == 1
    return f.__closure__[0]


def proxy_args_kwargs(args, kwargs):
    try:
        proxy_args = tuple(arg.as_proxy() for arg in args)
        proxy_kwargs = {key: arg.as_proxy() for key, arg in kwargs.items()}
        return proxy_args, proxy_kwargs
    except NotImplementedError as e:
        from .exc import unimplemented
        from .variables.base import typestr

        unimplemented(
            f"call_function args: {typestr(*args)} {typestr(*list(kwargs.values()))}",
            from_exc=e,
        )


def to_int_ms(v: Optional[float]) -> Optional[int]:
    return None if v is None else int(v * 1000)


# float64 timestamp has a quarter microsecond precision in 2024, so while
# this is suboptimal we shouldn't meaningfully lose precision
def to_int_us(v: Optional[float]) -> Optional[int]:
    return None if v is None else int(v * 1_000_000)


# Version field added to every log. Increment to make it easier to distinguish new
# vs. old entries when you make a substantive change to how the logs are populated.
LOG_FORMAT_VERSION = 3


@dataclasses.dataclass
class CompilationMetrics:
    compile_id: Optional[str] = None
    frame_key: Optional[str] = None
    co_name: Optional[str] = None
    co_filename: Optional[str] = None
    co_firstlineno: Optional[int] = None
    cache_size: Optional[int] = None
    accumulated_cache_size: Optional[int] = None
    guard_count: Optional[int] = None
    shape_env_guard_count: Optional[int] = None
    graph_op_count: Optional[int] = None
    graph_node_count: Optional[int] = None
    graph_input_count: Optional[int] = None
    start_time: Optional[float] = None
    entire_frame_compile_time_s: Optional[float] = None
    backend_compile_time_s: Optional[float] = None
    inductor_compile_time_s: Optional[float] = None
    code_gen_time_s: Optional[float] = None
    fail_type: Optional[str] = None
    fail_reason: Optional[str] = None
    fail_user_frame_filename: Optional[str] = None
    fail_user_frame_lineno: Optional[int] = None
    non_compliant_ops: Optional[OrderedSet[str]] = None
    compliant_custom_ops: Optional[OrderedSet[str]] = None
    restart_reasons: Optional[OrderedSet[str]] = None
    dynamo_time_before_restart_s: Optional[float] = None
    # Sometimes, we will finish analyzing a frame but conclude we don't want
    # to install any guarded code.  True means we actually decided to install
    # a compiled frame
    has_guarded_code: Optional[bool] = None
    remote_cache_time_saved_s: Optional[float] = None
    structured_logging_overhead_s: Optional[float] = None
    config_suppress_errors: Optional[bool] = None
    config_inline_inbuilt_nn_modules: Optional[bool] = None
    specialize_float: Optional[bool] = None
    dynamo_config: Optional[str] = None
    is_forward: Optional[bool] = None
    num_triton_bundles: Optional[int] = None
    remote_fx_graph_cache_get_time_ms: Optional[int] = None
    remote_fx_graph_cache_put_time_ms: Optional[int] = None
    start_time_us: Optional[int] = None
    duration_us: Optional[int] = None
    dynamo_cumulative_compile_time_us: Optional[int] = None
    aot_autograd_cumulative_compile_time_us: Optional[int] = None
    inductor_cumulative_compile_time_us: Optional[int] = None
    inductor_code_gen_cumulative_compile_time_us: Optional[int] = None
    triton_compile_time_us: Optional[int] = None  # TODO: instrument
    runtime_cudagraphify_time_us: Optional[int] = None  # TODO: instrument
    runtime_triton_autotune_time_us: Optional[int] = None  # TODO: instrument
    dynamo_compile_time_before_restart_us: Optional[int] = None
    cuda_synchronize_time_us: Optional[int] = None  # TODO: instrument
    distributed_ephemeral_timeout_us: Optional[int] = None
    structured_logging_overhead_us: Optional[int] = None
    remote_fx_graph_cache_get_time_us: Optional[int] = None
    remote_fx_graph_cache_put_time_us: Optional[int] = None
    backward_cumulative_compile_time_us: Optional[int] = None
    end_time_us: Optional[int] = None
    pre_grad_pass_time_us: Optional[int] = None
    post_grad_pass_time_us: Optional[int] = None
    joint_graph_pass_time_us: Optional[int] = None
    log_format_version: int = LOG_FORMAT_VERSION
    inductor_config: Optional[str] = None
    remote_cache_version: Optional[int] = None
    inductor_fx_remote_cache_hit_count: Optional[int] = None
    inductor_fx_remote_cache_miss_count: Optional[int] = None
    inductor_fx_remote_cache_backend_type: Optional[str] = None
    inductor_fx_remote_cache_hit_keys: Optional[str] = None
    inductor_fx_remote_cache_miss_keys: Optional[str] = None
    cuda_version: Optional[str] = None
    triton_version: Optional[str] = None
    feature_usage: Optional[dict[str, bool]] = None


DEFAULT_COMPILATION_METRICS_LIMIT = 64


_compilation_metrics: Deque[CompilationMetrics] = collections.deque(
    maxlen=DEFAULT_COMPILATION_METRICS_LIMIT
)


def add_compilation_metrics_to_chromium(c: CompilationMetrics) -> None:
    event_logger = get_chromium_event_logger()
    event_name = event_logger.get_top()
    if not event_name:
        return
    event_logger.add_event_data(
        event_name=event_name,
        frame_key=c.frame_key,
        co_name=c.co_name,
        co_filename=c.co_filename,
        co_firstlineno=c.co_firstlineno,
        cache_size=c.cache_size,
        accumulated_cache_size=c.accumulated_cache_size,
        guard_count=c.guard_count,
        shape_env_guard_count=c.shape_env_guard_count,
        graph_op_count=c.graph_op_count,
        graph_node_count=c.graph_node_count,
        graph_input_count=c.graph_input_count,
        fail_type=c.fail_type,
        fail_reason=c.fail_reason,
        fail_user_frame_filename=c.fail_user_frame_filename,
        fail_user_frame_lineno=c.fail_user_frame_lineno,
        # Sets aren't JSON serializable
        non_compliant_ops=list(c.non_compliant_ops)
        if c.non_compliant_ops is not None
        else None,
        compliant_custom_ops=list(c.compliant_custom_ops)
        if c.compliant_custom_ops is not None
        else None,
        restart_reasons=list(c.restart_reasons)
        if c.restart_reasons is not None
        else None,
        dynamo_time_before_restart_s=c.dynamo_time_before_restart_s,
        has_guarded_code=c.has_guarded_code,
        dynamo_config=c.dynamo_config,
    )


def _scrubbed_inductor_config_for_logging() -> Optional[str]:
    """
    Method to parse and scrub uninteresting configs from inductor config
    """

    # TypeSafeSerializer for json.dumps()
    # Skips complex types as values in config dict
    class TypeSafeSerializer(json.JSONEncoder):
        def default(self, o):
            try:
                return super().default(o)
            except Exception:
                return "Value is not JSON serializable"

    configs_to_scrub_re = r"((^TYPE_CHECKING$)|(.*_progress$)|(.*TESTING.*)|(.*(rocm|halide).*)|(^trace\..*)|(^_))"
    keys_to_scrub = set()
    inductor_conf_str = None
    inductor_config_copy = (
        torch._inductor.config.get_config_copy() if torch._inductor.config else None
    )
    if inductor_config_copy is not None:
        try:
            for key, val in inductor_config_copy.items():
                if not isinstance(key, str) or re.search(configs_to_scrub_re, key):
                    keys_to_scrub.add(key)
                # Convert set() to list for json.dumps()
                if isinstance(val, set):
                    inductor_config_copy[key] = list(val)
            # Evict unwanted keys
            for key in keys_to_scrub:
                del inductor_config_copy[key]
            # Stringify Inductor config
            inductor_conf_str = json.dumps(
                inductor_config_copy, cls=TypeSafeSerializer, skipkeys=True
            )
        except Exception:
            # Don't crash because of runtime logging errors
            inductor_conf_str = "Inductor Config is not JSON serializable"
    return inductor_conf_str


def record_compilation_metrics(
    start_time_ns: int,
    end_time_ns: int,
    metrics: Dict[str, Any],
    exc_type: Optional[Type[BaseException]],
    exc_value: Optional[BaseException],
):
    def us_to_s(field):
        metric = metrics.get(field, None)
        return metric / 1e6 if metric is not None else None

    def us_to_ms(field):
        metric = metrics.get(field, None)
        return metric // 1000 if metric is not None else None

    def _convert_collection_to_str(field: str) -> Optional[str]:
        def safe_str(item: Any) -> str:
            try:
                return str(item)
            except Exception:
                return str(None)

        metric = metrics.get(field, None)
        if metric is None:
            return None

        # Remove this field (list/set) from metrics to avoid clashes
        del metrics[field]
        if not isinstance(metric, set) and not isinstance(metric, list):
            return None
        return ",".join(safe_str(item) for item in metric)

    structured_logging_overhead_s = torch._logging.get_structured_logging_overhead()
    common_metrics = {
        "compile_id": str(torch._guards.CompileContext.current_compile_id()),
        "start_time_us": start_time_ns // 1000,
        "end_time_us": end_time_ns // 1000,
        "duration_us": (end_time_ns - start_time_ns) // 1000,
        "fail_type": exc_type.__qualname__ if exc_type else None,
        "fail_reason": str(exc_value) if exc_value else None,
        "structured_logging_overhead_us": to_int_us(structured_logging_overhead_s),
        "inductor_config": _scrubbed_inductor_config_for_logging(),
        "cuda_version": torch.version.cuda,
        "triton_version": triton.__version__ if has_triton() else "",
        "inductor_fx_remote_cache_hit_keys": _convert_collection_to_str(
            "inductor_fx_remote_cache_hit_keys"
        ),
        "inductor_fx_remote_cache_miss_keys": _convert_collection_to_str(
            "inductor_fx_remote_cache_miss_keys"
        ),
    }

    # TODO: The following are legacy fields, populated from the fields that replace
    # them. Remove these when we decide we can really deprecate them.
    legacy_metrics = {
        "start_time": start_time_ns / 1e9,
        "entire_frame_compile_time_s": us_to_s("dynamo_cumulative_compile_time_us"),
        "backend_compile_time_s": us_to_s("aot_autograd_cumulative_compile_time_us"),
        "inductor_compile_time_s": us_to_s("inductor_cumulative_compile_time_us"),
        "code_gen_time_s": us_to_s("inductor_code_gen_cumulative_compile_time_us"),
        "remote_cache_time_saved_s": us_to_s("distributed_ephemeral_timeout_us"),
        "remote_fx_graph_cache_get_time_ms": us_to_ms(
            "remote_fx_graph_cache_get_time_us"
        ),
        "remote_fx_graph_cache_put_time_ms": us_to_ms(
            "remote_fx_graph_cache_put_time_us"
        ),
        "structured_logging_overhead_s": structured_logging_overhead_s,
    }

    compilation_metrics = CompilationMetrics(
        **{**legacy_metrics, **common_metrics, **metrics}
    )
    _compilation_metrics.append(compilation_metrics)

    if compilation_metrics.is_forward:
        name = "compilation_metrics"
    else:
        name = "bwd_compilation_metrics"
    torch._logging.trace_structured(
        name,
<<<<<<< HEAD
        lambda: {
            k: list(v) if isinstance(v, OrderedSet) else v
            for k, v in dataclasses.asdict(compilation_metrics).items()
        },
=======
        lambda: {k: list(v) if isinstance(v, set) else v for k, v in metrics.items()},
>>>>>>> 1f4bf5dd
        # NB: Because compilation metrics *includes* the logging overhead time,
        # we can't both *measure* the logging overhead of compilation metrics
        # without making it inconsistent with compilation metrics itself, so
        # we ignore the (hopefully small) time spent logging compilation metrics
        record_logging_overhead=False,
    )

    # If there's a chromium event in flight, add the CompilationMetrics to it.
    add_compilation_metrics_to_chromium(compilation_metrics)

    # Finally log the compilation metrics.
    if config.log_compilation_metrics:
        log_compilation_event(compilation_metrics)


# record_compilation_metrics is called by the singleton MetricsContext exit handler.
_METRICS_CONTEXT = MetricsContext(on_exit=record_compilation_metrics)


def set_compilation_metrics_limit(new_size: int) -> None:
    global _compilation_metrics
    while len(_compilation_metrics) > new_size:
        _compilation_metrics.popleft()
    new_deque = collections.deque(_compilation_metrics, maxlen=new_size)
    _compilation_metrics = new_deque


def clear_compilation_metrics() -> None:
    global _compilation_metrics
    _compilation_metrics.clear()


def get_compilation_metrics() -> List[CompilationMetrics]:
    return list(_compilation_metrics)


class ChromiumEventLogger:
    """Logs chromium events to structured logs. tlparse will concatenate these into a perfetto UI link.

    See https://docs.google.com/document/d/1CvAClvFfyA5R-PhYUmn5OOQtYMH4h6I0nSsKchNAySU/preview#heading=h.yr4qxyxotyw for
    a specification of the Chromium Event JSON format.
    """

    def get_stack(self):
        """
        The main event stack, with every chromium event.
        Logged to tlparse.
        """
        if hasattr(self.tls, "stack"):
            return self.tls.stack
        else:
            self.tls.stack = []
            return self.tls.stack

    def get_top(self) -> str:
        """
        Get the top event name or None if the stack is empty.
        """
        stack = self.get_stack()
        return stack[-1] if stack else None

    def get_pt2_compile_substack(self):
        """
        A smaller subset of the main stack that gets used to log
        PT2 Compile Events internally.
        """
        if hasattr(self.tls, "pt2_compile_substack"):
            return self.tls.pt2_compile_substack
        else:
            self.tls.pt2_compile_substack = []
            return self.tls.pt2_compile_substack

    def get_event_data(self) -> Dict[str, Any]:
        if not hasattr(self.tls, "event_data"):
            self.tls.event_data = {}
        return self.tls.event_data

    def __init__(self):
        self.tls = threading.local()
        # Generate a unique id for this logger, which we can use in scuba to filter down
        # to a single python run.
        self.id_ = str(uuid.uuid4())

        # TODO: log to init/id tlparse after I add support for it
        log.info("ChromiumEventLogger initialized with id %s", self.id_)

    def try_add_event_data(self, event_name: str, **kwargs) -> None:
        """
        Same as add_event_data, but will silently not log if the event isn't in the stack.
        """
        if event_name not in self.get_stack():
            return
        self.add_event_data(event_name, **kwargs)

    def add_event_data(
        self,
        event_name: str,
        **kwargs,
    ) -> None:
        """
        Adds additional metadata info to an in-progress event
        This metadata is recorded in the END event
        """
        if event_name not in self.get_stack():
            raise RuntimeError(
                f"Event {repr(event_name)} not in {self.get_stack()}. "
                "Cannot add metadata to events that aren't in progress. "
                "Please make sure the event has started and hasn't ended."
            )
        event_data = self.get_event_data()
        if event_name not in event_data:
            event_data[event_name] = {}
        event_data[event_name].update(kwargs)

    def log_event_start(
        self,
        event_name: str,
        time_ns: int,
        metadata: Dict[str, Any],
        log_pt2_compile_event: bool = False,
    ) -> None:
        """
        Logs the start of a single event.
        :param str event_name Name of event to appear in trace
        :param time_ns Timestamp in nanoseconds
        :param metadata: Any extra metadata associated with this event
        """
        compile_id = str(torch._guards.CompileContext.current_compile_id())
        metadata["compile_id"] = compile_id
        self._log_timed_event(
            event_name,
            time_ns,
            "B",
            metadata,
        )
        self.get_stack().append(event_name)
        # Add metadata from start event
        self.add_event_data(event_name, **metadata)
        if log_pt2_compile_event:
            self.get_pt2_compile_substack().append(event_name)

    def reset(self) -> None:
        # We this on every compile in case a compile crashes or restarts and we haven't
        # cleared the stack.
        stack = self.get_stack()
        substack = self.get_pt2_compile_substack()
        stack.clear()
        substack.clear()
        event_data = self.get_event_data()
        event_data.clear()

    def log_event_end(
        self,
        event_name: str,
        time_ns: int,
        metadata: Dict[str, Any],
        start_time_ns: int,
        log_pt2_compile_event: bool,
    ) -> None:
        """
        Logs the end of a single event. This function should only be
        called after log_event_start with the same event_name.
        :param event_name: Name of event to appear in trace
        :param time_ns: Timestamp in nanoseconds
        :param metadata: Any extra metadata associated with this event
        """
        compile_id = str(torch._guards.CompileContext.current_compile_id())
        metadata["compile_id"] = compile_id

        # Grab metadata collected during event span
        all_event_data = self.get_event_data()
        if event_name in all_event_data:
            event_metadata = all_event_data[event_name]
            del all_event_data[event_name]
        else:
            event_metadata = {}
        # Add the passed in metadata
        event_metadata.update(metadata)

        event = self._log_timed_event(
            event_name,
            time_ns,
            "E",
            event_metadata,
        )

        def pop_stack(stack):
            while event_name != stack[-1]:
                # If the event isn't the most recent one to end, pop
                # off the stack until it is.
                # Since event_name in self.stack, this pop is always safe
                log.warning(
                    "ChromiumEventLogger: Detected overlapping events, fixing stack"
                )
                stack.pop()

        event_stack = self.get_stack()
        # These stack health checks currently never happen,
        # but they're written this way to future proof any weird event
        # overlaps in the future.
        if event_name not in event_stack:
            # Something went wrong, we never called start on this event,
            # or it was skipped due to overlapping events below
            log.warning("ChromiumEventLogger: Start event not in stack, ignoring")
            return

        pop_stack(event_stack)

        if log_pt2_compile_event:
            pt2_compile_substack = self.get_pt2_compile_substack()
            pop_stack(pt2_compile_substack)
            log_chromium_event_internal(
                event, pt2_compile_substack, self.id_, start_time_ns
            )
            # Pop actual event off of stack
            pt2_compile_substack.pop()

        # Finally pop the actual event off the stack
        event_stack.pop()

    def _log_timed_event(
        self,
        event_name: str,
        time_ns: int,
        phase: str,
        metadata: Optional[Dict[str, Any]] = None,
    ) -> Dict[str, Any]:
        """
        Logs a timed event in chromium format. See log_event_start, log_event_end, etc.
        """
        event = {
            "name": event_name,
            "ts": time_ns / 1000,  # Chromium events are in micro seconds
            "args": metadata,
            "ph": phase,
            # These categories are needed in all chromium traces
            "cat": "dynamo_timed",
            "tid": 0,
            "pid": 0,  # pid should be specified on all logs, we don't personally care about the actual process id
        }
        torch._logging.trace_structured(
            "chromium_event",
            payload_fn=lambda: event,
            suppress_context=False,
            expect_trace_id=False,  # Not every chromium event will have a trace_id
        )
        record_chromium_event_internal(event)
        return event

    def log_instant_event(
        self,
        event_name: str,
        time_ns: int,
        metadata: Optional[Dict[str, Any]] = None,
        # By default, an instant event isn't logged internally, only to structured logging.
        log_pt2_compile_event: bool = False,
    ) -> None:
        """
        Log an instant event with no associated duration.
        :param str event_name: Name of event to appear in trace
        :param int time_ns Timestamp in nanoseconds
        :param Optional[Dict[str, Any]] metadata: Any extra metadata associated with this event
        :param str cname optional color for the arrow in the trace
        """
        if metadata is None:
            metadata = {}
        compile_id = str(torch._guards.CompileContext.current_compile_id())
        metadata["compile_id"] = compile_id
        event = {
            "name": event_name,
            "ts": time_ns / 1000,
            "args": metadata,
            "ph": "i",
            # These categories are needed in all chromium traces
            "cat": "dynamo_timed",
            "tid": 0,
            "pid": 0,
            "s": "p",  # We use "process" level instant events so they all appear on the same row in the trace.
        }
        torch._logging.trace_structured(
            "chromium_event",
            payload_fn=lambda: event,
            suppress_context=False,
            expect_trace_id=True,
        )
        if log_pt2_compile_event:
            # Log an instant event with the same start and end time
            log_chromium_event_internal(
                event, self.get_pt2_compile_substack(), self.id_, time_ns
            )


CHROMIUM_EVENT_LOG: Optional[ChromiumEventLogger] = None


def get_chromium_event_logger() -> ChromiumEventLogger:
    global CHROMIUM_EVENT_LOG
    if CHROMIUM_EVENT_LOG is None:
        CHROMIUM_EVENT_LOG = ChromiumEventLogger()
    return CHROMIUM_EVENT_LOG


@contextmanager
def chromium_event_timed(
    event_name: str,
    reset_event_log: bool = False,
    log_pt2_compile_event: bool = False,
) -> Generator[Any, None, None]:
    """
    Context manager that creates a chromium start and end event. Chromium event
    logging is integrated with dynamo_timed, so you probably want to use that
    instead. Use this context manager only if you want to avoid dynamo_timed.
    """
    chromium_event_log = get_chromium_event_logger()
    if reset_event_log:
        chromium_event_log.reset()
    chromium_start_time = time.time_ns()
    chromium_event_log.log_event_start(
        event_name,
        chromium_start_time,
        {},
        log_pt2_compile_event,
    )
    try:
        yield
    finally:
        chromium_event_log.log_event_end(
            event_name,
            time.time_ns(),
            {},
            chromium_start_time,
            log_pt2_compile_event,
        )


@dataclasses.dataclass
class CleanupHook:
    """Remove a global variable when hook is called"""

    scope: Dict[str, Any]
    name: str

    def __call__(self, *args):
        # Make sure we're not shutting down
        if CleanupManager is not None:
            CleanupManager.count -= 1
        del self.scope[self.name]

    @staticmethod
    def create(scope, name, val):
        assert name not in scope
        CleanupManager.count += 1
        scope[name] = val
        return CleanupHook(scope, name)


class CleanupManager(ExactWeakKeyDictionary):
    count = 0
    instance: ClassVar[CleanupManager]

    def _remove_id(self, idx):
        for hook in self.values[idx]:
            hook()
        super()._remove_id(idx)


CleanupManager.instance = CleanupManager()


def clone_tensor(x):
    """Clone the tensor and its gradient"""
    y = x.clone().requires_grad_(x.requires_grad)
    if x.is_leaf and x.grad is not None:
        y.grad = x.grad.clone()
    return y


def clone_input(x, *, dtype=None):
    """copy while preserving strides"""
    # TODO: this is questionable
    if is_fake(x):
        # this func fails on fake tensors in __torch_dispatch__
        return x

    def torch_clone(x):
        y = torch.clone(x)
        if x.is_leaf:
            y.requires_grad_(x.requires_grad)
        if x.is_leaf and x.grad is not None:
            y.grad = clone_input(x.grad, dtype=dtype)
        if hasattr(x, "_dynamo_dynamic_indices"):
            y._dynamo_dynamic_indices = x._dynamo_dynamic_indices.copy()  # type: ignore[attr-defined]
        return y

    with torch.no_grad():
        if x.device.type == "xla":
            # Access data_ptr() for a xla tensor will cause crash
            return torch_clone(x)

        # Handle sparse storage (no stride).
        if x.layout is torch.sparse_coo:
            return torch.sparse_coo_tensor(
                torch_clone(x._indices()),
                torch_clone(x._values()),
                x.shape,
                is_coalesced=x.is_coalesced(),
            )
        elif is_sparse_compressed(x):
            if x.layout in OrderedSet([torch.sparse_csr, torch.sparse_bsr]):
                compressed_indices = x.crow_indices()
                plain_indices = x.col_indices()
            else:
                compressed_indices = x.ccol_indices()
                plain_indices = x.row_indices()
            return torch.sparse_compressed_tensor(
                torch_clone(compressed_indices),
                torch_clone(plain_indices),
                torch_clone(x.values()),
                x.shape,
                layout=x.layout,
            )

        needed_size = sum(
            (shape - 1) * stride for shape, stride in zip(x.size(), x.stride())
        )
        if x.is_quantized:
            result = torch.empty_quantized((needed_size + 32,), x)
        else:
            result = torch.empty(
                needed_size + 32, dtype=dtype or x.dtype, device=x.device
            )
        cache_line_offset = (
            (x.data_ptr() - result.data_ptr()) % 32
        ) // x.element_size()
        result.as_strided_(x.size(), x.stride(), cache_line_offset)
        try:
            result.copy_(x.clone())
            if x.is_leaf:
                result.requires_grad_(x.requires_grad)
            if x.is_leaf and x.grad is not None:
                result.grad = clone_input(x.grad, dtype=dtype)
        except RuntimeError:
            # RuntimeError: unsupported operation: more than one element of the written-to
            # tensor refers to a single memory location. Please clone() the tensor before
            # performing the operation.
            return torch_clone(x)
        if hasattr(x, "_dynamo_dynamic_indices"):
            result._dynamo_dynamic_indices = x._dynamo_dynamic_indices.copy()  # type: ignore[attr-defined]
        return result


def clone_inputs(example_inputs):
    res: Union[Dict[Any, Any], List[Any]]
    if type(example_inputs) is dict:
        res = dict(example_inputs)
        for key, value in res.items():
            if isinstance(value, tuple):
                res[key] = clone_inputs(value)
            else:
                assert isinstance(value, torch.Tensor), type(value)
                res[key] = clone_input(value)
        return res

    res = list(example_inputs)
    for i in range(len(res)):
        if isinstance(res[i], torch.Tensor):
            res[i] = clone_input(res[i])
    return res


def skip_frame_if_in_functorch_mode(val: torch.Tensor):
    try:
        val.data_ptr()  # will throw for functorch tensors
    except RuntimeError as e:
        from .exc import SkipFrame

        # This will be GradTrackingTensor/BatchedTensor/etc
        functorch_subclass_name = re.sub(r"\(.*", "", repr(val))
        raise SkipFrame(
            f"torch.compile cannot be run in context: {functorch_subclass_name}"
        ) from e


@contextmanager
def preserve_rng_state():
    disable_functorch = torch._C._DisableFuncTorch
    disable_current_modes = torch.utils._python_dispatch._disable_current_modes
    with disable_current_modes(), disable_functorch():
        rng_state = torch.clone(torch.random.get_rng_state())
        skip_frame_if_in_functorch_mode(rng_state)
        if torch.cuda.is_available():
            cuda_rng_state = torch.clone(torch.cuda.get_rng_state())
    try:
        yield
    finally:
        with torch.utils._python_dispatch._disable_current_modes():
            torch.random.set_rng_state(rng_state)
            if torch.cuda.is_available():
                torch.cuda.set_rng_state(cuda_rng_state)  # type: ignore[possibly-undefined]


def is_jit_model(model0):
    return isinstance(
        model0,
        (
            torch.jit._trace.TopLevelTracedModule,
            torch.jit._script.RecursiveScriptModule,
            torch.jit.ScriptFunction,
            torch.jit.ScriptModule,
        ),
    )


def torchscript(model, example_inputs, verbose=False):
    if is_jit_model(model):
        # already done?
        return model

    try:
        return torch.jit.trace(model, example_inputs)
    except Exception:
        try:
            return torch.jit.script(model)
        except Exception:
            if verbose:
                log.exception("jit error")
            else:
                log.error("Both torch.jit.trace and torch.jit.script failed")
    return None


def getfile(obj):
    try:
        return inspect.getfile(obj)
    except (TypeError, OSError):
        return None


def is_namedtuple(obj):
    """Test if an object is a namedtuple or a torch.return_types.* quasi-namedtuple"""
    return is_namedtuple_cls(type(obj))


def is_namedtuple_cls(cls):
    """Test if an object is a namedtuple or a (torch.return_types|torch.autograd.forward_ad).* quasi-namedtuple"""
    try:
        if issubclass(cls, tuple):
            module = getattr(cls, "__module__", None)
            if module in ("torch.return_types", "torch.autograd.forward_ad"):
                return True
            if isinstance(getattr(cls, "_fields", None), tuple) and callable(
                getattr(cls, "_make", None)
            ):
                # The subclassing style namedtuple can have an extra base `typing.Generic`
                bases = tuple(t for t in cls.__bases__ if t is not Generic)
                if bases == (tuple,):
                    # This is a namedtuple type directly created by `collections.namedtuple(...)`
                    return True
                if bases and any(
                    (
                        # Subclass of namedtuple
                        is_namedtuple_cls(t)
                        # For subclasses of namedtuple, the __new__ method should not be customized
                        and cls.__new__ is t.__new__
                    )
                    for t in bases
                ):
                    return True
    except TypeError:
        pass
    return False


@functools.lru_cache(1)
def namedtuple_fields(cls) -> Tuple[str, ...]:
    """Get the fields of a namedtuple or a torch.return_types.* quasi-namedtuple"""
    if cls is slice:
        return ("start", "stop", "step")

    assert issubclass(cls, tuple)
    if hasattr(cls, "_fields"):
        # normal namedtuples
        return cls._fields

    @dataclasses.dataclass
    class Marker:
        index: int

    # frustrating ones e.g. torch.return_types.max
    assert cls.__module__ == "torch.return_types"
    obj = cls(map(Marker, range(cls.n_fields)))
    fields: Dict[str, int] = {}
    for name in dir(obj):
        if name[0] != "_" and isinstance(getattr(obj, name), Marker):
            fields[name] = getattr(obj, name).index
    assert len(fields) == cls.n_fields
    return tuple(sorted(fields, key=fields.get))  # type: ignore[arg-type]


def checkpoint_params(gm):
    with torch.no_grad():
        rng_state = torch.clone(torch.random.get_rng_state())
        if torch.cuda.is_available():
            cuda_rng_state = torch.clone(torch.cuda.get_rng_state())
        saved_state = [
            (param, param._version, torch.clone(param))
            for param in itertools.chain(gm.parameters(), gm.buffers())
        ]

    def restore():
        with torch.no_grad():
            torch.random.set_rng_state(rng_state)
            if torch.cuda.is_available():
                torch.cuda.set_rng_state(cuda_rng_state)
            for param, version, original_value in saved_state:
                if param._version != version:
                    param.copy_(original_value)

    return restore


def timed(model, example_inputs, times=1):
    if torch.cuda.is_available():
        synchronize = torch.cuda.synchronize
    else:
        synchronize = nothing

    synchronize()
    gc.collect()
    torch.manual_seed(1337)
    t0 = time.perf_counter()
    for _ in range(times):
        result = model(*example_inputs)
        synchronize()
    t1 = time.perf_counter()
    return result, t1 - t0  # type: ignore[possibly-undefined]


def check_is_cuda(gm, example_inputs):
    return all(x.is_cuda for x in itertools.chain(example_inputs, gm.parameters(True)))


@lru_cache(32)
def rot_n_helper(n):
    assert n > 1
    vars = [f"v{i}" for i in range(n)]
    rotated = reversed(vars[-1:] + vars[:-1])
    fn = eval(f"lambda {','.join(vars)}: ({','.join(rotated)})")
    fn.__name__ = f"rot_{n}_helper"
    return fn


<<<<<<< HEAD
common_constant_types: OrderedSet[type] = OrderedSet(
    [
        int,
        float,
        complex,
        bool,
        str,
        bytes,
        type(None),
        Ellipsis.__class__,
        types.CodeType,
        torch.device,
        torch.dtype,
        torch.memory_format,
        torch.layout,
    ]
)
=======
common_constant_types: Set[type] = {
    int,
    float,
    complex,
    bool,
    str,
    bytes,
    type(None),
    Ellipsis.__class__,
    NotImplemented.__class__,
    types.CodeType,
    # Commonly used immutable types from torch.
    torch.device,
    torch.dtype,
    torch.memory_format,
    torch.layout,
    torch.finfo,
    torch.iinfo,
    torch.nn.attention.SDPBackend,
    torch.cuda._CudaDeviceProperties,
}
>>>>>>> 1f4bf5dd

if has_triton_package():
    import triton

    common_constant_types.add(triton.language.dtype)

"""
    Difference between is_safe_constant and common_constant_types.
    * common_constant_types: Constants would be wrapped by VariableBuilder.wrap_literal
                             as ConstantVariable.
    * is_safe_constant: Constants can be loaded by LOAD_CONST bytecode.
"""


def is_safe_constant(v):
    if istype(v, (tuple, frozenset)):
        return all(map(is_safe_constant, v))
    return isinstance(v, (enum.Enum, type, torch.Size)) or istype(
        v,
        common_constant_types | OrderedSet([slice]),
    )


def specialize_symnode(arg):
    from .variables import ConstantVariable, SymNodeVariable

    # Guard and specialize
    if isinstance(arg, SymNodeVariable):
        return ConstantVariable.create(arg.evaluate_expr())

    return arg


def guard_if_dyn(arg):
    from .variables import ConstantVariable

    arg = specialize_symnode(arg)

    if isinstance(arg, ConstantVariable):
        return arg.as_python_constant()

    return arg


def check_constant_args(args, kwargs):
    return all(x.is_python_constant() for x in itertools.chain(args, kwargs.values()))


def check_unspec_python_args(args, kwargs):
    from .variables.constant import ConstantVariable
    from .variables.tensor import UnspecializedPythonVariable

    unspec_count = 0
    for x in itertools.chain(args, kwargs.values()):
        if isinstance(x, UnspecializedPythonVariable):
            unspec_count += 1
        elif not isinstance(x, ConstantVariable):
            return False
    return unspec_count > 0


def check_unspec_or_constant_args(args, kwargs):
    # A fused version of:
    # return check_constant_args(args, kwargs) or check_unspec_python_args(args, kwargs)
    from .variables.tensor import UnspecializedPythonVariable

    for x in itertools.chain(args, kwargs.values()):
        if not (x.is_python_constant() or isinstance(x, UnspecializedPythonVariable)):
            return False
    return True


def check_numpy_ndarray_args(args, kwargs):
    from .variables.tensor import NumpyNdarrayVariable

    return any(
        isinstance(x, NumpyNdarrayVariable)
        for x in itertools.chain(args, kwargs.values())
    )


dict_keys: Type[KeysView[Any]] = type({}.keys())
dict_values: Type[ValuesView[Any]] = type({}.values())
odict_values: Type[ValuesView[Any]] = type(collections.OrderedDict().values())
tuple_iterator: Type[Iterator[Any]] = type(iter(()))
range_iterator: Type[Iterator[Any]] = type(iter(range(0)))
tuple_iterator_len = tuple_iterator.__length_hint__  # type: ignore[attr-defined]
object_new = object.__new__


def nn_module_new(cls):
    obj = object_new(cls)
    torch.nn.Module.__init__(obj)
    return obj


def product(it):
    return functools.reduce(operator.mul, it, 1)


def tuple_iterator_getitem(it, index):
    _, (obj,), start = it.__reduce__()
    return obj[start + index]


iter_next = next


def to_subclass(t, cls):
    return t.as_subclass(cls)


def dict_keys_getitem(d, n):
    return next(itertools.islice(iter(d), n, n + 1))


def enum_repr(value, local):
    # enum class can override __str__ method. Use __class__ and name attribute
    # to extract the class name and key name.
    name = value.__class__.__name__
    val = value.name
    scope = "L" if local else "G"
    local_name = f'{scope}["{name}"].{val}'
    return local_name


def set_example_value(node, example_value):
    # NB: example_value is a bit of a misnomer, because this is always a fake
    # tensor of some sort.  Furthermore, these example values serve as the
    # runtime state of Dynamo tracing, which means if metadata mutation
    # occurs, the example_value gets directly updated (so you can't rely on
    # this to accurately reflect what the state of the value was at the time
    # the program was traced).
    node.meta["example_value"] = example_value
    shape_env = TracingContext.get().fake_mode.shape_env
    if symbol_to_path := torch.fx.experimental.symbolic_shapes.compute_unbacked_bindings(
        shape_env, example_value
    ):
        node.meta["unbacked_bindings"] = symbol_to_path


def _get_fake_tensor(vt):
    fake_tensor = vt.as_proxy().node.meta.get("example_value")
    if not is_fake(fake_tensor):
        from .exc import unimplemented

        unimplemented("Cannot check Tensor object identity without its fake value")
    return fake_tensor


def iter_contains(items, search, tx, check_tensor_identity=False):
    from .variables import (
        BuiltinVariable,
        ConstantVariable,
        TensorVariable,
        VariableTracker,
    )

    if search.is_python_constant():
        found_const = any(
            x.is_python_constant()
            and x.as_python_constant() == search.as_python_constant()
            for x in items
        )
        return ConstantVariable.create(found_const)

    must_check_tensor_id = False
    if check_tensor_identity and isinstance(search, TensorVariable):
        must_check_tensor_id = True
        # Match of Tensor means match of FakeTensor
        search = _get_fake_tensor(search)

    found: Optional[VariableTracker] = None
    for x in items:
        if must_check_tensor_id:
            if isinstance(x, TensorVariable):
                if search is _get_fake_tensor(x):  # Object equivalence
                    return ConstantVariable.create(True)
        else:
            check = BuiltinVariable(operator.eq).call_function(tx, [x, search], {})
            if found is None:
                found = check
            else:
                found = BuiltinVariable(operator.or_).call_function(
                    tx, [check, found], {}
                )
    if found is None:
        found = ConstantVariable.create(False)
    return found


def key_is_id(k):
    """Returns whether it indexes dictionaries using its id"""
    return isinstance(k, (torch.Tensor, torch.nn.Module, MethodWrapperType))


def key_to_id(value):
    return [id(k) if key_is_id(k) else k for k in value.keys()]


def const_repr(x, *, local) -> str:
    from .trace_rules import is_builtin_callable

    if isinstance(x, (list, tuple)):
        elems_repr = ",".join(const_repr(s, local=local) for s in x)
        if isinstance(x, list):
            return f"[{elems_repr}]"
        else:
            assert isinstance(x, tuple)
            if len(x) == 1:
                return f"({elems_repr},)"
            else:
                return f"({elems_repr})"
    elif isinstance(x, enum.Enum):
        # To workaround repr(Enum) returning invalid global reference before python 3.11
        # by calling enum_repr and removing quotes to render enum in guard code.
        return enum_repr(x, local=local).replace("'", "")
    elif is_builtin_callable(x):
        return x.__name__
    elif isinstance(x, type):

        def fullname(o):
            klass = o.__class__
            module = klass.__module__
            if module == "builtins":
                return klass.__qualname__  # avoid outputs like 'builtins.str'
            return module + "." + klass.__qualname__

        return fullname(x)
    else:
        return f"{x!r}"


def dict_keys_repr(const_keys, *, local) -> str:
    keys_str = ",".join(const_repr(s, local=local) for s in const_keys)
    return "[" + keys_str + "]"


GLOBAL_KEY_PREFIX = "__dict_key"


from torch._subclasses import UnsupportedFakeTensorException  # noqa: F401


def get_safe_global_name(tx, root, obj):
    # The global_mangled_class_name should be different for different
    # invocations of torch.compile. Otherwise, we can run into a situation
    # where multiple torch.compile invocations re-use the same global name,
    # but the global's lifetime is tied to the first invocation (and
    # may be deleted when the first torch.compile invocation is deleted)
    # We mangle it based off of the output_graph's id.
    return f"{root}_{id(obj)}_c{tx.output.compile_id}"


def wrap_fake_exception(fn):
    try:
        return fn()
    except UnsupportedFakeTensorException as e:
        from .exc import unimplemented

        msg = f"Unsupported: {e.reason} with fake tensor propagation."
        log.warning(msg)
        unimplemented(msg, from_exc=e)


def deepcopy_to_fake_tensor(obj, fake_mode):
    with torch._subclasses.fake_tensor.FakeCopyMode(fake_mode):
        return wrap_fake_exception(lambda: copy.deepcopy(obj))


def rmse(ref, res):
    """
    Calculate root mean squared error
    """
    return torch.sqrt(torch.mean(torch.square(ref - res)))


def same(
    ref,
    res,
    fp64_ref=None,
    cos_similarity=False,
    tol=1e-4,
    equal_nan=False,
    exact_dtype=True,
    relax_numpy_equality=False,
    ignore_non_fp=False,
    log_error=log.error,
    use_larger_multiplier_for_smaller_tensor=False,
):
    """Check correctness to see if ref and res match"""
    if fp64_ref is None:
        fp64_ref = ref
    if isinstance(
        ref, (list, tuple, collections.deque, torch.nn.ParameterList, torch.Size)
    ):
        assert isinstance(
            res, (list, tuple, collections.deque)
        ), f"type mismatch {type(ref)} {type(res)}"
        if len(ref) != len(res):
            log_error("Length mismatch")
            return False
        return len(ref) == len(res) and all(
            same(
                ai,
                bi,
                fp64_refi,
                cos_similarity,
                tol,
                equal_nan,
                exact_dtype,
                relax_numpy_equality,
                ignore_non_fp,
                log_error=log_error,
                use_larger_multiplier_for_smaller_tensor=use_larger_multiplier_for_smaller_tensor,
            )
            for ai, bi, fp64_refi in zip(ref, res, fp64_ref)
        )
    elif type(ref).__name__ == "QuestionAnsweringModelOutput":
        # This skips checking accuracy for start_logits/end_logits.
        # Tentatively, start_logits/end_logits appear to be very prone to
        # inaccuracies and is somewhat subsumed by checking the loss.
        return same(
            ref.loss,
            res.loss,
            fp64_ref.loss,
            cos_similarity,
            tol,
            equal_nan,
            exact_dtype,
            relax_numpy_equality,
            ignore_non_fp,
            log_error=log_error,
            use_larger_multiplier_for_smaller_tensor=use_larger_multiplier_for_smaller_tensor,
        )
    elif isinstance(ref, dict):
        assert isinstance(res, dict)
        assert OrderedSet(ref.keys()) == OrderedSet(
            res.keys()
        ), f"keys mismatch {set(ref.keys())} == {set(res.keys())}"
        for k in sorted(ref.keys()):
            if not (
                same(
                    ref[k],
                    res[k],
                    fp64_ref[k],
                    cos_similarity=cos_similarity,
                    tol=tol,
                    equal_nan=equal_nan,
                    exact_dtype=exact_dtype,
                    relax_numpy_equality=relax_numpy_equality,
                    ignore_non_fp=ignore_non_fp,
                    log_error=log_error,
                    use_larger_multiplier_for_smaller_tensor=use_larger_multiplier_for_smaller_tensor,
                )
            ):
                log_error("Accuracy failed for key name %s", k)
                return False
        return True
    elif isinstance(ref, OrderedSet):
        assert isinstance(res, OrderedSet)
        assert OrderedSet(ref) == OrderedSet(
            res
        ), f"elements mismatch {set(ref)} == {set(res)}"
        return True
    elif isinstance(ref, (torch.Tensor, float)):
        assert not isinstance(ref, torch._subclasses.FakeTensor)
        assert not isinstance(res, torch._subclasses.FakeTensor)

        def to_tensor(t):
            return t if isinstance(t, torch.Tensor) else torch.tensor(t)

        ref, res, fp64_ref = (to_tensor(val) for val in (ref, res, fp64_ref))

        if ref.is_sparse:
            assert res.is_sparse
            ref = ref.to_dense()
            res = res.to_dense()
        assert isinstance(res, torch.Tensor), f"type mismatch {type(ref)} {type(res)}"
        if exact_dtype:
            if ref.dtype != res.dtype:
                log_error("dtype mismatch %s, %s", ref.dtype, res.dtype)
                return False
            if ref.dtype == torch.bool:
                if ignore_non_fp:
                    return True
                # triton stores bool as int8, so add this for more accurate checking
                r = torch.allclose(
                    ref.to(dtype=torch.uint8),
                    res.to(dtype=torch.uint8),
                    atol=tol,
                    rtol=tol,
                    equal_nan=equal_nan,
                )
                if not r:
                    log_error("Accuracy failed: uint8 tensor did not match")
                return r

        if cos_similarity:
            ref = ref.flatten().to(torch.float32)
            res = res.flatten().to(torch.float32)
            if torch.allclose(ref, res, atol=tol, rtol=tol, equal_nan=True):
                # early exit that handles zero/nan better
                # cosine_similarity(zeros(10), zeros(10), dim=0) is 0
                return True
            score = torch.nn.functional.cosine_similarity(ref, res, dim=0, eps=1e-6)
            if score < 0.99:
                log.warning("Similarity score=%s", score.cpu().detach().item())
            return score >= 0.99
        else:
            if not exact_dtype:
                ref = ref.to(res.dtype)

            # First try usual allclose
            if torch.allclose(ref, res, atol=tol, rtol=tol, equal_nan=equal_nan):
                return True

            # Check error from fp64 version
            if fp64_ref.dtype == torch.float64:
                # Fix a corner case that res and fp64_ref does not contains NaN and match (with loose tolerance)
                # while the ref contains NaN. In this case, RMSE should not match any ways.
                # But res is 'BETTER' than ref so we count it pass.
                #
                # This happens for Super_SloMo when loop ordering after fusion is enabled:
                # https://gist.github.com/shunting314/11f235c70f7db0d52718d26f4a701cab
                loose_tol = 1e-2 * 4
                if (
                    not fp64_ref.isnan().any()
                    and not res.isnan().any()
                    and ref.isnan().any()
                    and torch.allclose(
                        fp64_ref.to(dtype=res.dtype),
                        res,
                        atol=loose_tol,
                        rtol=loose_tol,
                        equal_nan=equal_nan,
                    )
                ):
                    return True
                ref_error = rmse(fp64_ref, ref).item()
                # ref unable to produce this with stable numerics in this precision, ignore
                if math.isnan(ref_error):
                    log.warning(
                        "Found nan in reference. Consider running in higher precision."
                    )

                res_error = rmse(fp64_ref, res).item()

                # In the case of using AMP (Automatic Mixed Precision), certain models have
                # failed the benchmark's correctness check. However, the end-to-end model's
                # accuracy when comparing AMP with FP32 is within a difference of less than 0.1%.
                # Thus, it's possible that the correctness check failures for these models are
                # false alarms. We use multiplier of 3 instead of 2 to avoid these false alarms.
                multiplier = (
                    3.0 if res.dtype in (torch.float16, torch.bfloat16) else 2.0
                )

                if use_larger_multiplier_for_smaller_tensor and (
                    fp64_ref.numel() <= 10 and tol >= 4 * 1e-2
                ):
                    multiplier = 10.0
                elif use_larger_multiplier_for_smaller_tensor and (
                    fp64_ref.numel() <= 500 and tol >= 4 * 1e-2
                ):
                    multiplier = 5.0
                elif (
                    fp64_ref.numel() < 1000
                    or (ref.ndim == 4 and ref.shape[-1] == ref.shape[-2] == 1)
                    # large tol means a benchmark has been specified as REQUIRE_HIGHER_TOLERANCE
                    or tol >= 2 * 1e-2
                ):
                    # In the presence of noise, noise might dominate our error
                    # metric for smaller tensors.
                    # Similary, for 1x1 kernels, there seems to be high noise with amp.
                    multiplier = 3.0

                passes_test = res_error <= (multiplier * ref_error + tol / 10.0)
                if (
                    not passes_test
                    and equal_nan
                    and math.isnan(ref_error)
                    and math.isnan(res_error)
                    # Some unit test for the accuracy minifier relies on
                    # returning false in this case.
                    and not torch._inductor.config.cpp.inject_relu_bug_TESTING_ONLY
                ):
                    passes_test = True
                if not passes_test:
                    log_error(
                        "RMSE (res-fp64): %.5f, (ref-fp64): %.5f and shape=%s. res.dtype: %s, multiplier: %f, tol: %f"
                        ", use_larger_multiplier_for_smaller_tensor: %d",
                        res_error,
                        ref_error,
                        res.size(),
                        res.dtype,
                        multiplier,
                        tol,
                        use_larger_multiplier_for_smaller_tensor,
                    )
                return passes_test

            if ignore_non_fp:
                return True

            log_error("Accuracy failed: allclose not within tol=%s", tol)
            return False
    elif isinstance(ref, (str, int, type(None), bool, torch.device)):
        if ignore_non_fp:
            return True
        r = ref == res
        if not r:
            log_error("Accuracy failed (%s): %s != %s", type(ref), ref, res)
        return r
    elif is_numpy_int_type(ref) or is_numpy_float_type(ref):
        if relax_numpy_equality and not (
            is_numpy_int_type(res) or is_numpy_float_type(res)
        ):
            ref = ref.item()
        r = (type(ref) is type(res)) and (ref == res)
        if not r:
            log_error("Accuracy failed (numpy): %s != %s", ref, res)
        return r
    elif is_numpy_ndarray(ref):
        return (type(ref) is type(res)) and same(
            torch.as_tensor(ref),
            torch.as_tensor(res),
            fp64_ref,
            cos_similarity=cos_similarity,
            tol=tol,
            equal_nan=equal_nan,
            exact_dtype=exact_dtype,
            relax_numpy_equality=relax_numpy_equality,
            ignore_non_fp=ignore_non_fp,
            log_error=log_error,
            use_larger_multiplier_for_smaller_tensor=use_larger_multiplier_for_smaller_tensor,
        )
    elif type(ref).__name__ in (
        "MaskedLMOutput",
        "Seq2SeqLMOutput",
        "CausalLMOutputWithCrossAttentions",
        "LongformerMaskedLMOutput",
        "Instances",
        "SquashedNormal",
        "Boxes",
        "Normal",
        "TanhTransform",
        "Foo",
        "Variable",
    ):
        assert type(ref) is type(res)
        return all(
            same(
                getattr(ref, key),
                getattr(res, key),
                getattr(fp64_ref, key),
                cos_similarity=cos_similarity,
                tol=tol,
                equal_nan=equal_nan,
                exact_dtype=exact_dtype,
                relax_numpy_equality=relax_numpy_equality,
                ignore_non_fp=ignore_non_fp,
                log_error=log_error,
                use_larger_multiplier_for_smaller_tensor=use_larger_multiplier_for_smaller_tensor,
            )
            for key in ref.__dict__.keys()
        )
    else:
        raise RuntimeError(f"unsupported type: {type(ref).__name__}")


def format_func_info(code):
    short_filename = code.co_filename.split("/")[-1]
    return f"'{code.co_name}' ({short_filename}:{code.co_firstlineno})"


@contextlib.contextmanager
def disable_cache_limit():
    prior = config.cache_size_limit
    config.cache_size_limit = sys.maxsize
    prior_acc_limit = config.accumulated_cache_size_limit
    config.accumulated_cache_size_limit = sys.maxsize

    try:
        yield
    finally:
        config.cache_size_limit = prior
        config.accumulated_cache_size_limit = prior_acc_limit


# map from transformed code back to original user code
orig_code_map = ExactWeakKeyDictionary()

# keep a record of code_obj -> list of guard failure reasons for logging
guard_failures: DefaultDict[Any, List[Any]] = collections.defaultdict(list)

# Keep a record of graph break reasons for logging
graph_break_reasons: List[torch._dynamo.output_graph.GraphCompileReason] = []

# keep record of compiled code, if we are in "error if recompile"
# to track code that dynamo has compiled previously
seen_code_map = ExactWeakKeyDictionary()


# return same dir unless user changes config between calls
@functools.lru_cache(None)
def _get_debug_dir(root_dir):
    dir_name = (
        "run_"
        + datetime.datetime.now().strftime("%Y_%m_%d_%H_%M_%S_%f")
        # use pid to avoid conflicts among ranks
        + "-pid_"
        + str(os.getpid())
    )
    return os.path.join(root_dir, dir_name)


def get_debug_dir():
    debug_root = config.debug_dir_root
    return _get_debug_dir(debug_root)


def extract_fake_example_value(node, required=True):
    if "example_value" in node.meta and is_fake(node.meta["example_value"]):
        return node.meta["example_value"]
    elif required:
        from torch._dynamo.exc import unimplemented

        unimplemented("`FakeTensor` example value was required but not available")
    else:
        return None


def ensure_graph_fake(e, tx):
    assert maybe_get_fake_mode(e) is tx.fake_mode
    return e


def get_fake_values_from_nodes(tx, nodes, allow_non_graph_fake):
    def visit(n: torch.fx.Node):
        if n.op == "call_function" and "example_value" not in n.meta:
            # fake tensor validity is checked inside get_fake_value using
            # ensure_graph_fake
            return get_fake_value(n, tx, allow_non_graph_fake)

        out = n.meta["example_value"]
        if not allow_non_graph_fake and isinstance(out, torch.Tensor):
            return ensure_graph_fake(out, tx)
        return out

    return torch.fx.node.map_arg(nodes, visit)


def get_fake_value(node, tx, allow_non_graph_fake=False):
    """
    Run the computation represented by `node` using fake tensors and return the result.

    allow_non_graph_fake: whether to allow the return result to be:
        1. non-fake or 2. fake that is not created by this instance of Dynamo.
        If `True`, you must be prepared to deal with such return values, ideally
        by further wrapping them as this graph's fakes.
    """
    from torch.utils._sympy.value_ranges import ValueRangeError

    from .exc import (
        TorchRuntimeError,
        unimplemented,
        Unsupported,
        UserError,
        UserErrorType,
    )

    op = node.op

    # FX Node should always return the same fake value
    if "example_value" in node.meta and is_fake(node.meta["example_value"]):
        return node.meta["example_value"]

    args, kwargs = get_fake_values_from_nodes(
        tx, (node.args, node.kwargs), allow_non_graph_fake
    )

    nnmodule = None
    if op == "call_method" and len(args) > 0 and isinstance(args[0], torch.nn.Module):
        # If the first argument is nn.Module, should copy to fake mode.
        args = (deepcopy_to_fake_tensor(args[0], tx.fake_mode),) + tuple(args[1:])

    if op == "call_module":
        nnmodule = tx.output.nn_modules[node.target]

        if is_lazy_module(nnmodule) and hasattr(nnmodule, "_initialize_hook"):
            # In the case of a lazy module, we want to run
            # the pre-hooks which initialize it.
            # Afterwards, lazy module deletes its pre-hooks
            # to avoid treating it as lazy on subsequent recompile.
            nnmodule._infer_parameters(nnmodule, args)

        # no matter it's lazy module or not, we should copy to fake mode.
        nnmodule = deepcopy_to_fake_tensor(nnmodule, tx.fake_mode)

    if node.name in ["interpolate", "is_integer", "wrapped_gradient"] or any(
        isinstance(a, complex) for a in args
    ):
        # We need to specialize symfloats for now. Eventually we should do a tensorify pass in dynamo.
        args = tuple(
            float(arg)
            if isinstance(arg, torch.SymFloat) and arg.node.hint is not None
            else arg
            for arg in args
        )

    try:
        with tx.fake_mode, enable_python_dispatcher():
            ret_val = wrap_fake_exception(
                lambda: run_node(tx.output, node, args, kwargs, nnmodule)
            )
    except Unsupported:
        raise
    except RuntimeError as e:
        cause: BaseException = e
        if e.__cause__ is not None:
            cause = e.__cause__

        if isinstance(
            cause, torch._subclasses.fake_tensor.DataDependentOutputException
        ):
            unimplemented(
                f"data dependent operator: {cause.func}; "
                "to enable, set torch._dynamo.config.capture_scalar_outputs = True"
            )
        elif isinstance(
            cause, torch._subclasses.fake_tensor.DynamicOutputShapeException
        ):
            if not torch._dynamo.config.capture_dynamic_output_shape_ops:
                unimplemented(
                    f"dynamic shape operator: {cause.func}; "
                    "to enable, set torch._dynamo.config.capture_dynamic_output_shape_ops = True"
                )
            else:
                unimplemented(
                    f"dynamic shape operator: {cause.func}; "
                    "Operator does not have a meta kernel that supports dynamic output shapes, "
                    "please report an issue to PyTorch"
                )
        elif isinstance(
            cause, torch._subclasses.fake_tensor.UnsupportedOperatorException
        ):
            op = cause.func
            import_suggestion = ""
            if isinstance(op, torch._ops.OpOverload):
                maybe_pystub = torch._C._dispatch_pystub(
                    op._schema.name, op._schema.overload_name
                )
                if maybe_pystub is not None:
                    module, ctx = maybe_pystub
                    import_suggestion = (
                        f"It's possible that the support was implemented in "
                        f"module `{module}` and you may need to `import {module}`"
                        f"({ctx}), otherwise "
                    )
            unimplemented(
                f"unsupported operator: {cause.func} ({import_suggestion}see "
                "https://docs.google.com/document/d/1GgvOe7C8_NVOMLOCwDaYV1mXXyHMXY7ExoewHqooxrs/edit#heading=h.64r4npvq0w0"
                " for how to fix)"
            )
        elif isinstance(
            cause, torch.fx.experimental.symbolic_shapes.GuardOnDataDependentSymNode
        ):
            raise UserError(  # noqa: B904
                UserErrorType.CONSTRAINT_VIOLATION,
                str(cause),
                case_name="constrain_as_size_example",
            )
        elif isinstance(cause, ValueRangeError):
            raise UserError(UserErrorType.CONSTRAINT_VIOLATION, e.args[0]) from e
        elif isinstance(cause, TypeError) and "argument" in str(cause):
            unimplemented(f"TypeError {node.target}: {cause}")

        raise TorchRuntimeError(str(e)).with_traceback(e.__traceback__) from None

    if not allow_non_graph_fake:
        _ = pytree.tree_map_only(
            torch.Tensor, functools.partial(ensure_graph_fake, tx=tx), ret_val
        )
    return ret_val


_current_node = threading.local()


def get_current_node():
    return getattr(_current_node, "value", None)


@contextmanager
def set_current_node(node):
    old = get_current_node()
    _current_node.value = node
    try:
        yield
    finally:
        _current_node.value = old


def run_node(tracer, node, args, kwargs, nnmodule):
    """
    Runs a given node, with the given args and kwargs.

    Behavior is dictated by a node's op.

    run_node is useful for extracting real values out of nodes.
    See get_real_value for more info on common usage.

    Note: The tracer arg is only used for 'get_attr' ops
    Note: The nnmodule arg is only used for 'call_module' ops

    Nodes that are not call_function, call_method, call_module, or get_attr will
    raise an AssertionError.
    """
    op = node.op

    with set_current_node(node):

        def make_error_message(e):
            return f"Failed running {op} {node.target}(*{args}, **{kwargs}):\n" + str(e)

        try:
            if op == "call_function":
                return node.target(*args, **kwargs)
            elif op == "call_method":
                return getattr(args[0], node.target)(*args[1:], **kwargs)
            elif op == "call_module":
                assert nnmodule is not None
                return nnmodule(*args, **kwargs)
            elif op == "get_attr":
                return tracer.output_graph.get_submodule(node.target)
            elif op == "placeholder":
                assert "example_value" in node.meta
                return node.meta["example_value"]

        except (NotImplementedError, UnsupportedFakeTensorException) as e:
            # NB: mimic how wrap_fake_exception does it
            from .exc import unimplemented

            unimplemented(make_error_message(e), from_exc=e)
        except Exception as e:
            raise RuntimeError(make_error_message(e)).with_traceback(
                e.__traceback__
            ) from e

    raise AssertionError(op)


def get_real_value(node, tracer):
    """
    Run the actual computation represented by `node` and return the result.
    This will execute any dependent nodes in the graph as well.
    """
    from .exc import TorchRuntimeError

    cache = tracer.real_value_cache
    if node in cache:
        return cache[node]

    op = node.op
    args, kwargs = torch.fx.node.map_arg(  # type: ignore[misc]
        (node.args, node.kwargs),
        lambda n: get_real_value(n, tracer),
    )

    if op == "placeholder" and "grapharg" in node.meta:
        return node.meta["grapharg"].example

    if op == "call_module":
        nn_module = tracer.output_graph.nn_modules[node.target]
        if not is_lazy_module(nn_module):
            nn_module = copy.deepcopy(nn_module)
        else:
            # In the case of a lazy module, we want to run
            # the pre-hooks which initialize it
            nn_module(*args, **kwargs)
    else:
        nn_module = None

    try:
        real_value = run_node(tracer, node, args, kwargs, nn_module)
        cache[node] = real_value
    except RuntimeError as e:
        raise TorchRuntimeError(str(e)).with_traceback(e.__traceback__) from None
    return real_value


def assert_no_fake_params_or_buffers(gm):
    from torch._subclasses.fake_tensor import FakeTensorConfig, is_fake

    def stack_or_hint(t):
        if FakeTensorConfig.debug:
            import traceback

            return f"FAKE TENSOR CREATION TRACEBACK: \n {traceback.format_list(t._debug_trace)}"
        else:
            return "Enable TORCH_FAKE_TENSOR_DEBUG=1 to get creation stack traces on fake tensors."

    for name, buffer in gm.named_buffers():
        assert not is_fake(
            buffer
        ), f"Unexpected fake buffer {name} {stack_or_hint(buffer)}"
    for name, param in gm.named_parameters():
        assert not is_fake(
            param
        ), f"Unexpected fake param {name} {stack_or_hint(param)}"


def fqn(obj: Any):
    """
    Returns the fully qualified name of the object.
    """
    return f"{obj.__module__}.{obj.__qualname__}"


def ifdynstaticdefault(count1, count2):
    if torch._dynamo.config.assume_static_by_default:
        return count1
    else:
        return count2


def import_submodule(mod: types.ModuleType):
    """
    Ensure all the files in a given submodule are imported
    """
    for filename in sorted(os.listdir(os.path.dirname(cast(str, mod.__file__)))):
        if filename.endswith(".py") and filename[0] != "_":
            importlib.import_module(f"{mod.__name__}.{filename[:-3]}")


def object_has_getattribute(value: Any):
    return class_has_getattribute(type(value))


def class_has_getattribute(cls: type):
    try:
        if isinstance(
            inspect.getattr_static(cls, "__getattribute__"),
            types.FunctionType,
        ):
            return True
    except AttributeError:
        pass
    return False


def get_custom_getattr(value: Any, ignore_nn_module_getattr: bool = False):
    try:
        getattr_fn = inspect.getattr_static(type(value), "__getattr__")
    except AttributeError:
        getattr_fn = None
    if ignore_nn_module_getattr and getattr_fn is torch.nn.Module.__getattr__:
        # ignore this case of getattr
        getattr_fn = None
    return getattr_fn


class TensorStaticReason(enum.Enum):
    PARAMETER = 2
    NOT_TENSOR = 4
    NN_MODULE_PROPERTY = 5


def tensor_static_reason_to_message(reason: TensorStaticReason):
    if reason == TensorStaticReason.PARAMETER:
        return "mark_dynamic on parameter, parameters are always static today."
    if reason == TensorStaticReason.NOT_TENSOR:
        return "mark_dynamic on a non tensor, how did this happen?"
    if reason == TensorStaticReason.NN_MODULE_PROPERTY:
        return "tensor is static because it is nn module associated."
    raise AssertionError(f"Illegal reason {reason}")


def tensor_always_has_static_shape(
    tensor: Union[torch.Tensor, Any],
    is_tensor: bool,
    tensor_source: Source,
) -> Tuple[bool, Optional[TensorStaticReason]]:
    """
    Given a tensor, source, and is_tensor flag, determine if a shape should be static.

    Args:
    tensor - the real tensor to evaluate, parameters force a static shape.
    is_tensor - internal dynamo check, essentially "is_tensor": target_cls is TensorVariable,
    tensors not in a TensorVariable for whatever reason are forced static.

    Returns a tuple, where the first element is the bool of whether or not this tensor should have a static shape.
    The second element is a TensorStaticReason, useful for passing to tensor_static_reason_to_message if needed.
    """
    from .source import is_from_unspecialized_param_buffer_source

    if (
        tensor_source.guard_source().is_specialized_nn_module()
        or tensor_source.guard_source().is_unspecialized_builtin_nn_module()
    ) and config.force_nn_module_property_static_shapes:
        return True, TensorStaticReason.NN_MODULE_PROPERTY

    if (
        type(tensor) is torch.nn.Parameter
        or is_from_unspecialized_param_buffer_source(tensor_source)
    ) and config.force_parameter_static_shapes:
        return True, TensorStaticReason.PARAMETER
    if not is_tensor:
        return True, TensorStaticReason.NOT_TENSOR
    return False, None


def lazy_format_graph_tabular(fn_name, gm):
    def inner():
        try:
            from tabulate import tabulate  # TODO: Check that this is installed
        except ImportError:
            return (
                "Tabulate module missing, please install tabulate to log the graph in tabular format, logging code instead:\n"
                + str(lazy_format_graph_code(fn_name, gm))
            )

        node_specs = [
            [n.op, n.name, n.target, n.args, n.kwargs] for n in gm.graph.nodes
        ]
        graph_str = tabulate(
            node_specs, headers=["opcode", "name", "target", "args", "kwargs"]
        )
        return _format_graph_code(fn_name, gm.forward.__code__.co_filename, graph_str)

    return LazyString(inner)


def format_bytecode(prefix, name, filename, line_no, code):
    return f"{prefix} {name} {filename} line {line_no} \n{dis.Bytecode(code).dis()}\n"


forward_hook_names = ["_forward_pre_hooks", "_forward_hooks"]
backward_hook_names = ["_backward_pre_hooks", "_backward_hooks"]
state_dict_hook_names = [
    "_state_dict_pre_hooks",
    "_state_dict_hooks",
    "_load_state_dict_pre_hooks",
    "_load_state_dict_post_hooks",
]
all_hook_names = forward_hook_names + backward_hook_names + state_dict_hook_names


def nn_module_has_global_hooks():
    # This is limited to backward hooks for now because NNModuleVariable
    # supports fwd hooks underneath.
    return len(torch.nn.modules.module._global_backward_hooks) or len(
        torch.nn.modules.module._global_backward_pre_hooks
    )


def nn_module_get_all_hooks(
    mod,
    check_forward_hooks=False,
    check_backward_hooks=False,
    check_state_dict_hooks=False,
):
    """
    Sometimes its useful to differentiate between types of hooks such as forward/backward/pre
    hooks executed during module.__call__, and state_dict hooks which are executed separately.
    """
    hook_dicts_to_check = []
    check_all_hooks = (
        not check_forward_hooks
        and not check_backward_hooks
        and not check_state_dict_hooks
    )
    if check_forward_hooks or check_all_hooks:
        hook_dicts_to_check.extend(forward_hook_names)
    if check_backward_hooks or check_all_hooks:
        hook_dicts_to_check.extend(backward_hook_names)
    if check_state_dict_hooks:
        hook_dicts_to_check.extend(state_dict_hook_names)

    all_hooks = []
    for hook_dict_name in hook_dicts_to_check:
        hooks = getattr(mod, hook_dict_name, [])
        for hook_name in hooks:
            hook = hooks[hook_name]

            all_hooks.append(hook)
    return all_hooks


def nnmodule_has_hooks(
    mod,
    check_forward_hooks=False,
    check_backward_hooks=False,
    check_state_dict_hooks=False,
):
    """
    Helper function to check if a module has any hooks attached to it.
    """
    hooks = nn_module_get_all_hooks(
        mod,
        check_forward_hooks=check_forward_hooks,
        check_backward_hooks=check_backward_hooks,
        check_state_dict_hooks=check_state_dict_hooks,
    )
    return bool(hooks)


def to_numpy_helper(value):
    """Convert tensor and tnp.ndarray to numpy.ndarray."""
    if is_fake(value):
        return value
    if isinstance(value, tnp.ndarray):
        return to_numpy_helper(value.tensor)
    elif isinstance(value, torch.Tensor):
        return value.numpy(force=True)
    elif isinstance(value, (tuple, list)):
        return type(value)(to_numpy_helper(obj) for obj in value)
    else:
        return value


def numpy_to_tensor(value):
    """Convert tnp.ndarray to tensor, leave other types intact. If a list/tuple, loop through it to convert."""
    assert np is not None
    if isinstance(value, np.ndarray):
        return torch.as_tensor(value)
    if isinstance(value, tnp.ndarray):
        return value.tensor
    elif isinstance(value, (tuple, list)):
        return type(value)(numpy_to_tensor(obj) for obj in value)
    else:
        return value


class numpy_to_tensor_wrapper:
    def __init__(self, f):
        self.f = f
        self.__name__ = "wrapped_" + self.f.__name__

    def __repr__(self) -> str:
        return f"<Wrapped function <original {self.f.__name__}>>"

    def __call__(self, *args, **kwargs):
        out = self.f(*args, **kwargs)
        return numpy_to_tensor(out)


def numpy_attr_wrapper(obj, name):
    if isinstance(obj, tnp.ndarray):
        out = getattr(obj, name)
        return numpy_to_tensor(out)
    elif isinstance(obj, torch.Tensor):
        out = getattr(tnp.ndarray(obj), name)
        return numpy_to_tensor(out)


class numpy_method_wrapper:
    """Convert obj from torch.Tensor to tnp.ndarray and call method. Then convert result back to torch.Tensor."""

    def __init__(self, method: str):
        self.method = method
        self.__name__ = "wrapped_" + self.method

    def __repr__(self) -> str:
        return f"<Wrapped method <original {self.method}>>"

    def __call__(self, *args, **kwargs):
        obj = args[0]
        if isinstance(obj, torch.Tensor):
            obj = tnp.ndarray(obj)
        method_callable = getattr(obj, self.method)
        out = method_callable(*args[1:], **kwargs)
        return numpy_to_tensor(out)


class numpy_operator_wrapper:
    """Implements dunder methods for tnp.ndarray via functions from the operator library"""

    def __init__(self, op: Callable[..., Any]):
        self.op = op
        self.__name__ = f"wrapped_{op.__name__}"

    def __repr__(self) -> str:
        return f"<Wrapped operator <original {self.__name__}>>"

    def __call__(self, *args, **kwargs):
        assert not kwargs

        args = (
            tnp.ndarray(arg) if isinstance(arg, torch.Tensor) else arg for arg in args
        )
        out = self.op(*args)
        return numpy_to_tensor(out)


def defake(x):
    if not isinstance(x, FakeTensor):
        return x
    size: torch._prims_common.ShapeType
    stride: torch._prims_common.StrideType
    if x._has_symbolic_sizes_strides:
        size = []
        for s in x.size():
            if isinstance(s, torch.SymInt):
                size.append(s.node.shape_env.size_hint(s.node.expr))
            else:
                size.append(s)
        stride = []
        for s in x.stride():
            if isinstance(s, torch.SymInt):
                stride.append(s.node.shape_env.size_hint(s.node.expr))
            else:
                stride.append(s)
    else:
        size = x.size()
        stride = x.stride()
    y = torch.empty_strided(
        size,
        stride,
        dtype=x.dtype,
        device=x.device,
        requires_grad=x.requires_grad,
    )
    y.zero_()
    return y


def is_utils_checkpoint(obj):
    # Lazy import to avoid circular dependencies
    import torch.utils.checkpoint

    return obj is torch.utils.checkpoint.checkpoint


def is_invoke_subgraph(obj):
    from torch._higher_order_ops.invoke_subgraph import invoke_subgraph_placeholder

    return obj is invoke_subgraph_placeholder


def build_invoke_subgraph_variable(**options):
    from .variables.higher_order_ops import TorchHigherOrderOperatorVariable

    return TorchHigherOrderOperatorVariable.make(
        torch._higher_order_ops.invoke_subgraph,
        **options,
    )


def build_checkpoint_variable(**options):
    import torch._higher_order_ops.wrap as higher_order_ops

    from .variables.higher_order_ops import TorchHigherOrderOperatorVariable

    # TODO - This is a temporary situation where we have two versions of
    # checkpointing implementation. We will converge on one and remove the other.
    activation_checkpoint_op: torch._ops.HigherOrderOperator = (
        higher_order_ops.tag_activation_checkpoint
    )
    if torch._functorch.config.functionalize_rng_ops:
        activation_checkpoint_op = higher_order_ops.wrap_activation_checkpoint

    return TorchHigherOrderOperatorVariable.make(
        activation_checkpoint_op,
        **options,
    )


def is_compile_supported(device_type):
    from .eval_frame import is_dynamo_supported

    compile_supported = is_dynamo_supported()
    if device_type == "cpu":
        pass
    elif device_type == "cuda" and compile_supported:
        compile_supported = has_triton()
    else:
        compile_supported = False
    return compile_supported


# The following 3.11 source code functions are adapted from
# https://github.com/python/cpython/blob/v3.11.4/Lib/traceback.py
# in order to output source code corresponding to bytecode in 3.11+.
# We need our own versions since we want to support multiline expressions.
def _fix_offset(str: str, offset: int) -> int:
    """
    Convert byte offset `offset` of `str` into character offset.
    Byte offset is used for 3.11+ instruction column data.
    Takes things like unicode characters into consideration.

    Unchanged from CPython implementation.
    """
    as_utf8 = str.encode("utf-8")
    return len(as_utf8[:offset].decode("utf-8", errors="replace"))


@dataclasses.dataclass
class _Anchors:
    # inclusive
    left_end_lineno: int
    left_end_offset: int
    right_start_lineno: int
    # exclusive
    right_start_offset: int


def _extract_anchors_from_expr(segment: str) -> Optional[_Anchors]:
    """
    Given source code `segment` corresponding to a bytecode
    instruction, determine:
        - for binary ops, the location of the binary op
        - for indexing, the location of the brackets.
    `segment` is expected to be a valid Python expression
    """
    assert sys.version_info >= (3, 11)

    import ast

    try:
        # Without brackets, `segment` is parsed as a statement.
        # We expect an expression, so wrap `segment` in
        # brackets to handle multi-line expressions.
        tree = ast.parse("(\n" + segment + "\n)")
    except SyntaxError:
        return None

    if len(tree.body) != 1:
        return None

    lines = segment.split("\n")

    # get character index given byte offset
    def normalize(lineno, offset):
        return _fix_offset(lines[lineno], offset)

    # Gets the next valid character index in `lines`, if
    # the current location is not valid. Handles empty lines.
    def next_valid_char(lineno, col):
        while lineno < len(lines) and col >= len(lines[lineno]):
            col = 0
            lineno += 1
        assert lineno < len(lines) and col < len(lines[lineno])
        return lineno, col

    # Get the next valid character index in `lines`.
    def increment(lineno, col):
        col += 1
        lineno, col = next_valid_char(lineno, col)
        assert lineno < len(lines) and col < len(lines[lineno])
        return lineno, col

    # Get the next valid character at least on the next line
    def nextline(lineno, col):
        col = 0
        lineno += 1
        lineno, col = next_valid_char(lineno, col)
        assert lineno < len(lines) and col < len(lines[lineno])
        return lineno, col

    statement = tree.body[0]
    if isinstance(statement, ast.Expr):
        expr = statement.value
        if isinstance(expr, ast.BinOp):
            # ast gives locations for BinOp subexpressions, e.g.
            # ( left_expr ) + ( right_expr )
            #   left^^^^^       right^^^^^
            # -2 since end_lineno is 1-indexed and because we added an extra
            # bracket to `segment` when calling ast.parse
            cur_lineno = cast(int, expr.left.end_lineno) - 2
            cur_col = normalize(cur_lineno, expr.left.end_col_offset)
            cur_lineno, cur_col = next_valid_char(cur_lineno, cur_col)

            # Heuristic to find the operator character.
            # The original CPython implementation did not look for ), \, or #,
            # leading to incorrect anchor location, e.g.
            # (x) + (y)
            # ~~^~~~~~~
            while (ch := lines[cur_lineno][cur_col]).isspace() or ch in ")\\#":
                if ch in "\\#":
                    cur_lineno, cur_col = nextline(cur_lineno, cur_col)
                else:
                    cur_lineno, cur_col = increment(cur_lineno, cur_col)

            # binary op is 1 or 2 characters long, on the same line
            right_col = cur_col + 1
            if (
                right_col < len(lines[cur_lineno])
                and not (ch := lines[cur_lineno][right_col]).isspace()
                and ch not in "\\#"
            ):
                right_col += 1
            # right_col can be invalid since it is exclusive

            return _Anchors(cur_lineno, cur_col, cur_lineno, right_col)
        elif isinstance(expr, ast.Subscript):
            # ast gives locations for value and slice subexpressions, e.g.
            # ( value_expr ) [ slice_expr ]
            #   value^^^^^     slice^^^^^
            # subscript^^^^^^^^^^^^^^^^^^^^
            # find left bracket (first '[' after value)
            left_lineno = cast(int, expr.value.end_lineno) - 2
            left_col = normalize(left_lineno, expr.value.end_col_offset)
            left_lineno, left_col = next_valid_char(left_lineno, left_col)
            while lines[left_lineno][left_col] != "[":
                left_lineno, left_col = increment(left_lineno, left_col)
            # find right bracket (final character of expression)
            right_lineno = cast(int, expr.end_lineno) - 2
            right_col = normalize(right_lineno, expr.end_col_offset)
            return _Anchors(left_lineno, left_col, right_lineno, right_col)
        elif isinstance(expr, ast.Call):
            # ( func_expr ) (args, kwargs)
            #   func^^^^^
            # call^^^^^^^^^^^^^^^^^^^^^^^^
            # find left bracket (first '(' after func)
            left_lineno = cast(int, expr.func.end_lineno) - 2
            left_col = normalize(left_lineno, expr.func.end_col_offset)
            left_lineno, left_col = next_valid_char(left_lineno, left_col)
            while lines[left_lineno][left_col] != "(":
                left_lineno, left_col = increment(left_lineno, left_col)
            # find right bracket (final character of expression)
            right_lineno = cast(int, expr.end_lineno) - 2
            right_col = normalize(right_lineno, expr.end_col_offset)
            return _Anchors(left_lineno, left_col, right_lineno, right_col)

    return None


def get_instruction_source_311(code: types.CodeType, inst: dis.Instruction) -> str:
    """
    Python 3.11+ only. Returns lines of source code (from code object `code`)
    corresponding to `inst`'s location data, and underlines relevant code to `inst`.

    Example: CALL on `g`:
    f(g(
      ^^
        h(x)))
        ^^^^^

    We need our own implementation in < 3.13 since `format_frame_summary` in
    Python's `traceback` module doesn't handle multi-line expressions
    (and their anchor extraction code is not completely correct).
    """
    if sys.version_info >= (3, 13):
        # multiline traceback implemented in 3.13+
        frame_summary = traceback.FrameSummary(
            code.co_filename,
            inst.positions.lineno,
            code.co_name,
            end_lineno=inst.positions.end_lineno,
            colno=inst.positions.col_offset,
            end_colno=inst.positions.end_col_offset,
        )
        result = traceback.format_list([frame_summary])[0]
        # remove first line containing filename info
        result = "\n".join(result.splitlines()[1:])
        # indent lines with original indentation
        orig_lines = [
            linecache.getline(code.co_filename, lineno).rstrip()
            for lineno in range(inst.positions.lineno, inst.positions.end_lineno + 1)
        ]
        orig_lines_dedent = textwrap.dedent("\n".join(orig_lines)).splitlines()
        indent_len = len(orig_lines[0]) - len(orig_lines_dedent[0])
        indent = orig_lines[0][:indent_len]
        result = textwrap.indent(textwrap.dedent(result), indent)
        return result

    assert inst.positions is not None
    if inst.positions.lineno is None:
        return ""
    # The rstrip + "\n" pattern is used throughout this function to handle
    # linecache.getline errors. Error lines are treated as empty strings "", but we want
    # to treat them as blank lines "\n".
    first_line = linecache.getline(code.co_filename, inst.positions.lineno).rstrip()
    if inst.positions.end_lineno is None:
        return first_line
    if inst.positions.col_offset is None or inst.positions.end_col_offset is None:
        return first_line

    # character index of the start of the instruction
    start_offset = _fix_offset(first_line, inst.positions.col_offset)
    # character index of the end of the instruction
    # compute later since end may be a different line
    end_offset = None
    # expression corresponding to the instruction so we can get anchors
    segment = ""
    # underline markers to be printed - start with `~` marker and replace with `^` later
    markers = []

    # Compute segment and initial markers
    if inst.positions.end_lineno == inst.positions.lineno:
        end_offset = _fix_offset(first_line, inst.positions.end_col_offset)
        segment = first_line[start_offset:end_offset]
        markers.append(" " * start_offset + "~" * (end_offset - start_offset))
    else:
        segment = first_line[start_offset:] + "\n"
        markers.append(" " * start_offset + "~" * (len(first_line) - start_offset))
        last_line = linecache.getline(
            code.co_filename, inst.positions.end_lineno
        ).rstrip()
        end_offset = _fix_offset(last_line, inst.positions.end_col_offset)
        for lineno in range(inst.positions.lineno + 1, inst.positions.end_lineno):
            line = linecache.getline(code.co_filename, lineno).rstrip()
            segment += line + "\n"
            # don't underline leading spaces
            num_spaces = len(line) - len(line.lstrip())
            markers.append(" " * num_spaces + "~" * (len(line) - num_spaces))
        segment += last_line[:end_offset]
        num_spaces = len(last_line) - len(last_line.lstrip())
        markers.append(" " * num_spaces + "~" * (end_offset - num_spaces))

    anchors: Optional[_Anchors] = None
    try:
        anchors = _extract_anchors_from_expr(segment)
    except AssertionError:
        pass

    # replace `~` markers with `^` where necessary
    if anchors is None:
        markers = [marker.replace("~", "^") for marker in markers]
    else:
        # make markers mutable
        mutable_markers: List[List[str]] = [list(marker) for marker in markers]

        # anchor positions do not take start_offset into account
        if anchors.left_end_lineno == 0:
            anchors.left_end_offset += start_offset
        if anchors.right_start_lineno == 0:
            anchors.right_start_offset += start_offset

        # Turn `~`` markers between anchors to `^`
        for lineno in range(len(markers)):
            for col in range(len(mutable_markers[lineno])):
                if lineno < anchors.left_end_lineno:
                    continue
                if lineno == anchors.left_end_lineno and col < anchors.left_end_offset:
                    continue
                if (
                    lineno == anchors.right_start_lineno
                    and col >= anchors.right_start_offset
                ):
                    continue
                if lineno > anchors.right_start_lineno:
                    continue
                if mutable_markers[lineno][col] == "~":
                    mutable_markers[lineno][col] = "^"

        # make markers into strings again
        markers = ["".join(marker) for marker in mutable_markers]

    result = ""
    for i in range(len(markers)):
        result += (
            linecache.getline(code.co_filename, inst.positions.lineno + i).rstrip()
            + "\n"
        )
        result += markers[i] + "\n"
    return result


def get_static_address_type(t):
    if isinstance(t, torch.Tensor):
        return getattr(t, "_dynamo_static_input_type", None)

    return None


def is_rng_state_getter_or_setter(value):
    getters = (
        # The following two functions are not identical, so don't remove anyone!
        torch._C.Generator.get_state,
        torch.default_generator.get_state,
        torch.get_rng_state,
        torch.cuda.get_rng_state,
    )
    setters = (
        torch._C.Generator.set_state,
        torch.default_generator.set_state,
        torch.set_rng_state,
        torch.cuda.set_rng_state,
    )
    return value in (*setters, *getters)


def is_tensor_base_attr_getter(value):
    return (
        isinstance(value, types.MethodWrapperType)
        and value.__name__ == "__get__"
        and value.__self__.__objclass__ is torch._C._TensorBase  # type: ignore[attr-defined]
    )


def is_torch_function_object(value):
    return hasattr(value, "__torch_function__")


def has_torch_function(vt: torch._dynamo.variables.base.VariableTracker) -> bool:
    from torch._dynamo.variables import UserDefinedObjectVariable
    from torch._dynamo.variables.torch_function import TensorWithTFOverrideVariable

    # Note on lazy vars: The value will either be realized or not throughout the course of execution
    # if the value has a torch function, it will eventually be realized so we can realize it here
    # if the value does not have a torch function, it may or may not be realized
    # if it is realized it will be used and guards will be installed properly
    # if it is not used, guards won't be installed, and it doesn't matter
    # if the value has a torch function or not, so we should *not* realize it.
    # NB: We technically know that if is_realized is False, LazyVariableTracker has the peek_value method
    # but mypy does not unfortunately
    if vt.is_realized() or (
        hasattr(vt, "peek_value") and hasattr(vt.peek_value(), "__torch_function__")
    ):
        if isinstance(vt, TensorWithTFOverrideVariable):
            return True

        return isinstance(vt, UserDefinedObjectVariable) and hasattr(
            vt.value, "__torch_function__"
        )

    return False


# see note [Tensor Fakification and Symbol Caching]
def to_fake_tensor(t, fake_mode):
    symbolic_context = None
    source = None
    if tracing_context := torch._guards.TracingContext.try_get():
        if t in tracing_context.tensor_to_context:
            symbolic_context = tracing_context.tensor_to_context[t]
            source = symbolic_context.tensor_source

    return fake_mode.from_tensor(
        t, static_shapes=False, symbolic_context=symbolic_context, source=source
    )


# NB: this works for both classes and instances
def is_frozen_dataclass(value):
    return (
        not object_has_getattribute(value)
        and not class_has_getattribute(value)
        and is_dataclass(value)
        and hasattr(value, "__dataclass_params__")
        and hasattr(value.__dataclass_params__, "frozen")
        and value.__dataclass_params__.frozen
    )


def get_first_attr(obj, *attrs):
    """
    Return the first available attribute or throw an exception if none is present.
    """
    for attr in attrs:
        if hasattr(obj, attr):
            return getattr(obj, attr)

    raise AssertionError(f"{obj} does not has any of the attributes: {attrs}")


@contextlib.contextmanager
def maybe_enable_compiled_autograd(should_enable, fullgraph=True, dynamic=True):
    if not should_enable:
        yield
    else:

        def compiler_fn(gm):
            def inner_compiler(gm_, example_inputs_):
                torch._dynamo.utils.counters["compiled_autograd"]["compiles"] += 1
                return torch._inductor.compile(gm_, example_inputs_)

            return torch.compile(
                gm, backend=inner_compiler, fullgraph=fullgraph, dynamic=dynamic
            )

        with torch._dynamo.compiled_autograd._enable(compiler_fn) as ctx:
            yield ctx


def invalid_removeable_handle():
    # need a subclass so weakref works
    class Invalid(dict):  # type: ignore[type-arg]
        pass

    return RemovableHandle(Invalid())


# Returns a "proxy" (new object with the same class and dict) for (non-GraphModule) nn.Module's.
# Attribute changes to the original object/proxy will be reflected in the other.
# This is useful for cases where we want a keep-alive reference to a module without increasing
# its reference count.
def nn_module_proxy(mod):
    if not isinstance(mod, torch.nn.Module):
        return mod
    if isinstance(mod, torch.fx.GraphModule):
        # Dynamo-generated GM's shouldn't contain user-created GM's
        return mod
    proxy = mod.__class__.__new__(mod.__class__)
    proxy.__dict__ = mod.__dict__
    return proxy


class GmWrapper(torch.nn.Module):
    def __init__(self, gm, unflatten_fn):
        super().__init__()
        self.gm = gm
        self.unflatten_fn = unflatten_fn

    def forward(self, *args):
        args: List[Any] = list(args)
        return self.gm(*self.unflatten_fn(args))


def flatten_graph_inputs(gm: torch.fx.GraphModule, inputs, compile_gm):
    """
    Mutate inputs so that they are flat and wrap gm such that it
    accepts those inputs.  This is needed for graphs that take
    bumpy inputs.
    """
    inputs_idx_to_clear = [
        i
        for i, node in enumerate(gm.graph.nodes)
        if node.op == "placeholder" and node.meta.get("steal_arg", False)
    ]

    if torch._dynamo.compiled_autograd.in_compiled_autograd_region:
        # fast path, avoid pytree overhead
        # compiled autograd inputs are always a list of tensors, maybe followed by symints
        assert inputs_idx_to_clear == [0]
        assert isinstance(inputs[0], list)
        boxed_inputs_count = len(inputs[0])

        def flatten_fn(args):
            return args[0] + list(args[1:])

        def unflatten_fn(flat_args):
            return (flat_args[:boxed_inputs_count], *flat_args[boxed_inputs_count:])

        compiled_fn = compile_gm(GmWrapper(gm, unflatten_fn), flatten_fn(inputs))
    else:
        # slow path, don't know inputs structure
        flat_inputs, spec = pytree.tree_flatten(inputs)
        unflatten_fn = functools.partial(pytree.tree_unflatten, treespec=spec)
        compiled_fn = compile_gm(GmWrapper(gm, unflatten_fn), flat_inputs)
        # note this doesn't check the spec, assuming it is the same
        flatten_fn = pytree.arg_tree_leaves

    def wrapper(*args):
        flat_args = flatten_fn(args)

        # flat_args is a new list, so we need to clear references from the old list
        for i in inputs_idx_to_clear:
            args[i].clear()

        # this call is boxed to avoid increasing refcount until we reach aot_module_simplified forward
        return compiled_fn(flat_args)

    return wrapper


def get_locals_to_steal(maybe_gm):
    if not isinstance(maybe_gm, torch.fx.GraphModule) or not hasattr(maybe_gm, "meta"):
        return []
    return maybe_gm.meta.get("locals_to_steal", [])


def set_locals_to_steal(gm, locals_to_steal):
    gm.meta["locals_to_steal"] = locals_to_steal


class Lit:
    def __init__(self, s):
        self.s = s

    def __repr__(self) -> str:
        return self.s


warn_once_cache: OrderedSet[str] = OrderedSet()


def warn_once(msg, stacklevel=1):
    # Dynamo causes all warnings.warn (in user code and in Dynamo code) to print all the time.
    # https://github.com/pytorch/pytorch/issues/128427.
    # warn_once is a workaround: if the msg has been warned on before, then we will not
    # warn again.
    # NB: it's totally ok to store a cache of all the strings: this is what warnings.warn does as well.
    if msg in warn_once_cache:
        return
    warn_once_cache.add(msg)
    warnings.warn(msg, stacklevel=stacklevel + 1)


def strip_color_from_string(text):
    # This regular expression matches ANSI escape codes
    ansi_escape = re.compile(r"\x1B[@-_][0-?]*[ -/]*[@-~]")
    return ansi_escape.sub("", text)


@contextlib.contextmanager
def _disable_saved_tensors_hooks_during_tracing():
    # See NOTE: [Deferring tensor pack/unpack hooks until runtime]
    try:
        prior = torch._C._autograd._saved_tensors_hooks_set_tracing(True)
        yield
    finally:
        torch._C._autograd._saved_tensors_hooks_set_tracing(prior)


def is_parameter_freezing():
    return torch._inductor.config.freezing and not torch.is_grad_enabled()


def get_torch_function_mode_stack():
    return [
        get_torch_function_mode_stack_at(i) for i in range(_len_torch_function_stack())
    ]


def get_torch_function_mode_stack_at(ind):
    assert ind < _len_torch_function_stack() and ind >= 0
    return torch._C._get_function_stack_at(ind)


def set_torch_function_mode_stack(stack):
    for i in range(_len_torch_function_stack()):
        _pop_torch_function_stack()

    for mode in stack:
        _push_on_torch_function_stack(mode)


def clear_torch_function_mode_stack():
    for i in range(_len_torch_function_stack()):
        _pop_torch_function_stack()


# call from C dynamo in order to inspect values in pdb
def _breakpoint_for_c_dynamo(*args):
    breakpoint()


def verify_guard_fn_signature(value):
    fn = value.__metadata_guard__
    sig = inspect.signature(fn)
    if len(sig.parameters) != 2:
        from .exc import InternalTorchDynamoError

        raise InternalTorchDynamoError(
            "Tensor subclass method __metadata_guard__ must take exactly two subclass metadata arguments"
        )
    if fn.__self__ != value.__class__:
        from .exc import InternalTorchDynamoError

        raise InternalTorchDynamoError(
            "Tensor subclass method __metadata_guard__ must be a classmethod"
        )


def does_not_override_dict_iter_methods(user_cls):
    return (
        user_cls.items in (dict.items, collections.OrderedDict.items)
        and user_cls.values in (dict.values, collections.OrderedDict.values)
        and user_cls.keys in (dict.keys, collections.OrderedDict.keys)
        and user_cls.__iter__ in (dict.__iter__, collections.OrderedDict.__iter__)
    )


# Helper functions below are to prevent __torch_function__
# calls from happening in the middle of __torch_function__
# compiled bytecode
# They will be skipped which is the desired result
def call_size(x, i):
    @torch._dynamo.disable(recursive=True)
    def fn(x, i):
        return x.size(i)

    return fn(x, i)


def call_stride(x, i):
    @torch._dynamo.disable(recursive=True)
    def fn(x, i):
        return x.stride(i)

    return fn(x, i)


def call_storage_offset(x):
    @torch._dynamo.disable(recursive=True)
    def fn(x):
        return x.storage_offset()

    return fn(x)


# Helper function to extract relevant parts of a tensor's __dict__ to store in node meta.
# To avoid ref cycles, it's important that no tensors are present here, so leave those out.
def _extract_tensor_dict(t):
    KEYS_TO_COPY = [
        "_dynamo_static_input_type",
        "tag",
    ]

    tensor_dict = {
        key: copy.copy(t.__dict__[key]) for key in KEYS_TO_COPY if key in t.__dict__
    }

    return tensor_dict


# This is useful for reconstructing within the Dynamo graph the non-graph-input objects
# whose lifetime is governed by the user.
# e.g. torch.cuda.Event is a prime example.
user_obj_id_to_weakref: Dict[int, weakref.ReferenceType[object]] = {}


def get_user_object_from_id(obj_id):
    obj = user_obj_id_to_weakref[obj_id]()
    assert obj is not None, "User object is no longer alive"
    return obj


def store_user_object_weakref(obj):
    obj_id = id(obj)
    user_obj_id_to_weakref[obj_id] = weakref.ref(obj)


class CompileTimeInstructionCounter:
    _counter: int = 0
    _id: int = -1
    _depth = 0

    @classmethod
    def start(cls) -> None:
        cls._depth = cls._depth + 1
        if cls._depth == 1:
            cls._id = _instruction_counter.start()

    @classmethod
    def end(cls) -> None:
        cls._depth = cls._depth - 1
        if cls._depth == 0:
            cls._counter += _instruction_counter.end(cls._id)
            cls._id = -1

    @classmethod
    def clear(cls) -> None:
        cls._counter = 0

    @classmethod
    def value(cls) -> int:
        return cls._counter

    @classmethod
    @contextmanager
    def record(cls):
        try:
            if config.record_compile_time_instruction_count:
                cls.start()
            yield
        finally:
            if config.record_compile_time_instruction_count:
                cls.end()


def set_feature_use(feature: str, usage: bool):
    """
    Records whether we are using a feature
    Generally a feature is a JK.
    """
    # Note that sometimes (tests etc...) we're not in a context which we can record into
    if get_metrics_context().in_progress():
        get_metrics_context().set_key_value("feature_usage", feature, usage)<|MERGE_RESOLUTION|>--- conflicted
+++ resolved
@@ -937,7 +937,7 @@
                 return "Value is not JSON serializable"
 
     configs_to_scrub_re = r"((^TYPE_CHECKING$)|(.*_progress$)|(.*TESTING.*)|(.*(rocm|halide).*)|(^trace\..*)|(^_))"
-    keys_to_scrub = set()
+    keys_to_scrub = OrderedSet[str]()
     inductor_conf_str = None
     inductor_config_copy = (
         torch._inductor.config.get_config_copy() if torch._inductor.config else None
@@ -948,7 +948,7 @@
                 if not isinstance(key, str) or re.search(configs_to_scrub_re, key):
                     keys_to_scrub.add(key)
                 # Convert set() to list for json.dumps()
-                if isinstance(val, set):
+                if isinstance(val, (set, OrderedSet)):  # noqa: set_linter
                     inductor_config_copy[key] = list(val)
             # Evict unwanted keys
             for key in keys_to_scrub:
@@ -991,7 +991,7 @@
 
         # Remove this field (list/set) from metrics to avoid clashes
         del metrics[field]
-        if not isinstance(metric, set) and not isinstance(metric, list):
+        if not isinstance(metric, (list, set, OrderedSet)):  # noqa: set_linter
             return None
         return ",".join(safe_str(item) for item in metric)
 
@@ -1044,14 +1044,10 @@
         name = "bwd_compilation_metrics"
     torch._logging.trace_structured(
         name,
-<<<<<<< HEAD
         lambda: {
-            k: list(v) if isinstance(v, OrderedSet) else v
-            for k, v in dataclasses.asdict(compilation_metrics).items()
+            k: list(v) if isinstance(v, (set, OrderedSet)) else v  # noqa: set_linter
+            for k, v in metrics.items()
         },
-=======
-        lambda: {k: list(v) if isinstance(v, set) else v for k, v in metrics.items()},
->>>>>>> 1f4bf5dd
         # NB: Because compilation metrics *includes* the logging overhead time,
         # we can't both *measure* the logging overhead of compilation metrics
         # without making it inconsistent with compilation metrics itself, so
@@ -1704,7 +1700,6 @@
     return fn
 
 
-<<<<<<< HEAD
 common_constant_types: OrderedSet[type] = OrderedSet(
     [
         int,
@@ -1715,36 +1710,19 @@
         bytes,
         type(None),
         Ellipsis.__class__,
+        NotImplemented.__class__,
         types.CodeType,
+        # Commonly used immutable types from torch.
         torch.device,
         torch.dtype,
         torch.memory_format,
         torch.layout,
+        torch.finfo,
+        torch.iinfo,
+        torch.nn.attention.SDPBackend,
+        torch.cuda._CudaDeviceProperties,
     ]
 )
-=======
-common_constant_types: Set[type] = {
-    int,
-    float,
-    complex,
-    bool,
-    str,
-    bytes,
-    type(None),
-    Ellipsis.__class__,
-    NotImplemented.__class__,
-    types.CodeType,
-    # Commonly used immutable types from torch.
-    torch.device,
-    torch.dtype,
-    torch.memory_format,
-    torch.layout,
-    torch.finfo,
-    torch.iinfo,
-    torch.nn.attention.SDPBackend,
-    torch.cuda._CudaDeviceProperties,
-}
->>>>>>> 1f4bf5dd
 
 if has_triton_package():
     import triton
