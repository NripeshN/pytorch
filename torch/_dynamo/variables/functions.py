# mypy: ignore-errors

import builtins
import collections
import functools
import inspect
import itertools
import types
from typing import (
    Any,
    Callable,
    Dict,
    List,
    Optional,
    Tuple,
    TYPE_CHECKING,
    TypeVar,
    Union,
)
from typing_extensions import Never

import torch
from torch.utils._ordered_set import OrderedSet

from .. import polyfills, variables
from ..bytecode_transformation import create_call_function, create_rot_n
from ..exc import unimplemented, Unsupported
from ..guards import GuardBuilder, install_guard
from ..source import AttrSource, ConstantSource, DefaultsSource, GetItemSource
from ..utils import (
    check_constant_args,
    check_unspec_or_constant_args,
    identity,
    is_function,
    is_wrapper_or_member_descriptor,
    istype,
    make_cell,
)
from .base import typestr, ValueMutationNew, VariableTracker
from .constant import ConstantVariable


try:
    from torch.distributed._composable.fsdp import _fsdp_param_group
except ModuleNotFoundError:
    _fsdp_param_group = None


if TYPE_CHECKING:
    from torch._dynamo.symbolic_convert import InstructionTranslator
    from torch._guards import Source
    from torch._higher_order_ops.triton_kernel_wrap import (
        TritonGridType,
        TritonKernelType,
    )


_F = TypeVar("_F", bound=Callable)


def wrap_bound_arg(tx: "InstructionTranslator", val, source=None):
    # Source propagation is best effort since not every object we encounter has a source to begin with.
    if isinstance(val, VariableTracker):
        return val
    elif not source:
        return VariableTracker.build(tx, val)
    else:
        # Create a lazy variable to avoid guarding on __defaults__ unless really
        # needed.
        return variables.LazyVariableTracker.create(val, source)


def wrap_args_kwargs(tx: "InstructionTranslator", result):
    for k, v in list(result.items()):
        if isinstance(v, (tuple, dict)):
            # args/kwargs
            result[k] = wrap_bound_arg(tx, v)


def init_cellvars(parent, result: Dict[str, VariableTracker], code):
    """
    Update `result` to add mapping from local name to new cells created
    directly by `code`, or update SideEffects in `parent` if the a local cell is
    already in `result` (cell argument).
    """
    side_effects = parent.output.side_effects

    for name in code.co_cellvars:
        new_cell = side_effects.track_cell_new()
        if name in result:
            # This handles when a function argument is a cell (e.g., captured by
            # a nested func). See `MAKE_CELL` bytecode for more info.
            side_effects.store_cell(new_cell, result.pop(name))
        result[name] = new_cell


def _create_nested_fn(
    code, f_globals, name, defaults, closure, kwdefaults, annotations
):
    from types import FunctionType

    func = FunctionType(code, f_globals, name, defaults, closure)
    func.__kwdefaults__ = kwdefaults

    if isinstance(annotations, tuple):
        from itertools import pairwise

        annotations = dict(pairwise(annotations))

    # TypeError: __annotations__ must be set to a dict object
    assert annotations is None or isinstance(annotations, dict)
    func.__annotations__ = annotations

    return func


class BaseUserFunctionVariable(VariableTracker):
    def get_filename(self):
        return self.get_code().co_filename

    def get_name(self):
        return self.get_code().co_name

    def call_function(
        self,
        tx: "InstructionTranslator",
        args: "List[VariableTracker]",
        kwargs: "Dict[str, VariableTracker]",
    ) -> "VariableTracker":
        return tx.inline_user_function_return(self, [*self.self_args(), *args], kwargs)

    def call_hasattr(self, tx: "InstructionTranslator", name: str) -> VariableTracker:
        result = False

        try:
            result = hasattr(self.get_function(), name)
        except NotImplementedError:
            if name == "__name__" and isinstance(self, NestedUserFunctionVariable):
                result = True
        return variables.ConstantVariable.create(result)

    def inspect_parameter_names(self):
        return list(inspect.signature(self.get_function()).parameters)

    def closure_vars(self, tx):
        return {}


class UserFunctionVariable(BaseUserFunctionVariable):
    """Some unsupported user-defined global function"""

    _nonvar_fields = OrderedSet(
        [
            "fn",
            "is_constant",
            *BaseUserFunctionVariable._nonvar_fields,
        ]
    )

    @classmethod
    def create_with_source(cls, value, source):
        install_guard(source.make_guard(GuardBuilder.CLOSURE_MATCH))
        return cls(value, source=source)

    def __init__(self, fn, is_constant=False, **kwargs) -> None:
        super().__init__(**kwargs)
        if getattr(fn, "_dynamo_marked_constant", False):
            # This method should be treated as a constant for the purposes of compilation
            self.is_constant = True
        else:
            self.is_constant = False

        assert isinstance(
            fn, (types.FunctionType, torch.jit.ScriptFunction)
        ), f"expected FunctionType found {typestr(fn)} {fn}"
        # TODO(anijain2305) - Replace directly calling UserFunctionVariable with
        # VariableBuilder, which handles the wrapping of _torchdynamo_inline.
        # unpack @torch._dynamo.optimize()(fn) wrapped function
        fn = inspect.getattr_static(fn, "_torchdynamo_inline", fn)
        self.fn: types.FunctionType = fn

    def as_python_constant(self):
        if istype(self, UserFunctionVariable):
            return self.fn
        # subclasses (such as methods) usually aren't a constant
        return super().as_python_constant()

    def self_args(self):
        return []

    def get_function(self):
        return self.fn

    def get_code(self):
        return self.fn.__code__

    def python_type(self):
        return types.FunctionType

    def has_self(self):
        return getattr(self.fn, "__self__", None) is not None

    def get_globals(self):
        return self.fn.__globals__

    def bind_args(self, parent, args, kwargs) -> Dict[str, VariableTracker]:
        """
        Assume `args` and `kwargs` are VariableTracker arguments for a call to
        this function, create new bindings for initial locals.
        """
        assert not self.is_constant
        root_tx = parent.output.root_tx
        wrap = functools.partial(wrap_bound_arg, tx=root_tx)

        fn: types.FunctionType = self.fn
        defaults = fn.__defaults__ or []
        defaults_sources = [
            None if self.source is None else DefaultsSource(self.source, idx)
            for idx, _ in enumerate(defaults)
        ]
        fake_func = types.FunctionType(
            fn.__code__,
            fn.__globals__,
            fn.__name__,
            tuple(
                [
                    wrap(val=arg, source=source)
                    for arg, source in zip(defaults, defaults_sources)
                ]
            ),
            fn.__closure__,
        )
        if fn.__kwdefaults__:
            kwdefaults_sources = {
                k: (
                    None
                    if self.source is None
                    else DefaultsSource(self.source, k, is_kw=True)
                )
                for k in fn.__kwdefaults__
            }
            fake_func.__kwdefaults__ = {
                k: wrap(val=v, source=kwdefaults_sources[k])
                for k, v in fn.__kwdefaults__.items()
            }

        bound = inspect.signature(fake_func).bind(*args, **kwargs)
        bound.apply_defaults()
        result = dict(bound.arguments.items())

        wrap_args_kwargs(root_tx, result)
        init_cellvars(parent, result, fn.__code__)
        closure = self.fn.__closure__ or ()
        assert len(closure) == len(self.fn.__code__.co_freevars)
        for idx, name, cell in zip(
            itertools.count(), self.fn.__code__.co_freevars, closure
        ):
            # TODO refactor these 3 branches.
            side_effects = parent.output.side_effects
            if cell in side_effects:
                cell_var = side_effects[cell]

            elif self.source:
                closure_cell = GetItemSource(
                    AttrSource(self.source, "__closure__"), idx
                )
                closure_cell_contents = AttrSource(closure_cell, "cell_contents")
                try:
                    contents_var = VariableTracker.build(
                        parent, cell.cell_contents, closure_cell_contents
                    )
                except ValueError:
                    # Cell has not yet been assigned
                    contents_var = variables.DeletedVariable()
                cell_var = side_effects.track_cell_existing(
                    closure_cell, cell, contents_var
                )

            else:
                # TODO figure out why source isn't available here, and whether
                # we can fix that and remove this branch.
                try:
                    contents_var = VariableTracker.build(parent, cell.cell_contents)
                except ValueError:
                    # Cell has not yet been assigned
                    contents_var = variables.DeletedVariable()
                cell_var = side_effects.track_cell_existing(None, cell, contents_var)

            result[name] = cell_var

        return result

    def var_getattr(self, tx: "InstructionTranslator", name: str):
        source = self.source and AttrSource(self.source, name)
        try:
            subobj = inspect.getattr_static(self.fn, name)
        except AttributeError:
            return variables.GetAttrVariable(self, name, source=source)
        if source:
            return variables.LazyVariableTracker.create(subobj, source)
        return VariableTracker.build(tx, subobj)

    def call_hasattr(self, tx: "InstructionTranslator", name: str) -> VariableTracker:
        result = hasattr(self.fn, name)
        return variables.ConstantVariable.create(result)

    def call_function(
        self,
        tx: "InstructionTranslator",
        args: "List[VariableTracker]",
        kwargs: "Dict[str, VariableTracker]",
    ) -> "VariableTracker":
        if self.is_constant:
            return invoke_and_store_as_constant(
                tx, self.fn, self.get_name(), args, kwargs
            )
        if (
            tx.output.current_tracer.under_activation_checkpoint
            and not tx.output.current_tracer.allow_side_effects_under_checkpoint
        ):
            try:
                from torch.distributed._composable.fsdp._fsdp_state import FSDPState
            except Exception:
                FSDPState = None
            if FSDPState is not None and self.fn in [
                FSDPState._pre_forward,
                FSDPState._post_forward,
            ]:
                with torch._dynamo.side_effects.allow_side_effects_under_checkpoint(tx):
                    return super().call_function(tx, args, kwargs)
        return super().call_function(tx, args, kwargs)


class UserMethodVariable(UserFunctionVariable):
    """Some unsupported user-defined method"""

    def __init__(self, fn, obj, **kwargs) -> None:
        super().__init__(fn=fn, **kwargs)
        self.obj = obj

    def __repr__(self) -> str:
        return f"{self.__class__.__name__}({self.fn}, {self.obj})"

    def self_args(self):
        return [self.obj]

    def python_type(self):
        return types.MethodType

    def call_function(
        self,
        tx: "InstructionTranslator",
        args: "List[VariableTracker]",
        kwargs: "Dict[str, VariableTracker]",
    ) -> "VariableTracker":
        # For nn.Module methods, redirecting to NNModuleVariable.call_method for optimized solution
        # rather than simple inlining. E.g, putting `call_method` op in FX graph for `forward` method
        # since we ensure `forward` of allowed modules can be traced by AOT safely.
        # Note this is not only for allowed modules, as user customized modules can extend from
        # allowed modules but using parent's `forward` method, which is also covered by this branch.

        # If we are tracing the higher order op, we want Dynamo to step inside
        # the module call so that Dynamo can see the underlying parameters and
        # buffers and raise them as inputs to the graph. The is_root_tracer
        # check bypasses the if condition for non-root tracers and directly
        # calls the super().call_function at the end, which is basically
        # equivalent of inlining the method.
        if tx.output.is_root_tracer() and isinstance(
            self.obj, variables.NNModuleVariable
        ):
            module_attr = getattr(self.fn, "__module__", "")
            # inline torch.nn.utils.parametrize
            if (
                module_attr is not None
                and module_attr.startswith("torch.nn.")
                and module_attr != "torch.nn.utils.parametrize"
                or self.is_constant
            ):
                return self.obj.call_method(
                    tx, self.fn.__name__, args, kwargs, constant=self.is_constant
                )
        elif (
            _fsdp_param_group is not None
            and self.fn is _fsdp_param_group.FSDPParamGroup.use_training_state
        ):
            return variables.TorchCtxManagerClassVariable(self.fn).call_function(
                tx, (self.obj, *args), kwargs
            )
        if self.is_constant:
            fn = getattr(self.obj.value, self.fn.__name__)
            return invoke_and_store_as_constant(tx, fn, self.get_name(), args, kwargs)
        return super().call_function(tx, args, kwargs)

    def inspect_parameter_names(self):
        return super().inspect_parameter_names()[1:]


class WrappedUserMethodVariable(UserMethodVariable):
    def __init__(self, wrapped, context, **kwargs) -> None:
        kwargs.pop("fn", None)
        kwargs.pop("obj", None)
        super().__init__(wrapped.fn, wrapped.obj, **kwargs)
        self.wrapped = wrapped
        self.context = context

    def call_function(
        self,
        tx: "InstructionTranslator",
        args: "List[VariableTracker]",
        kwargs: "Dict[str, VariableTracker]",
    ) -> "VariableTracker":
        self.context.enter(tx)
        result = super().call_function(tx, args, kwargs)
        self.context.exit(tx)
        return result


class WrappedUserFunctionVariable(UserFunctionVariable):
    def __init__(self, wrapped, context, **kwargs) -> None:
        kwargs.pop("fn", None)
        kwargs.pop("obj", None)
        super().__init__(wrapped.fn, **kwargs)
        self.wrapped = wrapped
        self.context = context

    def call_function(
        self,
        tx: "InstructionTranslator",
        args: "List[VariableTracker]",
        kwargs: "Dict[str, VariableTracker]",
    ) -> "VariableTracker":
        self.context.enter(tx)
        result = super().call_function(tx, args, kwargs)
        self.context.exit(tx)
        return result


def invoke_and_store_as_constant(tx: "InstructionTranslator", fn, name, args, kwargs):
    def convert(x):
        if isinstance(x, variables.TensorVariable):
            return x.get_real_value()
        return x.as_python_constant()

    args = [convert(x) for x in args]
    kwargs = {k: convert(v) for k, v in kwargs.items()}
    res = fn(*args, **kwargs)
    return tx.output.register_attr_or_module(
        res,
        name,
        source=ConstantSource(name),
    )


class NestedUserFunctionVariable(BaseUserFunctionVariable):
<<<<<<< HEAD
    _nonvar_fields = OrderedSet(
        [
            "closure_scope",
            "f_globals",
            *BaseUserFunctionVariable._nonvar_fields,
        ]
    )
=======
    _nonvar_fields = {
        "f_globals",
        *BaseUserFunctionVariable._nonvar_fields,
    }
>>>>>>> 1f4bf5dd

    def __init__(
        self,
        fn_name,
        code,
        f_globals,
        defaults,
        kwdefaults,
        annotations,
        closure,
        wrapped_reconstructible=None,
        **kwargs,
    ) -> None:
        super().__init__(**kwargs)
        assert isinstance(fn_name.as_python_constant(), str)
        assert isinstance(code.as_python_constant(), types.CodeType)
        assert isinstance(f_globals, dict)
        self.fn_name = fn_name
        self.code = code
        self.f_globals = f_globals
        self.defaults = defaults
        self.kwdefaults = kwdefaults
        self.annotations = annotations
        self.closure = closure
        # Either a source or a VT with .can_reconstruct() == True
        self.wrapped_reconstructible: Optional[
            Union[Source, VariableTracker]
        ] = wrapped_reconstructible

    def self_args(self):
        return []

    def get_code(self):
        return self.code.as_python_constant()

    def get_function(self):
        if self.closure:
            raise NotImplementedError
        func = types.FunctionType(
            self.code.as_python_constant(),
            self.f_globals,
            self.fn_name.as_python_constant(),
        )
        if self.defaults:
            func.__defaults__ = self.defaults.as_python_constant()
        if self.kwdefaults:
            func.__kwdefaults__ = self.kwdefaults.as_python_constant()
        if self.annotations:
            annotations = self.annotations.as_python_constant()
            if isinstance(annotations, tuple):
                from itertools import pairwise

                annotations = dict(pairwise(annotations))

            # TypeError: __annotations__ must be set to a dict object
            assert isinstance(annotations, dict)
            func.__annotations__ = annotations
        return func

    def has_closure(self):
        return self.closure is not None

    def has_self(self):
        return False

    def get_globals(self):
        return self.f_globals

    def bind_args(self, parent, args, kwargs):
        code = self.get_code()
        func = types.FunctionType(
            code,
            self.f_globals,
            self.fn_name.as_python_constant(),
            tuple(self.defaults.items) if self.defaults else None,
            tuple(make_cell(None) for _ in range(len(self.get_code().co_freevars))),
        )
        if self.kwdefaults:
            func.__kwdefaults__ = self.kwdefaults.keys_as_python_constant()
        bound = inspect.signature(func).bind(*args, **kwargs)
        bound.apply_defaults()
        result = dict(bound.arguments.items())
        wrap_args_kwargs(parent.output.root_tx, result)
        init_cellvars(parent, result, code)

        for idx, name in enumerate(code.co_freevars):
            assert name not in result
            cell = self.closure.items[idx]
            result[name] = cell

        return result

    def reconstruct(self, codegen):
        codegen.add_push_null(
            lambda: codegen.load_import_from(__name__, "_create_nested_fn")
        )
        codegen(self.code)
        codegen.extend_output([codegen.create_load_const_unchecked(self.f_globals)])
        codegen(ConstantVariable.create(self.code.value.co_name))

        if self.defaults:
            codegen(self.defaults)
        else:
            codegen.extend_output([codegen.create_load_const(None)])

        if self.closure:
            codegen(self.closure)
        else:
            codegen.extend_output([codegen.create_load_const(None)])

        if self.kwdefaults:
            codegen(self.kwdefaults)
        else:
            codegen.extend_output([codegen.create_load_const(None)])

        if self.annotations:
            try:
                annotations = self.annotations.as_python_constant()
                codegen.extend_output(
                    [codegen.create_load_const_unchecked(annotations)]
                )
            except NotImplementedError:
                codegen(self.annotations)
        else:
            codegen.extend_output([codegen.create_load_const(None)])

        codegen.extend_output(create_call_function(7, False))

        if self.wrapped_reconstructible:
            codegen.add_push_null(
                lambda: codegen.load_import_from("functools", "wraps")
            )
            codegen(self.wrapped_reconstructible)
            codegen.extend_output(create_call_function(1, False))
            codegen.extend_output(create_rot_n(2))
            codegen.extend_output(create_call_function(1, True))


class SkipFunctionVariable(VariableTracker):
    _nonvar_fields = OrderedSet(
        [
            "value",
            "reason",
            *VariableTracker._nonvar_fields,
        ]
    )

    def __init__(self, value, reason=None, **kwargs) -> None:
        super().__init__(**kwargs)
        self.value = value
        self.reason = reason

    def as_python_constant(self):
        return self.value

    @classmethod
    def create_with_source(cls, value, source):
        if not is_wrapper_or_member_descriptor(value):
            # These descriptors are not guaranteed to return the same object on
            # attribute lookup. They are unlikely to be changed, so we can skip
            # guarding them.
            install_guard(source.make_guard(GuardBuilder.FUNCTION_MATCH))
        return cls(value, source=source)

    @staticmethod
    @functools.lru_cache(None)
    def fold_through_function_to_wrapper():
        return {
            collections.namedtuple: variables.UserDefinedClassVariable,
        }

    def call_function(
        self,
        tx: "InstructionTranslator",
        args: "List[VariableTracker]",
        kwargs: "Dict[str, VariableTracker]",
    ) -> "VariableTracker":
        if inspect.getattr_static(self.value, "_torchdynamo_disable", False):
            unimplemented(f"call torch._dynamo.disable() wrapped function {self.value}")
        # Fold through the functions(e.g, collections.namedtuple)
        # that inputs & outputs are all python constants
        elif (
            self.value in self.fold_through_function_to_wrapper().keys()
            and check_constant_args(args, kwargs)
        ):
            value = self.value(
                *[x.as_python_constant() for x in args],
                **{k: v.as_python_constant() for k, v in kwargs.items()},
            )
            return self.fold_through_function_to_wrapper().get(self.value)(
                value, mutation_type=ValueMutationNew()
            )
        elif (
            self.value is functools.wraps
            and not kwargs
            and len(args) == 1
            and (
                args[0].source is not None or args[0].can_reconstruct(tx.output.root_tx)
            )
        ):

            def wraps(fn):
                if isinstance(fn, variables.NestedUserFunctionVariable):
                    if args[0].source:
                        reconstructible = args[0].source
                    else:
                        reconstructible = args[0]
                    return fn.clone(wrapped_reconstructible=reconstructible)
                unimplemented(f"functools.wraps({fn})")

            return variables.LambdaVariable(wraps)
        else:
            try:
                path = inspect.getfile(self.value)
                msg = f"'skip function {self.value.__qualname__} in file {path}'"
            except TypeError:
                known_python_builtin_modules = OrderedSet(["_abc", "_warnings"])
                if self.value.__module__ in known_python_builtin_modules:
                    msg = (
                        f"Graph break due to unsupported Python builtin {self.value.__module__}.{self.value.__qualname__}. "
                        f"Please file an issue on GitHub "
                        f"so the PyTorch team can add support for it. "
                    )
                elif (
                    self.value.__module__ is not None
                    and self.value.__module__.startswith("optree")
                ):
                    msg = (
                        f"Graph break for an optree C/C++ function {self.value.__module__}.{self.value.__qualname__}."
                        f" Consider using torch.utils._pytree - "
                        f"https://github.com/pytorch/pytorch/blob/main/torch/utils/_pytree.py"
                    )
                    # also warn on it because most users won't see the graph break message
                    torch._dynamo.utils.warn_once(msg)
                else:
                    msg = (
                        f"Graph break due to unsupported builtin {self.value.__module__}.{self.value.__qualname__}. "
                        f"This function is either a Python builtin (e.g. _warnings.warn) "
                        f"or a third-party C/C++ Python extension (perhaps created with pybind). "
                        f"If it is a Python builtin, please file an issue on GitHub "
                        f"so the PyTorch team can add support for it and see the next case for a workaround. "
                        f"If it is a third-party C/C++ Python extension, please "
                        f"either wrap it into a PyTorch-understood custom operator "
                        f"(see https://pytorch.org/tutorials/advanced/custom_ops_landing_page.html "
                        f"for more details) or, if it is traceable, use "
                        f"torch.compiler.allow_in_graph."
                    )
                    # also warn on it because most users won't see the graph break message
                    torch._dynamo.utils.warn_once(msg)
            if self.value.__qualname__ == "allow_in_graph":
                msg = (
                    "Found an allow_in_graph decorator to a function which "
                    "is created inside the parent function that is getting "
                    "compiled. This is not supported for now."
                )
            msg += f"', {self.reason}'" if self.reason else ""
            unimplemented(msg)


class WrapperUserFunctionVariable(VariableTracker):
    """
    Used to represent a wrapper object that contains the actual callable as an
    attribute. For example, torch.jit.script/trace have the original function at
    their _torchdynamo_inline attribute. Similarly, functions with
    __script_if_tracing_wrapper have the original attr at "__original_fn".
    """

    def __init__(self, wrapper_obj, attr_to_trace, **kwargs) -> None:
        super().__init__(**kwargs)
        self.wrapper_obj = wrapper_obj
        self.attr_to_trace = attr_to_trace

    def var_getattr(self, tx: "InstructionTranslator", name):
        if name == self.attr_to_trace:
            val = getattr(self.wrapper_obj, self.attr_to_trace)
            source = self.source and AttrSource(self.source, name)
            return VariableTracker.build(tx, val, source)

        return super().var_getattr(tx, name)

    def call_function(
        self,
        tx: "InstructionTranslator",
        args: "List[VariableTracker]",
        kwargs: "Dict[str, VariableTracker]",
    ) -> "VariableTracker":
        return variables.UserFunctionVariable(
            polyfills.getattr_and_trace
        ).call_function(
            tx, [self, variables.ConstantVariable(self.attr_to_trace), *args], kwargs
        )


def _traceable_collective_remaps():
    # We can't rely on importing from distributed, since it's not always built
    if torch.distributed.is_available():
        from torch.distributed._functional_collectives import (
            traceable_collective_remaps,
        )

        return traceable_collective_remaps
    return {}


def _traceable_collectives_source(tx: "InstructionTranslator", fn):
    assert torch.distributed.is_available(), "Illegal invocation."
    assert fn in _traceable_collective_remaps().values()

    inner_name = fn.__name__
    path_source = tx.import_source("torch.distributed._functional_collectives")
    return AttrSource(path_source, inner_name)


class CollectiveFunctionRewriteVariable(UserFunctionVariable):
    """
    Some of the torch.distributed.* collective APIs are possible to rewrite to 'traceable' collectives.

    This class provides both a way to check if a function is remappable, and perform the remapping.

    In the case that a function is 'remappable' but only for some combinations of call-time arguments,
    we check the args at `call_function` time and fall back to graph-breaking if needed.  This is no worse
    than status-quo as we currently graph-break on all distributed.* collectives.
    """

    def __init__(self, fn, *, replacement_var, **kwargs) -> None:
        super().__init__(fn, **kwargs)
        assert isinstance(replacement_var, UserFunctionVariable)
        self.replacement_var = replacement_var

    @staticmethod
    def create(tx: "InstructionTranslator", old_fn, source, **options):
        new_fn, new_source = CollectiveFunctionRewriteVariable.rewrite(tx, old_fn)
        return CollectiveFunctionRewriteVariable(
            old_fn,
            replacement_var=UserFunctionVariable(new_fn, source=new_source, **options),
            source=source,
            **options,
        )

    @staticmethod
    def can_rewrite(variable):
        return (
            inspect.isfunction(variable) and variable in _traceable_collective_remaps()
        )

    @staticmethod
    def rewrite(tx: "InstructionTranslator", fn):
        new_fn = _traceable_collective_remaps()[fn]
        return new_fn, _traceable_collectives_source(tx, new_fn)

    def call_function(
        self,
        tx: "InstructionTranslator",
        args: "List[VariableTracker]",
        kwargs: "Dict[str, VariableTracker]",
    ) -> "VariableTracker":
        # call_function must check any unsupported arguments and graph-break.
        # It's safe to assume args/kwargs from orig_fn map 1:1 to args/kwargs of remapped_fn,
        # since that's the contract for putting a mapping in `traceable_collective_remaps`
        import torch.distributed as dist
        from torch.distributed._functional_collectives import REDUCE_OP_TO_STR

        # Merge args into kwargs so positional and keyword args
        # can be processed the same way.
        signature = inspect.signature(self.fn)
        kwargs = dict(signature.bind(*args, **kwargs).arguments)
        args = ()

        if "async_op" in kwargs and kwargs["async_op"].as_python_constant():
            unimplemented(
                f"CollectiveFunctionRewriteVariable can't support async_op=True for {self.fn}"
            )

        if self.fn in (
            dist.all_reduce,
            dist.reduce_scatter_tensor,
            dist._reduce_scatter_base,
        ):
            reduce_op_var = kwargs.get("op")
            reduce_op = (
                reduce_op_var.value
                if reduce_op_var is not None
                else signature.parameters["op"].default
            )
            if reduce_op not in REDUCE_OP_TO_STR:
                raise ValueError(f"Unsupported all_reduce op: {reduce_op}")
            kwargs["op"] = variables.ConstantVariable.create(
                REDUCE_OP_TO_STR[reduce_op]
            )
        return self.replacement_var.call_function(tx, args, kwargs)


class FunctoolsPartialVariable(VariableTracker):
    def __init__(self, func: VariableTracker, args, keywords, **kwargs) -> None:
        super().__init__(**kwargs)
        self.func = func
        assert isinstance(args, list)
        self.args = args
        assert isinstance(keywords, dict)
        self.keywords = keywords

    def reconstruct(self, codegen):
        codegen.add_push_null(lambda: codegen.load_import_from("functools", "partial"))
        codegen(self.func)
        if self.args:
            codegen.foreach(self.args)
        if not self.keywords:
            codegen.extend_output(create_call_function(len(self.args) + 1, False))
            return

        codegen.foreach(self.keywords.values())
        keys = tuple(self.keywords.keys())
        codegen.extend_output(
            codegen.create_call_function_kw(len(keys) + len(self.args) + 1, keys, False)
        )

    def get_function(self):
        return self.as_python_constant()

    def call_function(
        self,
        tx: "InstructionTranslator",
        args: "List[VariableTracker]",
        kwargs: "Dict[str, VariableTracker]",
    ) -> "VariableTracker":
        merged_args = self.args + args
        merged_kwargs = {**self.keywords, **kwargs}
        return self.func.call_function(tx, merged_args, merged_kwargs)

    def call_hasattr(self, tx: "InstructionTranslator", name: str) -> VariableTracker:
        # functools.partial uses slots, so attributes are constant
        return variables.ConstantVariable.create(
            hasattr(functools.partial(identity), name)
        )

    def as_python_constant(self):
        return functools.partial(
            self.func.as_python_constant(),
            *[arg.as_python_constant() for arg in self.args],
            **{k: v.as_python_constant() for k, v in self.keywords.items()},
        )

    def guard_as_python_constant(self):
        """Similar to as_python_constant(), but add ID_MATCH guards to try to force things to become constants"""
        return functools.partial(
            self.func.guard_as_python_constant(),
            *[v.guard_as_python_constant() for v in self.args],
            **{k: v.guard_as_python_constant() for k, v in self.keywords.items()},
        )


class PolyfilledFunctionVariable(VariableTracker):
    _nonvar_fields = OrderedSet(
        [
            "fn",
            "wrapped_fn",
            "traceable_fn",
            *VariableTracker._nonvar_fields,
        ]
    )

    @classmethod
    @functools.lru_cache(None)
    def _get_polyfill_handlers(cls) -> Dict[Callable[..., Any], types.FunctionType]:
        return {}

    @classmethod
    def create_with_source(cls, value, source):
        install_guard(source.make_guard(GuardBuilder.FUNCTION_MATCH))

        return cls(value, source=source)

    def __init__(self, fn: _F, **kwargs) -> None:
        super().__init__(**kwargs)
        self.fn: _F = fn

        handler = self._get_polyfill_handlers().get(fn, fn)
        assert callable(handler), f"Polyfill handler {handler} is not callable for {fn}"
        for candidate_attr in (
            "__torch_dynamo_polyfill__",  # registered polyfill
            "__python_implementation__",  # self handler from third-party libraries
        ):
            candidate = getattr(handler, candidate_attr, None)
            if candidate:
                assert callable(candidate)
                traceable_fn = candidate
                break
        else:
            raise RuntimeError(
                f"Polyfill handler {handler} does not have a traceable function"
            )

        self.wrapped_fn: _F = handler
        self.traceable_fn: _F = traceable_fn

    @property
    def polyfill_fn(self) -> _F:
        return self.traceable_fn

    def can_constant_fold_through(self):
        return getattr(
            self.wrapped_fn, "__torch_dynamo_can_constant_fold_through__", False
        )

    def get_function(self):
        return self.as_python_constant()

    def call_function(
        self,
        tx: "InstructionTranslator",
        args: "List[VariableTracker]",
        kwargs: "Dict[str, VariableTracker]",
    ) -> "VariableTracker":
        if self.can_constant_fold_through() and check_unspec_or_constant_args(
            args, kwargs
        ):
            result = (
                self.fn(  # use the original function which is faster than the polyfill
                    *[x.as_python_constant() for x in args],
                    **{k: v.as_python_constant() for k, v in kwargs.items()},
                )
            )
            return VariableTracker.build(tx, result)

        # Special case for sum on tuple/list of ints
        if (
            self.fn is builtins.sum
            and len(args) == 1
            and not kwargs
            and isinstance(args[0], (variables.ListVariable, variables.TupleVariable))
            and all(
                (isinstance(x, variables.ConstantVariable) and isinstance(x.value, int))
                or (isinstance(x, variables.SymNodeVariable) and x.python_type() is int)
                for x in args[0].items
            )
        ):
            return variables.SymNodeVariable.create(
                tx,
                tx.output.create_proxy(
                    "call_function",
                    torch.sym_sum,
                    (tuple(a.as_proxy() for a in args[0].items),),
                    {},
                ),
                sym_num=torch.sym_sum(
                    [
                        (
                            x.value
                            if isinstance(x, variables.ConstantVariable)
                            else x.sym_num
                        )
                        for x in args[0].items
                    ]
                ),
            )

        traceable_function_variable = VariableTracker.build(tx, self.traceable_fn)
        return traceable_function_variable.call_function(tx, args, kwargs)

    def call_method(
        self,
        tx,
        name,
        args: "List[VariableTracker]",
        kwargs: "Dict[str, VariableTracker]",
    ) -> "VariableTracker":
        if name == "__call__":
            return self.call_function(tx, args, kwargs)

        method = getattr(self.fn, name, None)
        assert method is not None, f"Member {name} not found in {self.fn}"
        assert is_function(method), f"Member {name} is not callable in {self.fn}"
        options = {}
        if self.source:
            options["source"] = AttrSource(self.source, name)
        polyfilled_method_variable = PolyfilledFunctionVariable(method, **options)
        return polyfilled_method_variable.call_function(tx, args, kwargs)

    def as_python_constant(self):
        return self.fn


from torch._higher_order_ops.triton_kernel_wrap import (
    TMADescriptorMetadata,
    TritonHOPifier,
)


class DynamoTritonHOPifier(TritonHOPifier):
    def raise_unsupported(self, msg: str) -> Never:
        raise Unsupported(msg)

    def is_callable(self, maybe_callable: Any) -> bool:
        return isinstance(
            maybe_callable, (NestedUserFunctionVariable, UserFunctionVariable)
        )

    def get_value(self, val: Any) -> Any:
        return val.value

    def check_grid(self, grid) -> Tuple[torch.fx.proxy.Proxy, ...]:
        from .lists import BaseListVariable

        if isinstance(grid, BaseListVariable):
            return grid.as_proxy()
        else:
            unimplemented(f"grid for the triton kernel is {type(grid)}")

    def call_grid(self, grid, meta, tx):
        meta = {variables.ConstantVariable.create(k): v for k, v in meta.items()}
        grid = grid.call_function(tx, [meta], {})
        return grid

    def call_HOP(self, variable, grids, combined_args_raw, tx) -> ConstantVariable:
        from .constant import ConstantVariable
        from .dicts import ConstDictVariable

        # as we can only pass tensors as non-const args in fx graph,
        # here we replace TMA descriptors (TMADescriptorVariable
        # instances) with the underlying tensors, while moving the
        # TMA descriptor-related metadata to a separate argument,
        # so that we can reconstruct the TMA descriptors downstream
        tma_descriptor_metadata: TMADescriptorMetadata = {}
        for k in list(combined_args_raw.keys()):
            v = combined_args_raw[k]
            if isinstance(v, TMADescriptorVariable):
                tma_descriptor_metadata[k] = v.to_metadata()
                combined_args_raw[k] = v.data_ptr.from_tensor

        combined_args = {
            variables.ConstantVariable.create(k): v
            for k, v in combined_args_raw.items()
        }

        from torch._higher_order_ops.triton_kernel_wrap import (
            kernel_side_table,
            triton_kernel_wrapper_mutation,
        )

        # Combine args and kwargs and pass as a dict so that if user defined triton
        # kernel uses variables as 'grid' or 'kernel', it does not conflict with
        # parameters of the wrapper function
        constant_args = {
            k: v.as_python_constant()
            for k, v in combined_args_raw.items()
            if isinstance(v, ConstantVariable)
        }
        non_constant_args = {
            k: v
            for k, v in combined_args.items()
            if not isinstance(v, ConstantVariable)
        }

        for v in non_constant_args.values():
            v = v.realize()
            if not isinstance(v, (variables.TensorVariable, variables.SymNodeVariable)):
                self.raise_unsupported(
                    f"Unexpected argument type for a Triton kernel: {repr(v)}."
                )

        constant_args_idx = kernel_side_table.add_constant_args(constant_args)
        meta = ConstDictVariable(non_constant_args, dict)
        tx.output.create_proxy(
            "call_function",
            triton_kernel_wrapper_mutation,
            (),
            {
                "kernel_idx": variable.kernel_idx,
                "constant_args_idx": constant_args_idx,
                "grid": grids,
                "tma_descriptor_metadata": tma_descriptor_metadata,
                "kwargs": meta.as_proxy(),
            },
        )

        return variables.ConstantVariable(
            None,
        )


dynamo_triton_hopifier_singleton = DynamoTritonHOPifier()


class TritonKernelVariable(VariableTracker):
    grid: "TritonGridType"
    kernel: "TritonKernelType"
    kernel_idx: Optional[int]

    def __init__(self, kernel, kernel_idx, grid, **kwargs) -> None:
        super().__init__(**kwargs)
        dynamo_triton_hopifier_singleton.init_variable(self, kernel, kernel_idx, grid)

    def call_function(
        self,
        tx: "InstructionTranslator",
        args: "List[VariableTracker]",
        kwargs: "Dict[str, VariableTracker]",
    ) -> "VariableTracker":
        return dynamo_triton_hopifier_singleton.call_triton_kernel(
            self, args, kwargs, tx
        )

    def call_method(
        self,
        tx,
        name,
        args: "List[VariableTracker]",
        kwargs: "Dict[str, VariableTracker]",
    ) -> "VariableTracker":
        if name == "__getitem__":
            return dynamo_triton_hopifier_singleton.call_getitem(self, args)
        elif name == "run":
            return dynamo_triton_hopifier_singleton.call_run(self, args, kwargs, tx)

        # Bail out to parent's implementation
        return super().call_method(tx, name, args, kwargs)

    def specialize_symbolic(self, arg: Any) -> Any:
        from .constant import ConstantVariable
        from .tensor import SymNodeVariable

        # See [Note: Specialize tl.constexpr args in user-defined triton kernels]
        if isinstance(arg, SymNodeVariable):
            return ConstantVariable.create(arg.evaluate_expr())
        return arg


class TMADescriptorVariable(VariableTracker):
    def __init__(
        self,
        data_ptr: "variables.DataPtrVariable",
        dims: "List[ConstantVariable]",
        block_dims: "List[ConstantVariable]",
        element_size: "ConstantVariable",
        **kwargs,
    ):
        assert isinstance(data_ptr, variables.DataPtrVariable)
        super().__init__(**kwargs)
        self.data_ptr = data_ptr
        self.dims = dims
        self.block_dims = block_dims
        self.element_size = element_size

    def to_metadata(self):
        return (
            [dim.as_proxy() for dim in self.dims],
            [dim.as_proxy() for dim in self.block_dims],
            self.element_size.as_proxy(),
        )

    def reconstruct(self, codegen):
        codegen.add_push_null(
            lambda: codegen.load_import_from(
                "triton.tools.experimental_descriptor",
                f"create_{len(self.dims)}d_tma_descriptor",
            )
        )
        self.data_ptr.reconstruct(codegen)
        args = [*self.dims, *self.block_dims, self.element_size]
        codegen.foreach(args)
        codegen.call_function(len(args) + 1, False)


class CreateTMADescriptorVariable(VariableTracker):
    def __init__(
        self,
        rank: int,
        **kwargs,
    ) -> None:
        assert rank in (1, 2)
        super().__init__(**kwargs)
        self.rank = rank

    def call_function(
        self,
        tx: "InstructionTranslator",
        args: "List[VariableTracker]",
        kwargs: "Dict[str, VariableTracker]",
    ) -> "VariableTracker":
        ptr = kwargs["ptr"] if "ptr" in kwargs else args[0]

        if not isinstance(ptr, variables.DataPtrVariable):
            raise Unsupported(
                "Please ensure there were no graph breaks between "
                f"create_{self.rank}d_tma_descriptor and the upstream "
                ".data_ptr() call."
            )

        if self.rank == 1:
            assert len(args) + len(kwargs) == 4
            dims = [
                kwargs["dim"] if "dim" in kwargs else args[1],
            ]
            block_dims = [
                kwargs["block_dim"] if "block_dim" in kwargs else args[2],
            ]
        else:
            assert len(args) + len(kwargs) == 6
            dims = [
                kwargs["dim1"] if "dim1" in kwargs else args[1],
                kwargs["dim0"] if "dim0" in kwargs else args[2],
            ]
            block_dims = [
                kwargs["block_dim1"] if "block_dim1" in kwargs else args[3],
                kwargs["block_dim0"] if "block_dim0" in kwargs else args[4],
            ]
        element_size = kwargs["element_size"] if "element_size" in kwargs else args[-1]

        return TMADescriptorVariable(
            data_ptr=ptr,
            dims=dims,
            block_dims=block_dims,
            element_size=element_size,
        )<|MERGE_RESOLUTION|>--- conflicted
+++ resolved
@@ -452,20 +452,12 @@
 
 
 class NestedUserFunctionVariable(BaseUserFunctionVariable):
-<<<<<<< HEAD
     _nonvar_fields = OrderedSet(
         [
-            "closure_scope",
             "f_globals",
             *BaseUserFunctionVariable._nonvar_fields,
         ]
     )
-=======
-    _nonvar_fields = {
-        "f_globals",
-        *BaseUserFunctionVariable._nonvar_fields,
-    }
->>>>>>> 1f4bf5dd
 
     def __init__(
         self,
