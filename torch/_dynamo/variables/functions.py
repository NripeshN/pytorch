--- conflicted
+++ resolved
@@ -261,19 +261,6 @@
         for idx, name, cell in zip(
             itertools.count(), self.fn.__code__.co_freevars, closure
         ):
-<<<<<<< HEAD
-=======
-            # This is critical, because we must make sure the same cell object
-            # is mapped to the same Dynamo representation. For regular cells we
-            # ensure that by checking them against `SideEffects`, and for
-            # unboxede cells (from the root frame), we ensure that via this
-            # `match_nested_cell` call.
-            var = root_tx.lookup_variable_for_captured_cell(cell)
-            if var is not None:
-                result[name] = var
-                continue
-
->>>>>>> 2a5115c8
             # TODO refactor these 3 branches.
             side_effects = parent.output.side_effects
             if cell in side_effects:
