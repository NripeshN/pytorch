--- conflicted
+++ resolved
@@ -56,18 +56,7 @@
 
 
 class SuperVariable(VariableTracker):
-<<<<<<< HEAD
-    _nonvar_fields = OrderedSet(
-        [
-            "specialized",
-            *VariableTracker._nonvar_fields,
-        ]
-    )
-=======
-    _nonvar_fields = {
-        *VariableTracker._nonvar_fields,
-    }
->>>>>>> 0c628836
+    _nonvar_fields = OrderedSet(VariableTracker._nonvar_fields)
 
     def __init__(self, typevar, objvar=None, **kwargs) -> None:
         super().__init__(**kwargs)
