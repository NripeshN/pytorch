--- conflicted
+++ resolved
@@ -2764,7 +2764,6 @@
                     )
                     self.symbolic_locals[name] = var
 
-<<<<<<< HEAD
             # Populate `symbolic_locals` with cells created by this frame,
             # effectively implementing the `MAKE_CELL` instructions.
             side_effects = self.output.side_effects
@@ -2813,7 +2812,7 @@
 
             # Populate `symbolic_locals` with cells captured by this frame,
             # effectively implementing the `COPY_FREE_VARS` instruction.
-            for idx, name, cell in zip(itertools.count(), self.freevars(), closure):
+            for name, cell in zip(self.freevars(), closure):
                 cell_source = LocalSource(name, is_root_frame_cell=True)
                 contents_source = AutoDerefLocalSource(cell_source)
                 try:
@@ -2827,12 +2826,6 @@
                     cell_source, cell, contents_var
                 )
                 self.symbolic_locals[name] = cell_var
-=======
-            # Avoid mapping to VariableTracker to prevent holding on to tensors.
-            self._captured_cell_id_to_name = {}
-            for name, cell in zip(self.code_options["co_freevars"], closure):
-                self._captured_cell_id_to_name[id(cell)] = name
->>>>>>> 56f5e7e5
 
             self.symbolic_torch_function_state = SymbolicTorchFunctionState(
                 torch_function_mode_stack
