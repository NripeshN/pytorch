--- conflicted
+++ resolved
@@ -1,8 +1,10 @@
 # mypy: allow-untyped-defs
+from __future__ import annotations
+
 import functools
 import os
 from itertools import chain, count, zip_longest
-from typing import Any, Callable, Optional, TYPE_CHECKING, Union
+from typing import Any, Callable, TYPE_CHECKING
 
 import sympy
 
@@ -38,12 +40,8 @@
         self,
         kernel_name: str,
         line_template: str,
-<<<<<<< HEAD
         keys: tuple[str, ...],
-=======
-        keys: Tuple[str, ...],
-        additional_files: List[str],
->>>>>>> d166c588
+        additional_files: list[str],
     ):
         super().__init__(line_template)
         assert not isinstance(line_template, DeferredLineBase)
@@ -85,7 +83,7 @@
         self,
         kernel_name: str,
         grid,
-        grid_callable: Optional[Callable[..., Any]] = None,
+        grid_callable: Callable[..., Any] | None = None,
         **grid_extra_kwargs,
     ):
         self.kernel_name = kernel_name
@@ -93,16 +91,12 @@
         self.grid_callable = grid_callable
         self.grid_extra_kwargs = grid_extra_kwargs
 
-<<<<<<< HEAD
-    def _process_grid(self, grid: Union[list[Any], tuple[Any, ...]]):
-=======
     def __iter__(self):
         # DeferredGpuDefaultGrid can be passed to the base class, PythonWrapperCodegen,
         # to generate the autotune code block, and thus we need this iterator
         return iter(self.grid)
 
-    def _process_grid(self, grid: Union[List[Any], Tuple[Any, ...]]):
->>>>>>> d166c588
+    def _process_grid(self, grid: list[Any] | tuple[Any, ...]):
         if isinstance(grid, (list, tuple)):
             return [self._process_grid(e) for e in grid]
         else:
@@ -266,7 +260,7 @@
         self,
         kernel_name: str,
         kernel_body: str,
-        metadata: Optional[str] = None,
+        metadata: str | None = None,
         gpu=True,
     ):
         if gpu:
@@ -376,7 +370,7 @@
     def generate_load_kernel_once(
         self,
         kernel_name: str,
-        graph: "GraphLowering",  # for per-graph caching
+        graph: GraphLowering,  # for per-graph caching
     ):
         keys = (get_cpp_wrapper_cubin_path_name(), "mangled_name", "shared_mem")
         kernel_var_name = f"kernels.{kernel_name}" if V.graph.aot_mode else kernel_name
@@ -456,13 +450,9 @@
     def generate_default_grid(
         self,
         kernel_name: str,
-<<<<<<< HEAD
-        grid: list[Any],
-=======
-        grid_args: List[Any],
->>>>>>> d166c588
+        grid_args: list[Any],
         gpu: bool = True,
-        grid_callable: Optional[Callable[..., Any]] = default_grid_fn,
+        grid_callable: Callable[..., Any] | None = default_grid_fn,
         **grid_extra_kwargs,
     ):
         """
