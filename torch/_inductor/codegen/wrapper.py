--- conflicted
+++ resolved
@@ -605,12 +605,8 @@
         self._metas: Dict[str, str] = {}
         self._meta_vars: OrderedSet[str] = OrderedSet()
         self.multi_kernel_state = MultiKernelState()
-<<<<<<< HEAD
         self.already_codegened_subgraphs: OrderedSet[str] = OrderedSet()
-=======
-        self.already_codegened_subgraphs: Set[str] = set()
         self.allocated_workspaces: Dict[str, Any] = {}
->>>>>>> f235efef
 
         # intermediate tensor value printing utility
         self.debug_printer = DebugPrinterManager(
@@ -1557,18 +1553,20 @@
         from triton.language import constexpr  # type: ignore[name-defined]
 
         # global constexpr vars handled above
-        symbols_included = {original_name}
+        symbols_included = OrderedSet([original_name])
 
         def traverse(cur_kernel):
             # here we extract the unqualified names (i.e., not attributes and
             # without prepended module name) loaded in the kernel code, which
             # are matched with the co_names and __globals__ below to codegen
             # the respective imports necessary for the kernel compilation
-            unqualified_loads = {
-                inst.argval
-                for inst in dis.Bytecode(cur_kernel.fn)
-                if inst.opname == "LOAD_GLOBAL"
-            }
+            unqualified_loads = OrderedSet(
+                [
+                    inst.argval
+                    for inst in dis.Bytecode(cur_kernel.fn)
+                    if inst.opname == "LOAD_GLOBAL"
+                ]
+            )
             global_annotations = cur_kernel.fn.__globals__.get("__annotations__", {})
             for symbol_name in cur_kernel.fn.__code__.co_names:
                 if symbol_name in symbols_included:
