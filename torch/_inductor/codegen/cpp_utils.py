--- conflicted
+++ resolved
@@ -184,12 +184,7 @@
     ) -> None:
         super().__init__(name, bounds, dtype)
         self.is_vec = False
-<<<<<<< HEAD
-        self.dtype: Optional[torch.dtype] = None
         self.dependent_itervars: OrderedSet[sympy.Symbol] = OrderedSet()
-=======
-        self.dependent_itervars: Set[sympy.Symbol] = set()
->>>>>>> f235efef
 
     def __repr__(self) -> str:
         return (
@@ -497,7 +492,9 @@
     index: sympy.Expr,
     global_buf_name: str,
 ):
-    used_vars = {s for s in index.free_symbols if symbol_is_type(s, SymT.INDEX)}
+    used_vars = OrderedSet(
+        [s for s in index.free_symbols if symbol_is_type(s, SymT.INDEX)]
+    )
     index_vars = []
     local_buf = localize_buffer_handler.global_to_local[global_buf_name]
     for i in range(len(local_buf.get_size())):
