import collections
import contextlib
import dataclasses
import functools
import itertools
import logging
import os
import os.path
import pickle
import pstats
import shutil
import subprocess
from typing import Any, Callable, Dict, IO, Iterator, List, Optional, Type, Union
from unittest.mock import patch

import torch
from functorch.compile import draw_graph, get_aot_graph_name, get_graph_being_compiled
from torch import fx as fx
from torch._dynamo.repro.after_aot import save_graph_repro
from torch._dynamo.utils import get_debug_dir
from torch.fx.graph_module import GraphModule
from torch.fx.passes.shape_prop import _extract_tensor_metadata, TensorMetadata
from torch.fx.passes.tools_common import legalize_graph
from torch.utils._pytree import tree_map

from . import config, ir  # noqa: F811, this is needed
from .scheduler import (
    BaseSchedulerNode,
    FusedSchedulerNode,
    NopKernelSchedulerNode,
    OutputNode,
    SchedulerNode,
)
from .virtualized import V


log = logging.getLogger(__name__)

SchedulerNodeList = List[Any]
BufMeta = collections.namedtuple("BufMeta", ["name", "n_origin"])
GRAPHVIZ_COMMAND_SCALABLE = ["dot", "-Gnslimit=2", "-Gnslimit1=2", "-Gmaxiter=5000"]


@functools.lru_cache(None)
def has_dot() -> bool:
    try:
        subprocess.check_output(["which", "dot"], stderr=subprocess.PIPE)
        return True
    except subprocess.SubprocessError:
        return False


def draw_buffers(
    nodes: List[BaseSchedulerNode],
    print_graph: bool = False,
    fname: Optional[str] = None,
) -> None:
    """
    Draw a graph in fname.svg.
    """
    if not has_dot():
        log.warning("draw_buffers() requires `graphviz` package")
        return

    if fname is None:
        fname = get_graph_being_compiled()

    graph = create_fx_from_snodes(nodes)

    for node in graph.nodes:
        if "fusion_meta" not in node.meta:
            continue
        group = node.meta["fusion_meta"].group
        if isinstance(group, tuple):
            if isinstance(group[1], int):
                group = (group[1],)
            else:
                group = group[1]

        # gather meta data
        dtype = None
        if isinstance(node, ir.ComputedBuffer):
            dtype = node.data.dtype

        metadata = TensorMetadata(group, dtype, None, None, None, None, None)  # type: ignore[arg-type]
        node.meta["tensor_meta"] = metadata

    if print_graph:
        print(graph)

    gm = GraphModule({}, graph)
    legalize_graph(gm)
    gm.graph.lint()
    draw_graph(
        gm, fname, clear_meta=False, dot_graph_shape=config.trace.dot_graph_shape
    )


def create_fx_from_snodes(snodes: List[BaseSchedulerNode]) -> fx.Graph:
    """
    Creates a FX Graph from a list of SchedulerNode objects.
    """

    def get_fake_func(name: str) -> Callable[..., int]:
        def func1(*args: Any) -> int:
            return 0

        func1.__name__ = name
        return func1

    FusionMeta = collections.namedtuple("FusionMeta", ["group", "snode", "type"])

    buf_to_fx_node = {}
    node_to_fx_node = {}
    graph = torch.fx.Graph()
    first_node = None

    outputs = []
    group: Any = None
    # create call_function node for each Buffer and Kernel
    for snode in snodes:
        if snode.is_extern():
            node_type = "extern"
            group = node_type
        elif snode.is_template():
            node_type = "template"
            group = node_type
        elif isinstance(snode, NopKernelSchedulerNode):
            node_type = "nop"
            group = node_type
        elif isinstance(snode, SchedulerNode):
            node_type = "compute"
            group = snode.group
        elif isinstance(snode, FusedSchedulerNode):
            node_type = "fused"
            group = snode.group
        else:
            raise RuntimeError("Unknown node type")

        fused_name = torch._inductor.utils.get_fused_kernel_name(
            snode.get_nodes(), "original_aten"
        )
        func_name = f"{node_type}: {fused_name}"
        node_func = get_fake_func(func_name)
        kwargs = {}
        if hasattr(snode, "get_device"):
            kwargs = {"device": snode.get_device()}
        fx_node = graph.call_function(node_func, args=(), kwargs=kwargs)  # type: ignore[arg-type]

        def in_output(snode: Union[BaseSchedulerNode, FusedSchedulerNode]) -> bool:
            if isinstance(snode, FusedSchedulerNode):
                return any(in_output(x) for x in snode.snodes)
            return any(
                isinstance(user.node, OutputNode)
                for buf in snode.get_outputs()
                for user in buf.users
            )

        if in_output(snode):
            outputs.append(fx_node)
        name = snode.get_name()
        fx_node.name = name

        fx_node.meta["fusion_meta"] = FusionMeta(group, snode, node_type)

        node_to_fx_node[name] = fx_node
        for buf in snode.get_outputs():
            buf_to_fx_node[buf.get_name()] = fx_node

        if first_node is None:
            first_node = fx_node

    # create edges between nodes
    for snode in snodes:
        name = snode.get_name()
        deps = snode.read_writes.reads

        fx_node = node_to_fx_node[name]
        new_args = []
        for dep in deps:
            if dep.name in buf_to_fx_node:
                dep_node = buf_to_fx_node[dep.name]
            else:
                with graph.inserting_before(first_node):
                    dep_node = graph.placeholder(dep.name)
                    buf_to_fx_node[dep.name] = dep_node
            if dep_node == fx_node:  # to avoid cycles
                continue
            new_args.append(dep_node)

        fx_node.args = tuple(new_args)

    graph.output(outputs[0] if len(outputs) == 1 else tuple(outputs))
    return graph


def update_orig_fx_node_name_to_buf_name(
    nodes: Optional[SchedulerNodeList],
    node_name_to_buf_name: Dict[str, str],
    parent_buf_name: Optional[str] = None,
    n_origins: int = 0,
) -> None:
    if nodes is None:
        return
    for node in nodes:
        # for FusedSchedulerNode, traverse recursively into get_nodes()
        buf_name = node.get_name()
        children_nodes = node.get_nodes()
        if children_nodes is not None and len(children_nodes) > 1:
            update_orig_fx_node_name_to_buf_name(
                children_nodes,
                node_name_to_buf_name,
                buf_name if parent_buf_name is None else parent_buf_name,
            )
            continue
        else:
            assert len(children_nodes) == 1 and children_nodes[0] == node

        ir_node = node.node
        if ir_node is None or ir_node.origins is None:
            continue
        for origin in ir_node.origins:
            node_name = origin.name
            # when buf1 and buf2 both have origin=node1
            # we draw node1 according to buf1
            if node_name not in node_name_to_buf_name:
                node_name_to_buf_name[node_name] = (
                    buf_name if parent_buf_name is None else parent_buf_name
                )


def get_node_name_to_buf_meta(
    node_name_to_buf_name: Dict[str, str]
) -> Dict[str, BufMeta]:
    buf_name_to_n_node = {}
    for node_name, buf_name in node_name_to_buf_name.items():
        if buf_name not in buf_name_to_n_node:
            buf_name_to_n_node[buf_name] = {node_name}
        else:
            buf_name_to_n_node[buf_name].add(node_name)

    node_name_to_buf_meta = {}
    for node_name, buf_name in node_name_to_buf_name.items():
        n_node = len(buf_name_to_n_node[buf_name])
        node_name_to_buf_meta[node_name] = BufMeta(buf_name, n_node)
    return node_name_to_buf_meta


def annotate_orig_fx_with_snodes(
    gm: torch.fx.GraphModule,
    snodes: SchedulerNodeList,
) -> None:
    """
    Creates a FX Graph from a list of SchedulerNode objects.
    """
    node_name_to_buf_name: Dict[str, str] = {}
    update_orig_fx_node_name_to_buf_name(snodes, node_name_to_buf_name)
    if node_name_to_buf_name is None:
        return
    node_name_to_buf_meta = get_node_name_to_buf_meta(node_name_to_buf_name)
    for node in gm.graph.nodes:
        if node.name in node_name_to_buf_meta:
            node.meta["buf_meta"] = node_name_to_buf_meta.get(node.name)


@contextlib.contextmanager
def enable_aot_logging() -> Iterator[None]:
    compile_debug = os.environ.get("TORCH_COMPILE_DEBUG", "0") == "1"

    import torch._functorch.aot_autograd

    log = logging.getLogger(torch._functorch.aot_autograd.__name__)

    stack = contextlib.ExitStack()
    if not compile_debug:
        try:
            yield
        finally:
            stack.close()
        return

    # Enable all graphs to be logged to a file by setting the flags to True
    # and the log level of the file logger to DEBUG
    stack.enter_context(patch("functorch.compile.config.debug_partitioner", True))

    path = os.path.join(get_debug_dir(), "torchinductor")
    os.makedirs(path, exist_ok=True)

    fh = logging.FileHandler(
        os.path.join(
            path,
            f"aot_{get_aot_graph_name()}_debug.log",
        )
    )
    fh.setLevel(logging.DEBUG)
    fh.setFormatter(
        logging.Formatter("[%(filename)s:%(lineno)d %(levelname)s] %(message)s")
    )
    log.addHandler(fh)
    try:
        yield
    finally:
        log.removeHandler(fh)
        stack.close()


class DebugContext:
    _counter = itertools.count()

    @staticmethod
    def create_debug_dir(folder_name: str) -> Optional[str]:
        debug_dir = config.trace.debug_dir or get_debug_dir()
        for n in DebugContext._counter:
            dirname = os.path.join(
                debug_dir,
                "torchinductor",
                f"{folder_name}.{n}",
            )
            if not os.path.exists(dirname):
                os.makedirs(dirname)
                return dirname
        return None

    def __init__(self) -> None:
        self._prof = None
        self._path = None
        self._stack = contextlib.ExitStack()

    def copy(self, new_path: str) -> None:
        if not self._path:
            return
        assert new_path.endswith(".debug"), new_path
        from filelock import FileLock

        try:
            with FileLock(f"{new_path}.lock"):
                if os.path.exists(new_path):
                    shutil.rmtree(new_path)
                shutil.copytree(self._path, new_path)
        except OSError:
            log.warning(
                "Failed to copy debug files from %s to %s", self._path, new_path
            )

    def fopen(
        self,
        filename: str,
        write_mode: str = "w",
        *args: Any,
        **kwargs: Any,
    ) -> IO[Any]:
        assert self._path
        return open(os.path.join(self._path, filename), write_mode, *args, **kwargs)

    @contextlib.contextmanager
    def fopen_context(
        self,
        filename: str,
        write_mode: str = "w",
        *args: Any,
        **kwargs: Any,
    ) -> Iterator[IO[Any]]:
        assert self._path
        with open(os.path.join(self._path, filename), write_mode, *args, **kwargs) as f:
            yield f

    def filename(self, suffix: str) -> str:
        assert self._path
        return os.path.join(self._path, suffix)

    def upload_tar(self) -> None:
        if config.trace.upload_tar is not None:
            import tarfile

            assert self._path
            tar_file = os.path.join(
                self._path, f"{os.path.basename(self._path)}.tar.gz"
            )
            with tarfile.open(tar_file, "w:gz") as tar:
                tar.add(self._path, arcname=os.path.basename(self._path))
            config.trace.upload_tar(tar_file)

    def __enter__(self) -> None:
        if config.debug:
            log = logging.getLogger("torch._dynamo")
            prev_level = log.level
            log.setLevel(logging.DEBUG)

            def reset_log_level(level: Any) -> None:
                log.setLevel(level)

            self._stack.callback(reset_log_level, prev_level)

        self._stack.enter_context(V.set_debug_handler(self))

        if not config.trace.enabled:
            return

        self._path = self.create_debug_dir(get_aot_graph_name())  # type: ignore[assignment]

        if config.trace.debug_log:
            self._setup_log_capture("debug.log", logging.DEBUG)
        if config.trace.info_log:
            self._setup_log_capture("info.log", logging.INFO)

    def _setup_log_capture(
        self,
        filename: str,
        level: int,
    ) -> None:
        log = logging.getLogger("torch._inductor")
        fd = self._stack.enter_context(self.fopen(filename))
        ch = logging.StreamHandler(fd)
        ch.setLevel(level)
        ch.setFormatter(
            logging.Formatter("[%(filename)s:%(lineno)d %(levelname)s] %(message)s")
        )
        log.addHandler(ch)
        log.setLevel(min(log.level, level))
        self._stack.callback(log.removeHandler, ch)

    def __exit__(
        self,
        exc_type: Optional[Type[BaseException]],
        exc_val: Optional[BaseException],
        exc_tb: Optional[Any],
    ) -> None:
        if self._prof:
            self._prof.disable()
            self._save_profile_data()

        if self._path:
            self.upload_tar()
            log.warning("%s debug trace: %s", get_graph_being_compiled(), self._path)
        self._stack.close()

    def _save_profile_data(self) -> None:
        assert self._prof
        self._prof.dump_stats(self.filename("compile.prof"))
        with self.fopen("compile.stats") as fd:
            stats = pstats.Stats(self._prof, stream=fd)
            stats.strip_dirs()
            stats.sort_stats("cumtime")
            stats.print_stats(100)
            stats.sort_stats("tottime")
            stats.print_stats(100)

    def __getattr__(self, name: str) -> Optional[Callable[..., None]]:
        if config.trace.enabled and getattr(config.trace, name):
            try:
                return getattr(DebugFormatter(self), name)
            except Exception:
                log.warning("Ignoring exception in debug code", exc_info=True)
                return None
        else:

            def ignored(*args: Any, **kwargs: Any) -> None:
                pass

            return ignored


class DebugFormatter:
    def __init__(self, handler: DebugContext) -> None:
        self.fopen = handler.fopen
        self.fopen_context = handler.fopen_context
        self.filename = handler.filename
        self.handler = handler

    def fx_graph(
        self,
        gm: torch.fx.GraphModule,
        inputs: List[torch.Tensor],
    ) -> None:
        with self.fopen("fx_graph_runnable.py") as fd:
            save_dir = None
            if torch._inductor.config.trace.save_real_tensors:
                inputs = torch._subclasses.fake_utils.try_convert_fake_to_real(inputs)
                save_dir = os.path.dirname(fd.name)

            # dont try to use stable hash torchinductor compilation if saving real tensors
            # and avoid recursively trying to save real tensors inside of the inductor compilation
            # regardless
            stable_hash = torch._inductor.config.trace.save_real_tensors
            with torch._inductor.config.patch(
                {"trace.enabled": False, "trace.save_real_tensors": False}
            ):
                save_graph_repro(
                    fd,
                    gm,
                    inputs,
                    "inductor",
                    save_dir=save_dir,
                    stable_hash=stable_hash,
                )

        with self.fopen("fx_graph_readable.py") as fd:
            fd.write(gm.print_readable(print_output=False))

    def fx_graph_transformed(
        self,
        gm: torch.fx.GraphModule,
        inputs: List[torch.Tensor],
    ) -> None:
        with self.fopen("fx_graph_transformed.py") as fd:
            fd.write(gm.print_readable(print_output=False))

    def ir_pre_fusion(self, nodes: SchedulerNodeList) -> None:
        self._write_ir("ir_pre_fusion.txt", nodes)

    def ir_post_fusion(self, nodes: SchedulerNodeList) -> None:
        self._write_ir("ir_post_fusion.txt", nodes)

    def _write_ir(
        self,
        filename: str,
        nodes: SchedulerNodeList,
    ) -> None:
        with self.fopen(filename) as fd:
            log.info("Writing debug ir to  %s", fd.name)
            for node in nodes:
                fd.write(node.debug_str())
                fd.write("\n\n\n")

    def graph_diagram(self, nodes: SchedulerNodeList) -> None:
        draw_buffers(nodes, fname=self.filename("graph_diagram.svg"))

    def draw_orig_fx_graph(
        self,
        gm: torch.fx.GraphModule,
        nodes: SchedulerNodeList,
    ) -> None:
        annotate_orig_fx_with_snodes(gm, nodes)
        draw_graph(
            gm,
            fname=self.filename("orig_fx_graph_diagram.svg"),
            clear_meta=False,
            prog=GRAPHVIZ_COMMAND_SCALABLE,
            parse_stack_trace=True,
            dot_graph_shape=config.trace.dot_graph_shape,
        )

    def output_code(self, filename: str) -> None:
        shutil.copy(filename, self.filename("output_code.py"))

    def log_autotuning_results(
        self,
        name: str,
        input_nodes: List[ir.IRNode],
        timings: Dict["ChoiceCaller", float],  # type: ignore[name-defined] # noqa: F821
        elapse: float,
        precompile_elapse: float,
    ) -> None:
        import json

        from .ir import FixedLayout

        def build_node_info(node: ir.IRNode) -> Dict[str, str]:
            if hasattr(node, "name"):
                node_name = node.name
            else:
                node_name = ""
            node_info = {
                "name": node_name,
                "type": type(node).__name__,
            }
            try:
                layout = node.get_output_spec()
                if isinstance(layout, FixedLayout):
                    offset = 0
                    try:
                        offset = int(layout.offset)
                    except Exception:
                        try:
                            offset = V.graph.sizevars.size_hint(
                                layout.offset, fallback=0
                            )
                        except Exception:
                            pass
                    static_layout = FixedLayout(
                        layout.device,
                        dtype=layout.dtype,
                        size=[*V.graph.sizevars.size_hints(layout.size)],
                        stride=[*V.graph.sizevars.size_hints(layout.stride)],
                        offset=offset,
                    )
                    node_info["layout"] = str(static_layout)
                else:
<<<<<<< HEAD
                    node_info["layout"] = str(node.get_layout())
            except Exception:
=======
                    node_info["layout"] = str(layout)
            except Exception as e:
>>>>>>> e654baeb
                pass
            try:
                node_info["dtype"] = str(node.get_dtype())
            except Exception:
                pass
            try:
                node_info["device"] = str(node.get_device())
            except Exception:
                pass
            try:
                node_info["stride"] = str(
                    V.graph.sizevars.size_hints(node.get_stride())
                )
            except Exception:
                pass
            try:
                node_info["size"] = str(V.graph.sizevars.size_hints(node.get_size()))  # type: ignore[arg-type]
            except Exception:
                pass
            try:
                node_info["numel"] = str(V.graph.sizevars.size_hint(node.get_numel()))
            except Exception:
                pass
            if hasattr(node, "data") and isinstance(node.data, ir.IRNode):
                node_info["data"] = build_node_info(node.data)
            return node_info

        general_properties = {
            "op_name": name,
            "cuda_device_name": torch.cuda.get_device_name(),
            "cuda_device_count": torch.cuda.device_count(),
            "input_nodes": [build_node_info(node) for node in input_nodes],
            "autotuning_time": elapse,
            "precompile_time": precompile_elapse,
        }
        with self.fopen_context(
            "autotuning_result_json_list.txt", "at", encoding="utf-8"
        ) as fd:
            for caller, time in timings.items():
                info_dict = dict(caller.info_dict())
                info_dict.update(general_properties)
                info_dict["benchmark_result"] = time
                json.dump(info_dict, fd)
                fd.write("\n")


@dataclasses.dataclass
class TensorMetadataHolder:
    tensor_metadata: TensorMetadata
    device: torch.device


save_args_cnt = itertools.count()


def save_args_for_compile_fx_inner(*args: Any, **kwargs: Any) -> None:
    """
    This function is used to save arguments for a compile_fx_inner function call
    to the file system.  Later on one can replay the compile_fx_inner call
    with the saved arguments using load_args_and_run_compile_fx_inner.
    """

    folder = "/tmp/inductor_saved_args"
    if not os.path.exists(folder):
        os.mkdir(folder)

    def handle_tensor(x: Any) -> Any:
        """
        Pickle FakeTensor will result in error:
        AttributeError: Can't pickle local object 'WeakValueDictionary.__init__.<locals>.remove'

        Convert all Tensor to metadata. This may also makes pickle faster.
        """
        if isinstance(x, torch.Tensor):
            return TensorMetadataHolder(_extract_tensor_metadata(x), x.device)
        else:
            return x

    args_to_save, kwargs_to_save = tree_map(handle_tensor, (args, kwargs))

    fn_name = "compile_fx_inner"
    path = f"{folder}/{fn_name}_{next(save_args_cnt)}.pkl"
    with open(path, "wb") as f:
        pickle.dump((args_to_save, kwargs_to_save), f)

    if log.isEnabledFor(logging.DEBUG):
        message = f"""
Arguments for a compile_fx_inner call is saved to {path}. To replay the call,
run the following:

from torch._inductor.debug import load_args_and_run_compile_fx_inner
load_args_and_run_compile_fx_inner({path!r})
        """
        # call print rather than log.debug. log.debug will print message
        # prefix for each line which makes the code snippet harder to be
        # copied.
        # Not a big deal since the code is already been guarded by checking
        # the log level.
        print(message)


def load_args_and_run_compile_fx_inner(path: str) -> Any:
    from torch._inductor.compile_fx import compile_fx_inner

    with open(path, "rb") as f:
        args, kwargs = pickle.load(f)

    def handle_tensor(x: Any) -> Any:
        if isinstance(x, TensorMetadataHolder):
            return torch._dynamo.testing.rand_strided(
                x.tensor_metadata.shape,
                x.tensor_metadata.stride,
                x.tensor_metadata.dtype,
                x.device,
            )
        else:
            return x

    fake_mode = torch._subclasses.FakeTensorMode(allow_non_fake_inputs=True)
    with fake_mode, config.patch("save_args", False):
        args, kwargs = tree_map(handle_tensor, (args, kwargs))
        return compile_fx_inner(*args, **kwargs)<|MERGE_RESOLUTION|>--- conflicted
+++ resolved
@@ -586,13 +586,8 @@
                     )
                     node_info["layout"] = str(static_layout)
                 else:
-<<<<<<< HEAD
-                    node_info["layout"] = str(node.get_layout())
+                    node_info["layout"] = str(layout)
             except Exception:
-=======
-                    node_info["layout"] = str(layout)
-            except Exception as e:
->>>>>>> e654baeb
                 pass
             try:
                 node_info["dtype"] = str(node.get_dtype())
