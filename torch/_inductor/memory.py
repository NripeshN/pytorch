--- conflicted
+++ resolved
@@ -4,11 +4,7 @@
 import dataclasses
 import heapq
 import logging
-<<<<<<< HEAD
-from typing import Callable, Dict, List, Tuple, TYPE_CHECKING, Union
-=======
-from typing import Callable, Dict, List, Set, Tuple, TYPE_CHECKING, TypedDict, Union
->>>>>>> f235efef
+from typing import Callable, Dict, List, Tuple, TYPE_CHECKING, TypedDict, Union
 
 from torch._utils_internal import signpost_event
 from torch.utils._ordered_set import OrderedSet
@@ -227,18 +223,22 @@
             elif dep.name in name_to_freeable_input_buf:
                 pred_buffers.add(name_to_freeable_input_buf[dep.name])
         pred_nodes = OrderedSet(
-            {
-                name_to_fused_node[pred_buffer.defining_op.get_name()]
-                for pred_buffer in pred_buffers
-                if (isinstance(pred_buffer, SchedulerBuffer))
-            }
+            OrderedSet(
+                [
+                    name_to_fused_node[pred_buffer.defining_op.get_name()]
+                    for pred_buffer in pred_buffers
+                    if (isinstance(pred_buffer, SchedulerBuffer))
+                ]
+            )
         )
         succ_nodes = OrderedSet(
-            {
-                succ_node
-                for buffer in node.get_outputs()
-                for succ_node in buffer.mpi_buffer.succ_nodes
-            }
+            OrderedSet(
+                [
+                    succ_node
+                    for buffer in node.get_outputs()
+                    for succ_node in buffer.mpi_buffer.succ_nodes
+                ]
+            )
         )
         node.mpi_node = MemoryPlanningInfoForNode(
             index=index,
@@ -251,13 +251,8 @@
 
 def estimate_peak_memory(
     nodes: List[BaseSchedulerNode],
-<<<<<<< HEAD
-    name_to_input_buf: Dict[str, FreeableInputBuffer],
+    name_to_freeable_input_buf: Dict[str, FreeableInputBuffer],
     graph_outputs: OrderedSet[str],
-=======
-    name_to_freeable_input_buf: Dict[str, FreeableInputBuffer],
-    graph_outputs: Set[str],
->>>>>>> f235efef
 ) -> Tuple[int, List[int]]:
     """
     Given a list of nodes in their execution order, estimate the peak memory, by
@@ -506,7 +501,12 @@
         # priority is the order in which predecessor nodes are executed
         assert node_info[node]["indegree"] == 0
         exec_orders = sorted(
-            {node_info[pred_node]["order"] for pred_node in node.mpi_node.pred_nodes}
+            OrderedSet(
+                [
+                    node_info[pred_node]["order"]
+                    for pred_node in node.mpi_node.pred_nodes
+                ]
+            )
         )
         return exec_orders
 
