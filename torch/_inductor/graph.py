import contextlib
import functools
import itertools
import logging
import operator
import os
import re
import sys
import time
from collections import defaultdict
from contextlib import contextmanager
from types import ModuleType
from typing import (
    Any,
    Callable,
    DefaultDict,
    Dict,
    Iterable,
    Iterator,
    List,
    NoReturn,
    Optional,
    Sequence,
    Tuple,
    TYPE_CHECKING,
    Union,
)

import sympy
from sympy import Expr

import torch
import torch._logging
import torch.fx
from torch import device, Tensor
from torch._decomp import get_decompositions
from torch._dynamo.utils import defake, dynamo_timed
from torch._logging import LazyString, trace_structured
from torch._prims_common import make_channels_last_strides_for
from torch._subclasses.fake_tensor import FakeTensor
from torch.fx import GraphModule
from torch.fx.experimental._backward_state import BackwardState
from torch.fx.experimental.sym_node import magic_methods, method_to_operator
from torch.fx.experimental.symbolic_shapes import (
    free_unbacked_symbols,
    has_free_symbols,
    resolve_unbacked_bindings,
    RuntimeAssert,
    ShapeEnv,
    SympyBoolean,
    SymTypes,
)
from torch.fx.graph import Graph
from torch.fx.node import Node
from torch.utils._mode_utils import no_dispatch
from torch.utils._ordered_set import OrderedSet
from torch.utils._sympy.numbers import int_oo

from . import config, ir, metrics
from .codegen.common import (
    BackendFeature,
    DeviceOpOverrides,
    get_backend_features,
    get_device_op_overrides,
    get_wrapper_codegen_for_device,
    init_backend_registration,
)
from .codegen.wrapper import PythonWrapperCodegen
from .exc import (
    CppWrapperCodegenError,
    LoweringException,
    MissingOperatorWithDecomp,
    MissingOperatorWithoutDecomp,
)
from .ir import (
    Constant,
    DonatedBuffer,
    FixedLayout,
    get_device_type,
    InputBuffer,
    Pointwise,
    Reduction,
    StorageBox,
    TensorBox,
    TorchBindObject,
)
from .lowering import (
    constrain_to_fx_strides,
    FALLBACK_ALLOW_LIST,
    fallback_handler,
    fallback_node_due_to_unsupported_type,
    lowerings,
    make_fallback,
    maybe_layout_constraints,
    needs_realized_inputs,
    require_contiguous,
    unsupported_output_tensor,
)
from .runtime import autotune_cache
from .runtime.autotune_cache import AutotuneCacheBundler
from .scheduler import BaseSchedulerNode
from .sizevars import SizeVarAllocator
from .utils import (
    convert_shape_to_inductor,
    gather_origins,
    get_cloned_parameter_buffer_name,
    get_donated_idxs,
    get_sympy_Expr_dtype,
    is_same_tensor,
    maybe_get_suppress_shape_guards_ctx,
    normalize_name,
    should_assume_input_aligned,
)
from .virtualized import NullHandler, V


if TYPE_CHECKING:
    from torch._higher_order_ops.effects import _EffectType

from torch._inductor.codecache import output_code_log


log = logging.getLogger(__name__)
perf_hint_log = torch._logging.getArtifactLogger(__name__, "perf_hints")

aten = torch.ops.aten

_post_grad_graph_counter = itertools.count()

if config.is_fbcode():
    from torch._inductor.fb.utils import log_module_code
else:

    def log_module_code(*args: Any, **kwargs: Any) -> None:
        pass


def supported_dtype_of_cpp_wrapper(dtype: torch.dtype, device_type: str) -> bool:
    supported_dtype = {
        torch.float32,
        torch.float64,
        torch.int64,
        torch.int32,
        torch.int16,
        torch.int8,
        torch.uint8,
        torch.bool,
        torch.bfloat16,
        torch.complex32,
        torch.complex64,
        torch.complex128,
        torch.float16,
    }
    if device_type == "cuda":
        supported_dtype.add(torch.float8_e4m3fn)
        supported_dtype.add(torch.float8_e5m2)
        supported_dtype.add(torch.float8_e4m3fnuz)
        supported_dtype.add(torch.float8_e5m2fnuz)

    return dtype in supported_dtype


def may_get_constant_buffer_dtype(constant_buffer: sympy.Expr) -> Optional[torch.dtype]:
    assert isinstance(
        constant_buffer, (sympy.Symbol, sympy.Expr, sympy.core.numbers.Integer)
    ), "get_constant_buffer_dtype only supports input of sympy.Symbol, sympy.Expr or sympy.core.numbers.Integer"
    if isinstance(constant_buffer, sympy.core.numbers.Integer):
        return torch.int64

    if isinstance(constant_buffer, sympy.Expr):
        return get_sympy_Expr_dtype(constant_buffer)

    if constant_buffer.is_integer:
        return torch.int64
    elif constant_buffer.is_float:
        return torch.float32
    else:
        return None


def is_magic_method(op: Any) -> bool:
    magic_ops = {method_to_operator(m) for m in magic_methods}
    return op in magic_ops


def getattr_recursive(
    obj: GraphModule, target: str
) -> Union[Tensor, torch._C.ScriptObject, GraphModule]:
    target_atoms = target.split(".")
    attr_itr = obj
    for i, atom in enumerate(target_atoms):
        if not hasattr(attr_itr, atom):
            raise RuntimeError(
                f"Node referenced nonexistent target {'.'.join(target_atoms[:i])}"
            )
        attr_itr = getattr(attr_itr, atom)
    return attr_itr


def get_user_visible_output_strides(g: Graph) -> Dict[Node, Tuple[int, ...]]:
    ret: Dict[Node, Tuple[int, ...]] = {}
    output_node = g.find_nodes(op="output")[0]

    if "user_visible_output_idxs" not in output_node.meta:
        return ret

    for idx, node in enumerate(output_node.args[0]):
        if idx in output_node.meta["user_visible_output_idxs"]:
            ret[node] = output_node.meta["original_output_strides"][idx]
    return ret


def mark_nodes_dislike_padding(
    g: Graph, user_visible_output_strides: Dict[Node, Tuple[int, ...]]
) -> None:
    """
    Nodes like convolution/convolution_backward want its input to be dense.
    If we pad their inputs, we result in extra calls to copy kernels!  On the other hand, padding usually helps reduction.

    The pass finds nodes that dislike padding. These are nodes that can be reached
    from a convolution/convolution_backward in the backward direction without
    going thru a reduction.
    """
    if not config.comprehensive_padding:
        return
    ops_dislike_padding = {
        aten.convolution,
        aten.convolution_backward,
    }
    # what's a better way to collect the reduction ops?
    ops_like_padding = {
        aten.var_mean,
        aten.sum,
        aten.mean,
        aten.prod,
        aten.any,
        aten.amin,
        aten.amax,
        aten.min,
        aten.max,
        aten.argmin,
        aten.argmax,
        aten.scatter_reduce,
    }

    def _get_overload_packet(
        node: torch.fx.Node,
    ) -> Optional[torch._ops.OpOverloadPacket]:
        return (
            node.target._overloadpacket
            if node.op == "call_function"
            # hasattr on OpOverloadPacket is slow, do isinstance first
            and isinstance(node.target, torch._ops.OpOverload)
            and hasattr(node.target, "_overloadpacket")
            else None
        )

    output_node = g.find_nodes(op="output")[0]

    for cur in reversed(g.nodes):
        op = _get_overload_packet(cur)
        if not op:
            continue
        if op in ops_dislike_padding:
            cur.meta["dislike_padding"] = True

        if cur.meta.get("dislike_padding", False):
            # propagate
            for prior in cur.all_input_nodes:
                prior_op = _get_overload_packet(prior)
                if not prior_op:
                    continue
                if prior_op not in ops_like_padding:
                    prior.meta["dislike_padding"] = True
        # We only want to mark output nodes. So, move it after the above prior nodes process.
        if not config.pad_outputs and cur in user_visible_output_strides:
            cur.meta["dislike_padding"] = True


class GraphLowering(torch.fx.Interpreter):
    graph_outputs: List[ir.IRNode]

    def symbolic_sizes_strides(
        self, ex: torch.Tensor
    ) -> Tuple[Sequence[Union[int, Expr]], Sequence[Union[int, Expr]]]:
        """
        Support dynamic shapes and dynamic strides by assigning variables
        to each dimension.  We duck-shape tensors, so if two tensors
        have the same size they get assigned the same symbolic variable.
        """
        if self.reuse_shape_env:
            return convert_shape_to_inductor(ex.size()), convert_shape_to_inductor(
                ex.stride()
            )
        else:
            from torch._dynamo.source import ConstantSource

            # TODO: this should not be needed once #93059 lands
            # https://github.com/pytorch/pytorch/pull/94031#discussion_r1096044816
            # TODO: make a dedicated UnknownSource for this?
            # NB: This is using the legacy default behavior from
            # create_symbolic_sizes_strides_storage_offset but we hope we can
            # just delete this entirely
            source = ConstantSource(
                f"__inductor_unknown_tensor_{len(self._shape_env.var_to_val)}"
            )
            (
                size,
                stride,
                _,
            ) = self._shape_env.create_symbolic_sizes_strides_storage_offset(
                ex,
                source,
            )

        r_size = [i.node.expr if isinstance(i, torch.SymInt) else i for i in size]
        r_stride = [i.node.expr if isinstance(i, torch.SymInt) else i for i in stride]
        return r_size, r_stride

    def static_sizes_strides(
        self, ex: torch.Tensor
    ) -> Tuple[List[sympy.Expr], List[sympy.Expr]]:
        """
        Primarily used to weights
        """
        size = [sympy.Integer(i) for i in ex.size()]
        stride = [sympy.Integer(i) for i in ex.stride()]
        return size, stride

    def __init__(
        self,
        gm: torch.fx.GraphModule,
        example_inputs: Optional[Sequence[object]] = None,
        shape_env: Optional[ShapeEnv] = None,
        graph_id: Optional[int] = None,
        cpp_wrapper: bool = False,
        aot_mode: bool = False,
        layout_opt: Optional[bool] = None,
        extern_node_serializer: Optional[
            Callable[[List[ir.ExternKernelNode]], Any]
        ] = None,
        is_inference: bool = False,
        is_backward: bool = False,
        is_const_graph: bool = False,
        const_output_index: Optional[Dict[str, int]] = None,
        const_code: Optional[str] = None,
        const_module: Optional["GraphLowering"] = None,
        name: Optional[str] = None,
    ) -> None:
        super().__init__(gm)
        self.example_inputs = example_inputs
        self.layout_opt = (
            layout_opt
            if layout_opt is not None
            else self.decide_layout_opt(gm, is_inference=is_inference)
        )
        self.num_channels_last_conv = 0
        self.is_inference = is_inference
        self.is_backward = is_backward
        self.is_const_graph = is_const_graph
        self.const_code = const_code
        self.const_module = const_module

        self.extra_traceback = False  # we do our own error wrapping
        if shape_env is None:
            shape_env = ShapeEnv()
            self.reuse_shape_env = False
        else:
            self._shape_env = shape_env
            self.reuse_shape_env = True
        self._shape_env = shape_env
        # We are going to start code generating runtime asserts, so make sure
        # you don't start adding new ones in the lowering process
        shape_env.freeze_runtime_asserts()
        # We're going to mutate ras_by_symbol as we finish generating them
        self.ras_by_symbol: Dict[
            Optional[sympy.Symbol], List[RuntimeAssert]
        ] = shape_env.deferred_runtime_asserts.copy()
        self.bound_unbacked_symbols: OrderedSet[sympy.Symbol] = OrderedSet()
        self.sizevars = SizeVarAllocator(shape_env)
        self.graph_input_names: List[str] = []
        self.graph_inputs: Dict[str, TensorBox] = {}
        self.graph_inputs_original: Dict[str, InputBuffer] = {}
        self.zero_dim_cpu_tensor_list: OrderedSet[str] = OrderedSet()
        self.device_types: OrderedSet[str] = (
            const_module.device_types if const_module else OrderedSet()
        )
        self.device_idxs: OrderedSet[int] = (
            const_module.device_idxs if const_module else OrderedSet()
        )
        self.device_type = "cpu"
        self.buffers: List[ir.Buffer] = []
        self.operations: List[ir.Operation] = []
        self.const_output_index: Dict[str, int] = (
            const_output_index if const_output_index else {}
        )
        self.folded_constants: OrderedSet[str] = (
            OrderedSet(const_output_index.keys())
            if const_output_index
            else OrderedSet()
        )
        self.constants: Dict[str, torch.Tensor] = (
            const_module.constants if const_module else {}
        )
        self.torchbind_constants: Dict[str, torch._C.ScriptObject] = {}
        self.seen_subgraphs: Dict[str, ir.Subgraph] = {}
        self.constant_reprs: Dict[str, str] = {}
        self.removed_operations: OrderedSet[str] = OrderedSet()
        self.removed_buffers: OrderedSet[str] = OrderedSet()
        self.removed_inplace_buffers: OrderedSet[str] = OrderedSet()
        self.mutated_buffers: OrderedSet[str] = OrderedSet()
        self.never_reuse_buffers: OrderedSet[str] = OrderedSet()
        self.inplaced_to_remove: OrderedSet[str] = OrderedSet()
        self.device_ops: DeviceOpOverrides = None  # type: ignore[assignment]
        self.wrapper_code: PythonWrapperCodegen = None  # type: ignore[assignment]
        # See `ProxyExecutor Design Note` in ir.py for more details
        self.extern_kernel_nodes: List[ir.ExternKernelNode] = []

        from torch._inductor.extern_node_serializer import extern_node_json_serializer

        self.extern_node_serializer: Callable[[List[ir.ExternKernelNode]], Any] = (
            extern_node_serializer
            if config.is_fbcode() and extern_node_serializer
            else extern_node_json_serializer
        )

        self.current_node: torch.fx.Node = None  # type: ignore[assignment]
        self.lists: Dict[str, List[str]] = {}
        self.mutated_inputs: OrderedSet[str] = OrderedSet()
        self.mutated_input_idxs: List[int] = []
        self.name_to_buffer: Dict[str, ir.Buffer] = {}
        self.name_to_users: DefaultDict[str, List[ir.IRNode]] = defaultdict(list)
        self.name_to_op: Dict[str, ir.Operation] = {}
        self.creation_time = time.time()
        self.name = name  # type: ignore[assignment]
        self.cpp_wrapper = cpp_wrapper

        # record multi_kernel choice for cpp_wrapper so the second pass knows
        # which sub-kernel is picked. Copy cpp_wrapper to another variable
        # since cpp_wrapper flag is OrderedSet to false for the first pass of codegen.
        self.record_multi_kernel_choice = cpp_wrapper
        self.multi_kernel_to_choice: Dict[str, int] = {}

        self.aot_mode = aot_mode
        self.graph_id = graph_id
        self.post_grad_graph_id = next(_post_grad_graph_counter)
        self.scheduler: torch._inductor.scheduler.Scheduler = None  # type: ignore[assignment]

        # current_device is set only during codegen of a device-specific kernel
        # a graph can have many devices
        self.current_device: Optional[torch.device] = None

        self.nodes_prefer_channels_last = (
            self.find_nodes_prefer_channels_last() if self.layout_opt else OrderedSet()
        )
        self._warned_fallback = {"aten.convolution_backward"}
        self.user_visible_output_strides = get_user_visible_output_strides(gm.graph)
        mark_nodes_dislike_padding(gm.graph, self.user_visible_output_strides)
        self.cache_key: str = ""  # This is the cache key for the compiled artifact
        self.cache_path: str = ""  # This is the path in the filesystem where the compiled artifact is stored
        self.cache_linemap: List[
            Tuple[int, str]
        ] = (
            []
        )  # This is the linemap used by the profiler to mark custom compiled kernels getting run
        # Used if lowering encounters cases where cudagraphs are not supported
        self.disable_cudagraphs_reason: Optional[str] = None

        # only keeping one node per device for stack trace purposes
        self.device_node_mapping: Dict[torch.device, torch.fx.Node] = {}
        self.orig_gm: torch.fx.GraphModule = gm.__copy__()
        self.dynamo_flat_name_to_original_fqn = self.module.meta.get(  # type: ignore[operator, union-attr]
            "dynamo_flat_name_to_original_fqn", {}
        )
        self.allocated_constant_name: Dict[str, str] = (
            const_module.allocated_constant_name if const_module is not None else {}
        )
        init_backend_registration()
        self.get_backend_features = functools.lru_cache(None)(get_backend_features)

        self.effectful_ops: Dict[_EffectType, ir.Buffer] = {}
        self.aligned_inputs: OrderedSet[str] = OrderedSet()
        self.no_fuse_buffer_names: OrderedSet[str] = OrderedSet()

        # Below field is related to printing debug intermediate tensor values info for debugging
        self.all_codegen_kernel_names: OrderedSet[str] = OrderedSet()

        # state used by for Kernel.workspace
        self.workspace_id = itertools.count()

        # track the current placeholder index that we are processing
        self.placeholder_idx = -1

        self.bw_donated_idxs = get_donated_idxs()

    def has_feature(
        self,
        device: Union[torch._inductor.ir.IRNode, device, None],
        feature: BackendFeature,
    ) -> bool:
        assert isinstance(feature, BackendFeature), feature
        return feature in self.get_backend_features(get_device_type(device))

    def get_current_device_or_throw(self) -> torch.device:
        if device := self.current_device:
            return device
        else:
            raise RuntimeError("No current device")

    @contextlib.contextmanager
    def set_current_device(self, device: torch.device) -> Iterator[None]:
        prior = self.current_device
        self.current_device = device
        try:
            yield
        finally:
            self.current_device = prior

    @staticmethod
    def decide_layout_opt(gm: GraphModule, *, is_inference: bool) -> bool:
        """
        Decide if we should enable layout optimization for this graph based on
        heuristics.
        """
        if not config.layout_optimization:
            return False

        if config.force_layout_optimization:
            return True

        conv_nodes = [
            n for n in gm.graph.nodes if n.target == torch.ops.aten.convolution.default
        ]
        nconv = len(conv_nodes)

        if nconv == 0:
            return False

        # For cpu backend and mkldnn enabled, we always use channels_last for better performance.
        if (
            torch.backends.mkldnn.enabled
            and torch.backends.mkldnn.is_available()
            and all(
                n.args[idx].meta["val"].device == torch.device("cpu")
                for n in conv_nodes
                for idx in [0, 1]
            )
        ):
            return True

        # Following models are skipped due to this:
        # jx_nest_base
        # volo_d1_224
        if len(list(gm.graph.nodes)) >= 300 * nconv:
            log.debug("Skipped layout opt because only a few conv")
            return False

        if any(
            has_free_symbols(n.args[idx].meta["val"])
            for n in conv_nodes
            for idx in [0, 1]
        ):
            log.debug(
                "See perf regression with dynamic shape. Follow up in https://github.com/pytorch/pytorch/issues/102670"
            )
            return False

        def is_grouped(n: Any) -> bool:
            meta_val = n.args[1].meta["val"]  # type: ignore[union-attr, operator]
            assert isinstance(meta_val, torch.Tensor)
            return n.args[-1] > 1 and meta_val.size(1) > 1  # type: ignore[union-attr, operator]

        def is_in_out_channel(n: torch.fx.Node) -> bool:
            return (
                n.args[1].meta["val"].size(0) * 2 <= n.args[1].meta["val"].size(1)  # type: ignore[union-attr, operator]
                and n.args[1].meta["val"].size(2) > 1  # type: ignore[union-attr, operator]
            )

        def is_small_channel(n: torch.fx.Node) -> bool:
            return (
                n.args[1].meta["val"].size(0) <= 64  # type: ignore[union-attr, operator]
                and n.args[1].meta["val"].size(1) <= 64  # type: ignore[union-attr, operator]
            )

        # only grouped convolutions benchmarked as slower in conv samples for inference only
        if is_inference:
            from torch.utils.flop_counter import FlopCounterMode

            flop_counts: Dict[str, float] = defaultdict(float)
            for node in conv_nodes:
                success, args, kwargs = torch._inductor.fx_utils.get_fake_args_kwargs(
                    node
                )

                if success:
                    with FlopCounterMode(display=False) as flop_counter_mode:
                        with V.fake_mode:
                            node.target(*args, **kwargs)

                    counted_flops = flop_counter_mode.get_total_flops()
                    if is_grouped(node):
                        node_type = "grouped"
                    elif is_small_channel(node):
                        node_type = "small"
                    elif is_in_out_channel(node):
                        node_type = "in_out"
                    else:
                        node_type = "default"

                    flop_counts[node_type] += counted_flops
                else:
                    log.debug("Conv inputs meta not found")

            # average benchmarked channels last speedup / slowdown, < 1 is speedup.
            # taken from the set of convolution inputs in benchmarks/dynamo/microbenchmarks/operator_inp_logs/torchbench_train/
            # To regenerate these numbers follow https://gist.github.com/eellison/55d7a6ed6f39829d68ac56f95f4df5bb
            GROUPED_MULTIPLIER = 1.358
            DEFAULT_MULTIPLIER = 0.823
            IN_OUT_MULTIPLIER = 0.725
            SMALL_MULTIPLIER = 0.783

            total_flops = sum(flop_counts.values())
            # TODO - get different values per hardware
            weighted_flops = (
                flop_counts["grouped"] * GROUPED_MULTIPLIER
                + flop_counts["small"] * SMALL_MULTIPLIER
                + flop_counts["in_out"] * IN_OUT_MULTIPLIER
                + flop_counts["default"] * DEFAULT_MULTIPLIER
            )
            do_layout_opt = weighted_flops <= total_flops
            if not do_layout_opt:
                log.debug(
                    "Skipped layout opt in inference because weighted flops indicate slowdown, default: %d, channels last: %d",
                    total_flops,
                    weighted_flops,
                )
            return do_layout_opt

        # Channels last layout can dramatically hurt grouped conv perf. E.g.
        # Conv with arguments like
        #   {"input_shape": [32, 224, 112, 112], "weight_shape": [224, 112, 3, 3],
        #    "stride": [2, 2], "padding": [1, 1], "groups": 2}
        # slows down 31x using channels last..

        # But a lot of timm models use depthwise separable convolution which will
        # result in grouped convolution with in-channel size == 1.
        # For those grouped convolution, channels last still helps a lot.
        # E.g.
        # Conv with arguments
        #   {"input_shape": [128, 58, 56, 56], "weight_shape": [58, 1, 3, 3],
        #    "stride": [2, 2], "padding": [1, 1], "groups": 58}
        # get 1.86x speedup with channels last layout.
        #
        # The following heuristics skip using channels-last if the model contains
        # grouped convolution with in-channels > 1.
        if any(map(is_grouped, conv_nodes)):
            log.debug(
                "Skip layout opt because found grouped convolution with >1 in_channels!"
            )
            return False

        # For some models that contain convolution with larger in-channel than out-channel, applying
        # channels last hurts performance.
        # Following models are skipped due to this:
        # - pytorch_unet
        # - phlippe_densenet (slightly worse)
        # - Background_Matting (1.22x -> 0.821x)
        # - pytorch_CycleGAN_and_pix2pix (1.597x -> 1.294x)
        if any(map(is_in_out_channel, conv_nodes)):
            log.debug(
                "Skip layout opt because some convolutions have smaller out_channel"
            )
            return False

        # Following models are skipped due to this:
        # - functorch_maml_omniglot
        if all(map(is_small_channel, conv_nodes)):
            log.debug("Skip layout opt because all convolution channels are too small")
            return False

        return True

    def qualify_name(self, name: str) -> str:
        """Prepend the given name with the graph name if any."""
        if self.name is not None:
            return f"{self.name}_{name}"
        return name

    def make_subgraph(
        self,
        gm: torch.fx.GraphModule,
        example_inputs: List[torch.Tensor],
        subgraph_name: str,
    ) -> "SubgraphLowering":
        """
        Make a subgraph of the current graph with all inherited parts, except
        the graph module (`gm`) and `example_inputs`.  The subgraphs are lowered
        separately and lifted into a separate function in the parent output
        wrapper code.  The subgraph name is qualified by the parent graph's
        name. Note that the lifting of subgraph is supported for python wrapper
        only. For cpp wrapper, we inline the subgraphs in the parent wrapper.
        """
        return SubgraphLowering(
            parent=self,
            gm=gm,
            example_inputs=example_inputs,
            shape_env=self._shape_env,
            cpp_wrapper=self.cpp_wrapper,
            aot_mode=self.aot_mode,
            extern_node_serializer=self.extern_node_serializer,
            is_inference=self.is_inference,
            is_backward=self.is_backward,
            name=self.qualify_name(subgraph_name),
        )

    def find_nodes_prefer_channels_last(self) -> OrderedSet[Node]:
        """
        The rule to decide if an node prefer channels last is simple.
        1. if it's input/output of a convolution
        2. if one of its user prefers channels last

        We have rule 1 because cudnn runs a faster convolution kernel for channels last inputs;
        Rule 2 is also important. It makes sure that indirect inputs to convolution also prefers
        channels last.

        Consider the scenario: conv -> batch-norm -> relu -> conv
        Without rule 2, batch-norm output may use a contiguous layout. That will cause 2 extra copies:
        1. the output of batch-norm should be channels last initially since its input is a conv's output.
           Forcing the batch-norm's output to be contiguous results in the first copy
        2. The second conv's input is initially contiguous. This layout is propagated from the batch-norm's output.
           We need convert it to channels last layout which results in the second copy.
        With rule 2, we makes sure all the tensors in the chain uses channels last layout. So both copies
        can be saved.
        """
        output_set: OrderedSet[Node] = OrderedSet()
        for n in reversed(self.module.graph.nodes):  # type: ignore[arg-type, union-attr]
            if n.target == torch.ops.aten.convolution.default:
                output_set.add(n)
                continue

            for user in n.users:
                if user in output_set:
                    output_set.add(n)
                    break

        # need a second pass to add downstream nodes of those channel last nodes to the sets.
        # This pass is especially needed to avoid mix-layout kernel inputs in backward pass.
        #
        # Let's say a conv-batchnorm 's output is passed to relu whose output is in turn returned
        # from the fwd graph. Without this second pass, we will force relu's output to be contiguous.
        # Then in the kernel in backward pass, the contiguous output of relu may be mix with other channels last
        # tensors and passed to a kernel.
        #
        # This pass improve yolov3 training speedup from 1.116x (worse than disabling layout optimization speedup 1.196x) to 1.457x.
        # It also improves dla102 training speedup from 1.240x (worse than disabling layout optimization speedup 1.523x) to 1.835x .
        # This also helps the following models:
        # - res2net101_26w_4s
        # - res2net50_14w_8s
        # - sebotnet33ts_256
        for n in self.module.graph.nodes:  # type: ignore[union-attr]
            if n in output_set:
                output_set.update(n.users)

        return output_set

    def warn_fallback(self, name: str) -> None:
        if name not in self._warned_fallback:
            self._warned_fallback.add(name)
            perf_hint_log.info("Using FallbackKernel: %s", name)

    def add_device_info(self, device: torch.device) -> None:
        self.device_types.add(device.type)
        if device.index is not None:
            self.device_idxs.add(device.index)
        if V.graph.current_node and device not in self.device_node_mapping:
            self.device_node_mapping[device] = V.graph.current_node

    @property
    def fake_mode(self) -> torch._subclasses.fake_tensor.FakeTensorMode:
        return V.fake_mode

    def try_get_buffer(
        self, buffer_name: str
    ) -> Optional[Union[ir.TensorBox, ir.Buffer]]:
        if buffer_name in self.name_to_buffer:
            return self.name_to_buffer[buffer_name]
        if buffer_name in self.graph_inputs:
            return self.graph_inputs[buffer_name]
        if buffer_name in self.constants:
            data = V.graph.constants[buffer_name]
            return ir.ConstantBuffer(
                name=buffer_name,
                layout=ir.FixedLayout(
                    data.device, data.dtype, *V.graph.static_sizes_strides(data)
                ),
            )

        return None

    def add_symbol_graph_input(self, symbol: sympy.Expr) -> None:
        raise RuntimeError("Should not be called for the main graph")

    def get_buffer(self, buffer_name: str) -> Union[ir.TensorBox, ir.Buffer]:
        buf = self.try_get_buffer(buffer_name)
        if buf is not None:
            return buf
        raise RuntimeError(f"Failed to find buffer matching name {buffer_name}")

    def get_dtype(self, buffer_name: str) -> torch.dtype:
        if buffer_name in self.constants:
            return self.constants[buffer_name].dtype
        if buffer_name in self.name_to_buffer:
            return self.name_to_buffer[buffer_name].get_dtype()
        if buffer_name in self.graph_inputs:
            return self.graph_inputs[buffer_name].get_dtype()
        m = re.match(r"(as_strided|reinterpret_tensor)\(([a-zA-Z0-9_]+),", buffer_name)
        if m:
            return self.get_dtype(m.group(1))
        raise KeyError(f"could not find {buffer_name}")

    def get_numel(self, buffer_name: str) -> Union[int, Expr]:
        if buffer_name in self.constants:
            return self.constants[buffer_name].numel()
        if buffer_name in self.name_to_buffer:
            buf = self.name_to_buffer[buffer_name]
            if not buf.has_tensor_output():
                return 1
            return buf.get_numel()
        if buffer_name in self.graph_inputs:
            return self.graph_inputs[buffer_name].get_numel()
        raise KeyError(f"could not find {buffer_name}")

    def run(self, *args: Any) -> Any:  # type: ignore[override]
        with dynamo_timed("GraphLowering.run"):
            return super().run(*args)

    def register_operation(self, op: ir.Operation) -> str:
        assert op.operation_name is None, f"Operation registered twice: {op}"
        assert isinstance(op, ir.Operation)
        name = self.qualify_name(f"op{len(self.operations)}")
        self.operations.append(op)
        self.name_to_op[name] = op
        op.operation_name = name
        return name

    def register_buffer(self, buffer: ir.Buffer, *, set_name: bool = False) -> str:
        name = self.qualify_name(f"buf{len(self.buffers)}")
        self.buffers.append(buffer)
        self.name_to_buffer[name] = buffer
        device = buffer.get_device()
        if (
            # Skip empty CPU tensor so that CUDA graphs can succeed, see https://github.com/pytorch/pytorch/pull/114144
            not (isinstance(buffer, ir.ComputedBuffer) and buffer.is_zero_elements())
            and device is not None
        ):
            self.add_device_info(device)

        if set_name:
            buffer.name = name
        return name

    def register_operation_list(self, operation_names: List[str]) -> str:
        name = self.qualify_name("list_" + "_".join(operation_names))
        self.lists[name] = operation_names
        return name

    def register_users_of(
        self, node_output: Union[Iterable[ir.IRNode], ir.IRNode]
    ) -> None:
        def register(value: Union[Iterable[ir.IRNode], ir.IRNode]) -> None:
            if isinstance(value, (list, tuple)):
                for x in value:
                    register(x)
            if isinstance(value, ir.TensorBox):
                for read_name in value.get_read_names():
                    self.name_to_users[read_name].append(value)

        register(node_output)

    def mark_buffer_mutated(self, name: str) -> None:
        """
        When a buffer is mutated we need to make sure all the reads to
        the old version are realized before the mutation happens.
        """
        assert isinstance(name, str)
        self.mutated_buffers.add(name)

        if name not in self.name_to_users:
            return

        for user in self.name_to_users[name]:
            user.realize()

    def get_original_value_of_constant(self, name: str) -> torch.Tensor:
        """
        In AOTI, module buffers may have been mutated during the tracing and compilation.
        Thus we need to read from previously stored original buffers, to make sure the
        generated model.so uses correct initial values.
        """
        assert name in self.allocated_constant_name and name in self.constants, (
            "Can not find the original value for " + name
        )
        orig_name = get_cloned_parameter_buffer_name(self.allocated_constant_name[name])
        return (
            self.module.meta[orig_name]  # type: ignore[index]
            if orig_name in self.module.meta  # type: ignore[operator]
            else self.constants[name]
        )

    def allocate_non_dup_const_name(
        self, name: Optional[str], data: Union[Tensor]
    ) -> str:
        if not config.aot_inductor.use_runtime_constant_folding:
            for constant_name, value in self.constants.items():
                if is_same_tensor(data, value):
                    return constant_name

        if name is None:
            name = f"constant{len(self.constants)}"
        orig_name = name
        if name[0].isdigit():
            name = f"constant_{name}"
        name = self.qualify_name(name)
        # We may generate a var name for each constant in the codegen.
        # Let's only keep sane characters.
        prefix = normalize_name(name)
        name = prefix
        cnt = 0
        while name in self.constants:
            name = f"{prefix}_{cnt}"
            cnt += 1
        self.constants[name] = data
        self.constant_reprs[name] = (
            f"{data.device!r} {data.dtype!r} "
            f"{tuple(data.size())!r} {tuple(data.stride())!r} "
            f"{hash(data):x}"
        )
        self.allocated_constant_name[name] = orig_name  # type: ignore[assignment]
        return name

    def add_tensor_constant(
        self, data: Tensor, name: Optional[str] = None
    ) -> TensorBox:
        new_name = self.allocate_non_dup_const_name(name, data)
        return TensorBox.create(
            ir.ConstantBuffer(
                name=new_name,
                layout=FixedLayout(
                    data.device, data.dtype, *self.static_sizes_strides(data)
                ),
            )
        )

    def constant_name(self, name: str, device_override: Optional[torch.device]) -> str:
        """
        We AOT copy constants to the devices they are needed on.
        If device_override doesn't match the constant's device, then
        copy it and return a different name.
        """
        if self.constants[name].device == device_override or device_override is None:
            return name
        with torch.utils._python_dispatch._disable_current_modes():
            # caller might have OrderedSet fake tensor mode which will create a fake tensor
            # when calling .to, so unset modes here
            return self.allocate_non_dup_const_name(
                f"{name}_{device_override.type}{device_override.index or 0}",
                self.constants[name].to(device_override),
            )

    def placeholder(
        self, target: str, args: Tuple[object], kwargs: Dict[str, object]  # type: ignore[override]
    ) -> Union[Expr, TensorBox, None]:
        self.placeholder_idx += 1
        example = super().placeholder(target, args, kwargs)  # type: ignore[arg-type]
        target = self.qualify_name(target)
        if isinstance(example, SymTypes):
            expr = example.node.expr
            self.graph_inputs[target] = expr
            self.graph_input_names.append(target)
            return expr
        elif isinstance(example, (int, bool, float)):
            expr = sympy.sympify(example)
            self.graph_inputs[target] = expr
            self.graph_input_names.append(target)
            return expr
        elif example is None:
            self.graph_input_names.append(target)
            return None
        if isinstance(example, BackwardState):
            # Ignored arg, must be unused
            # Alternately we could filter this out in AotAutograd
            self.graph_input_names.append(target)
            return None
        assert isinstance(example, torch.Tensor), example
        # todo(chilli): We can remove the last check once we turn buffers into
        # static shape tensors. That's a hack to workaround Inductor believing
        # the buffer should be static but us passing in a fake tensor with
        # symbolic shapes.
        if not example._has_symbolic_sizes_strides:
            # the first N inputs are weights
            sizes, strides = self.static_sizes_strides(example)
        else:
            sizes, strides = self.symbolic_sizes_strides(example)  # type: ignore[assignment]

        if (
            self.is_backward
            and self.bw_donated_idxs
            and self.placeholder_idx in self.bw_donated_idxs
        ):
            tensor = TensorBox.create(
                DonatedBuffer(
                    name=target,
                    layout=FixedLayout(example.device, example.dtype, sizes, strides),
                )
            )
        else:
            # TODO(jansel): handle input aliasing
            tensor = TensorBox.create(
                InputBuffer(
                    name=target,
                    layout=FixedLayout(example.device, example.dtype, sizes, strides),
                )
            )

        self.graph_inputs[target] = tensor
        self.graph_input_names.append(target)
        self.graph_inputs_original[target] = tensor.data.data
        if self.current_node.users:  # cudagraphs should work with an unused CPU input
            self.add_device_info(example.device)

        # Note: [Input Alignment handling in Inductor]
        # Alignment matters for generating efficient code. Some operations,
        # e.g. vectorized loads, can only be performed on aligned inputs.
        #
        # But if we codegen assuming aligned inputs and then get unaligned
        # inputs at runtime, then we are forced to clone - which is bad for
        # both perf and memory usage.
        #
        # One option would be to guard on storage_offset%ALIGNMENT, and then
        # codegen based on this. But storage_offset guards turned out to be
        # expensive and cause recompiles; Instead, we're generating code
        # based on the alignment of the example input without guarding.
        with maybe_get_suppress_shape_guards_ctx():
            if should_assume_input_aligned(example):
                self.aligned_inputs.add(target)
        return tensor

    def call_function(self, target: Callable, args: Any, kwargs: Dict[str, Any]) -> Any:  # type: ignore[type-arg, override]
        if target is operator.getitem and isinstance(args[0], (list, tuple, dict)):
            return super().call_function(target, args, kwargs)

        # hasattr on OpOverloadPacket is slow, check isinstance first
        if not isinstance(target, torch._ops.OpOverloadPacket) and hasattr(
            target, "_inductor_lowering_function"
        ):
            # passthrough lowerings from .pattern_matcher
            return target(*args, **kwargs)

        if target not in lowerings:
            assert isinstance(
                target, torch._ops.OpOverload
            ), f"{target} is not an OpOverload"
            base_name = target.name().split(".")[0]
            if base_name in FALLBACK_ALLOW_LIST:
                make_fallback(target)
            elif config.implicit_fallbacks:
                error = (
                    MissingOperatorWithDecomp
                    if get_decompositions([target])
                    else MissingOperatorWithoutDecomp
                )
                log.info(
                    "Creating implicit fallback for:\n%s",
                    error.operator_str(target, args, kwargs),
                )

                decided_constraint = require_contiguous

                # use contiguous unless the (custom) op asks something else
                # explicitly
                if torch._C.Tag.needs_fixed_stride_order in target.tags:
                    decided_constraint = constrain_to_fx_strides  # type: ignore[assignment]
                elif torch._C.Tag.flexible_layout in target.tags:
                    decided_constraint = None  # type: ignore[assignment]

                # for implicitly fallback ops, we conservatively requires
                # contiguous input since some eager kernels does not
                # support non-contiguous inputs. They may silently cause
                # accuracy problems. Check https://github.com/pytorch/pytorch/issues/140452
                make_fallback(target, layout_constraint=decided_constraint)

            elif get_decompositions([target]):
                # There isn't a good way to dynamically patch this in
                # since AOT Autograd already ran.  The error message tells
                # the user how to fix it.
                raise MissingOperatorWithDecomp(target, args, kwargs)
            else:
                raise MissingOperatorWithoutDecomp(target, args, kwargs)

        try:
            log.debug("  via %s", lowerings[target])  # type: ignore[index]

            n = self.current_node
            layout_constraints = maybe_layout_constraints(target)
            if layout_constraints:
                old_args, old_kwargs = args, kwargs
                args, kwargs = layout_constraints(n, *args, **kwargs)

            out = lowerings[target](*args, **kwargs)  # type: ignore[index]

            if layout_constraints:
                # layout_constraints are allowed to make new copies of the inputs.
                # if they do, and if the target is mutable, then we need to
                # write the new values back into the original inputs.
                self.propagate_mutation(n, old_args, old_kwargs, args, kwargs)  # type: ignore[possibly-undefined]

            return out
        except Exception as e:
            raise LoweringException(e, target, args, kwargs).with_traceback(
                e.__traceback__
            ) from None

    @staticmethod
    def can_inline_constant(t: torch.Tensor) -> bool:
        """
        True if this is a small constant attr that will be inlined.
        """
        return len(t.shape) == 1 and t.shape[0] <= 8

    def get_attr(
        self, target: str, args: Tuple[()], kwargs: Dict[str, object]  # type: ignore[override]
    ) -> Union[Constant, TensorBox, ir.Subgraph, TorchBindObject]:
        # this is a constant
        value = getattr_recursive(self.module, target)  # type: ignore[arg-type]

        if isinstance(value, torch.fx.GraphModule):
            # Reuse the existing subgraph if we have seen it before already.
            if target in self.seen_subgraphs:
                return self.seen_subgraphs[target]

            out = ir.Subgraph(name=target, graph_module=value)
            self.seen_subgraphs[target] = out
            return out

        if isinstance(value, torch._C.ScriptObject):
            self.torchbind_constants[target] = value
            self.constant_reprs[target] = ""
            return TorchBindObject(name=target, value=value)

        assert isinstance(value, torch.Tensor)
        if (
            config.aot_inductor.use_runtime_constant_folding
            or config.always_keep_tensor_constants
            or unsupported_output_tensor(value)
        ):
            return self.add_tensor_constant(value, target)

        with no_dispatch():
            if value.shape == ():
                return Constant(
                    value=value.item(), dtype=value.dtype, device=value.device
                )
            if self.can_inline_constant(value):
                log.debug("Inlining constant: %s ", str(target))
                # tensor lowering has constant inlining logic
                from .lowering import tensor

                return tensor(value.tolist(), dtype=value.dtype, device=value.device)

        return self.add_tensor_constant(value, target)

    def call_module(self, target: Any, args: Any, kwargs: Any) -> NoReturn:
        raise AssertionError

    def call_method(self, target: Any, args: Any, kwargs: Any) -> NoReturn:
        raise AssertionError

    def output(
        self, target: str, args: Tuple[object], kwargs: Dict[str, object]  # type: ignore[override]
    ) -> None:
        result = super().output(target, args, kwargs)  # type: ignore[arg-type]
        if not isinstance(result, (tuple, list)):
            # nested subgraphs can have singleton outputs
            result = (result,)
        assert isinstance(result, (tuple, list)), type(result)
        assert all(
            isinstance(
                x,
                (
                    TensorBox,
                    ir.Constant,
                    type(None),
                    ir.ConstantBuffer,
                    sympy.Expr,
                    sympy.logic.boolalg.Boolean,
                    int,
                    ir.EffectfulKernel,
                ),
            )
            for x in result
        ), result

        fx_node_args = V.graph.current_node.args[0]  # type: ignore[arg-type]
        if not isinstance(fx_node_args, (tuple, list)):
            # nested subgraphs can have singleton outputs
            fx_node_args = (fx_node_args,)
        result = [ir.ExternKernel.realize_input(x) for x in result]
        result_correct_strides = []

        assert len(fx_node_args) == len(result)
        for r, fx_node in zip(result, fx_node_args):
            if not isinstance(r, (ir.TensorBox, ir.BaseView)):
                result_correct_strides.append(r)
            elif isinstance(r.get_output_spec(), ir.CommBufferLayout):
                # Active references to persistent comm buffers are not allowed
                # outside of graphs
                result_correct_strides.append(ir.ExternKernel.copy_input(r))
            else:
                # AOT Autograd tries to detect stride divergence of inductor from output metadata.
                # Here, we try to avoid spurious divergence by matching insignificant strides such as
                result_correct_strides.append(
                    self.try_match_insignificant_strides(
                        r, fx_node.meta["val"].stride()
                    )
                )

        self.graph_outputs = result_correct_strides
        value: ir.IRNode
        for name, value in self.graph_inputs.items():
            assert isinstance(
                value, (TensorBox, sympy.Expr)
            ), f"Unsupported inductor graph input type: {type(value)}"
            if not isinstance(value, TensorBox):
                continue
            value.realize()
            assert isinstance(value, TensorBox)
            value = value.data
            assert isinstance(value, ir.StorageBox)
            value_storage_box = value
            value = value.data
            if not isinstance(value, InputBuffer) or value.get_name() != name:
                # one of our inputs was mutated, need to turn that into a copy
                ir.MutationLayoutSHOULDREMOVE.realize_into(
                    value, self.graph_inputs_original[name]
                )
                # replace output with mutated input
                try:
                    ind = self.graph_outputs.index(value_storage_box)
                    self.graph_outputs[ind] = self.graph_inputs_original[name]
                except ValueError:
                    pass

        self.finalize()
        log.debug(
            "Force channels last inputs for %d conv for the current graph with id %d",
            self.num_channels_last_conv,
            self.graph_id if self.graph_id is not None else -1,
        )

    def finalize(self) -> None:
        for buf in self.buffers:
            buf.decide_layout()

    @contextmanager
    def set_current_node(self, node: torch.fx.Node):  # type: ignore[no-untyped-def]
        old = self.current_node
        try:
            self.current_node = node
            yield
        finally:
            self.current_node = old

    def try_match_insignificant_strides(
        self,
        tensor: Union[ir.TensorBox, ir.BaseView],
        meta_strides_inp: Tuple[Union[int, torch.SymInt], ...],
    ) -> Union[ir.TensorBox, ir.BaseView]:
        """
        Tries to match the strides of the tensor to those in the meta_strides. Strides of insignificant
        dimensions - size 0 or 1 - will be updated.

        If there are real stride differences (NHWC vs NCHW) then the input will be returned.
        """

        # should have already been realized
        assert torch._inductor.ir.is_storage_and_layout(tensor)

        meta_strides = [
            s.node.expr if isinstance(s, torch.SymInt) else s for s in meta_strides_inp
        ]

        if all(
            self.sizevars.statically_known_equals(s1, s2)
            for s1, s2 in zip(meta_strides, tensor.get_stride())
        ):
            return tensor  # type: ignore[arg-type]

        def significant_strides_equal(
            shape: Sequence[Union[Expr, int]],
            meta_strides: Sequence[Union[Expr, int]],
            tensor_strides: Sequence[Union[Expr, int]],
        ) -> bool:
            for dim, s1, s2 in zip(shape, meta_strides, tensor_strides):
                if self.sizevars.statically_known_leq(dim, 1):  # type: ignore[arg-type]
                    continue

                if not self.sizevars.statically_known_equals(s1, s2):
                    return False

            return True

        if not significant_strides_equal(
            tensor.get_size(), meta_strides, tensor.get_stride()
        ):
            return tensor

        storage, old_layout = torch._inductor.ir.as_storage_and_layout(tensor)
        new_stride = [*old_layout.stride]
        for i, s in enumerate(tensor.get_size()):
            if self.sizevars.statically_known_leq(s, 1):  # type: ignore[arg-type]
                new_stride[i] = meta_strides[i]

        new_layout = torch._inductor.ir.FixedLayout(
            old_layout.device,
            old_layout.dtype,
            old_layout.size,
            new_stride,
            old_layout.offset,
        )
        return ir.TensorBox(
            torch._inductor.ir.ReinterpretView(data=storage, layout=new_layout)
        )

    def propagate_mutation(
        self,
        fx_node: torch.fx.Node,
        old_args: Tuple[Any],
        old_kwargs: Dict[str, Any],
        new_args: Tuple[Any],
        new_kwargs: Dict[str, Any],
    ) -> None:
        """Propagate mutations on new_args/new_kwargs back to old_args/old_kwargs.

        Assumes we may have cloned old_args/old_kwargs into new_args/new_kwargs
        and then called fx_node(*new_args, **new_kwargs).

        If fx_node mutates any of new_args/new_kwargs, and they are different from
        old_args/old_kwargs, then we need to update the original tensor.
        """
        assert len(old_args) == len(new_args)
        assert len(old_kwargs) == len(new_kwargs)

        if fx_node.target is torch.ops.higher_order.triton_kernel_wrapper_mutation:
            kwargs = fx_node.kwargs["kwargs"]
            assert isinstance(kwargs, dict)
            mutated = torch._higher_order_ops.triton_kernel_wrap.get_mutated_tensors(
                old_kwargs["kernel_idx"],
                old_kwargs["constant_args_idx"],
                {
                    k: v.meta["val"] if isinstance(v, torch.fx.Node) else v
                    for k, v in kwargs.items()
                },
            )
            for name in mutated:
                old_arg = old_kwargs["kwargs"][name]
                new_arg = new_kwargs["kwargs"][name]
                if old_arg is new_args:
                    continue
                self.call_function(torch.ops.aten.copy_.default, (old_arg, new_arg), {})
            return

        assert isinstance(fx_node.target, torch._ops.OpOverload)

        def maybe_propagate(
            schema_arg: torch._C.Argument, old_arg: ir.IRNode, new_arg: ir.IRNode
        ) -> None:
            if old_arg is new_arg:
                return
            if schema_arg.alias_info is not None and schema_arg.alias_info.is_write:
                # The lowering for copy_ is smart enough to "replace" old_arg with
                # new_arg in all future uses so a copy_ kernel never gets emitted.
                # old_arg, new_arg may be immutable_list
                if isinstance(old_arg, ir.IRNode):
                    old_arg = (old_arg,)  # type: ignore[assignment]
                    new_arg = (new_arg,)  # type: ignore[assignment]

                for old_arg_item, new_arg_item in zip(old_arg, new_arg):  # type: ignore[call-overload]
                    if old_arg_item is new_arg_item:
                        continue
                    self.call_function(
                        torch.ops.aten.copy_.default, (old_arg_item, new_arg_item), {}
                    )

        schema = fx_node.target._schema
        for idx, (old_arg, new_arg) in enumerate(zip(old_args, new_args)):
            schema_arg = schema.arguments[idx]
            maybe_propagate(schema_arg, old_arg, new_arg)

        schema_kwargs = {arg.name: arg for arg in schema.arguments}

        for key in old_kwargs.keys():
            old_arg = old_kwargs[key]
            new_arg = new_kwargs[key]
            schema_arg = schema_kwargs[key]
            maybe_propagate(schema_arg, old_arg, new_arg)

    def run_node(self, n: torch.fx.Node) -> object:
        def debug(msg: str) -> None:
            log.debug("lowering %s %s", LazyString(n.format_node), msg)

        from torch._inductor.compiler_bisector import CompilerBisector

        buffer_watermark = len(self.buffers)
        operation_watermark = len(self.operations)

        origins = {n}
        is_call_function = n.op == "call_function"
        if is_call_function:
            args, kwargs = self.fetch_args_kwargs_from_env(n)
            origins |= gather_origins(args, kwargs)
        with ir.IRNode.current_origins(origins), self.set_current_node(  # type: ignore[arg-type]
            n
        ), V.set_current_node(
            n
        ):
            if (
                n.op == "call_function"
                and n.target is not operator.getitem
                and (
                    fallback_node_due_to_unsupported_type(n)
                    or CompilerBisector.disable_subsystem(
                        "inductor", "lowerings", lambda: repr(n)
                    )
                )
            ):
                debug("fallback_handler")
                result = fallback_handler(n.target, add_to_fallback_set=False)(
                    *args, **kwargs  # type: ignore[possibly-undefined]
                )
            elif (
                n.op == "call_function"
                and n.target is torch.ops.higher_order.triton_kernel_wrapper_mutation
                and config.triton_kernel_default_layout_constraint != "flexible_layout"
            ):
                debug("user_defined_triton_kernel_layout_constraints")
                if (
                    config.triton_kernel_default_layout_constraint
                    == "needs_fixed_stride_order"
                ):
                    old_args = args  # type: ignore[possibly-undefined]
                    old_kwargs = kwargs  # type: ignore[possibly-undefined]
                    args, kwargs = constrain_to_fx_strides(n, *args, **kwargs)  # type: ignore[index]
                    result = self.call_function(n.target, args, kwargs)  # type: ignore[arg-type]
                    self.propagate_mutation(n, old_args, old_kwargs, args, kwargs)  # type: ignore[possibly-undefined]
                else:
                    raise RuntimeError(
                        f"Unknown triton_kernel_default_layout_constraint: {config.triton_kernel_default_layout_constraint}"
                    )
            elif is_magic_method(n.target):
                # TODO: this is sus, it probably should be handled in the
                # lowerings themselves similarly to sym_size/sym-stride
                # https://github.com/pytorch/pytorch/issues/127789
                debug("is_magic_method")
                if isinstance(
                    n.meta["val"], (torch.SymInt, torch.SymFloat, torch.SymBool)
                ):
                    result = n.meta["val"].node.expr
                else:
                    result = super().run_node(n)
            else:
                debug("")
                result = super().run_node(n)

            # require the same stride order for dense outputs,
            # 1. user-land view() will not throw because inductor
            # output different strides than eager
            # long term the solution is to make view() always succeed
            # with infallible strides.
            # 2: as_strided ops, we need make sure its input has same size/stride with
            # eager model to align with eager behavior.
            as_strided_ops = [
                torch.ops.aten.as_strided.default,
                torch.ops.aten.as_strided_.default,
                torch.ops.aten.as_strided_scatter.default,
                torch.ops.aten.resize.default,
                torch.ops.aten.resize_as.default,
            ]
            is_output = any(user.op == "output" for user in n.users)
            is_user_visible = n in self.user_visible_output_strides
            is_input_for_as_strided = any(
                user.target in as_strided_ops for user in n.users
            )

            if n.meta.get("inductor_realize_to_strides", False) and isinstance(
                result, TensorBox
            ):
                result.realize()
                strides = n.meta["val"].stride()
                sym_strides = torch._inductor.utils.any_is_symbolic(*strides)
                if result.maybe_get_stride() != strides and not sym_strides:
                    stride_order = ir.get_stride_order(strides)
                    result = ir.ExternKernel.require_stride_order(result, stride_order)
            if (
                is_output
                and isinstance(result, TensorBox)
                and isinstance(result.data, ir.BaseView)
            ):
                # Realize so that outputs are correctly aliased
                result.realize()

            if (is_output or is_input_for_as_strided) and isinstance(
                n.meta["val"], torch.Tensor
            ):
                if is_user_visible:
                    strides = self.user_visible_output_strides.get(n)
                else:
                    strides = n.meta["val"].stride()

                if strides is not None and len(strides) > 0:
                    allow_padding = (
                        config.pad_outputs or not is_user_visible
                    ) and not is_input_for_as_strided
                    dense = torch._prims_common.is_non_overlapping_and_dense(
                        n.meta["val"]
                    )
                    unbacked_symbols_in_strides = (
                        len(free_unbacked_symbols(strides)) > 0
                    )
                    if (
                        not unbacked_symbols_in_strides
                        and dense
                        and len(result.get_size()) == 4
                        and n in self.nodes_prefer_channels_last
                        and not is_user_visible
                        and not is_input_for_as_strided
                    ):
                        strides = ir.FlexibleLayout.stride_ordered_for_memory_format(
                            result.get_size(), torch.channels_last
                        )
                    if not unbacked_symbols_in_strides and len(strides):
                        # To avoid converting possible view ops to a copy kernel, we use the previous
                        # require_exact_strides to handle views. But ultimately it's better to require
                        # the right strides at the tensor definition.
                        if n.meta["val"]._is_view() or isinstance(
                            result.data, ir.BaseView
                        ):
                            result = ir.ExternKernel.require_stride_order(
                                result,
                                ir.get_stride_order(strides),
                                allow_padding=allow_padding,
                            )
                        else:
                            strides = [
                                s.node.expr if isinstance(s, torch.SymInt) else s
                                for s in strides
                            ]
                            result = ir.ExternKernel.require_exact_strides(
                                result, strides, allow_padding=allow_padding
                            )

            # Realize if (1) any user need inputs realized, or (2) there is
            # already too many reads and rematerializing can be bad.
            num_users = len(OrderedSet(n.users))
            if num_users > 1 and isinstance(result, TensorBox):
                for user in n.users:
                    if user.target in needs_realized_inputs:
                        result.realize_hint()
                        # This inclusion is somewhat controversial (from
                        # discussion between Horace, Natalia, and Elias).
                        # Currently, it's not very clear why this is helpful.
                        # The general idea here is that even though a node may
                        # have FlexibleLayout, we still often *treat* it as if
                        # it was contiguous. This appears to sometimes result in
                        # suboptimal behavior.
                        #
                        # When we do a better job selecting layout, we should
                        # revisit this.
                        need_fixed_layout = [
                            torch.ops.aten.convolution_backward.default,
                            torch.ops.aten.mm.default,
                            torch.ops.aten._int_mm.default,
                        ]
                        need_fixed_channels_last_layout = []
                        if not self.layout_opt:
                            need_fixed_layout.append(torch.ops.aten.convolution.default)
                        if torch._C._has_mkldnn:
                            need_fixed_layout += [
                                torch.ops.mkldnn._linear_pointwise.default,
                                torch.ops.mkldnn._linear_pointwise.binary,
                                torch.ops.aten.mkldnn_rnn_layer.default,
                                torch.ops.onednn.qlinear_pointwise.default,
                                torch.ops.onednn.qlinear_pointwise.tensor,
                                torch.ops.onednn.qlinear_pointwise.binary,
                                torch.ops.onednn.qlinear_pointwise.binary_tensor,
                            ]
                            need_fixed_channels_last_layout += [
                                torch.ops.mkldnn._convolution_pointwise.default,
                                torch.ops.mkldnn._convolution_pointwise.binary,
                                torch.ops.mkldnn._convolution_pointwise_.binary,
                                torch.ops.mkldnn._convolution_transpose_pointwise.default,
                                torch.ops.onednn.qconv2d_pointwise.default,
                                torch.ops.onednn.qconv2d_pointwise.binary,
                            ]
                            if torch._C.has_mkl:
                                need_fixed_layout += [torch.ops.mkl._mkl_linear.default]
                        if user.target in need_fixed_layout:
                            result = ir.ExternKernel.require_stride_order(
                                result,
                                ir.get_stride_order(n.meta["val"].stride()),
                                allow_padding=True,
                            )
                        if (
                            user.target in need_fixed_channels_last_layout
                            and n is user.args[0]
                        ):
                            result = ir.ExternKernel.require_stride_order(
                                result,
                                ir.get_stride_order(
                                    make_channels_last_strides_for(n.meta["val"].shape)
                                ),
                            )
                    if user.op == "output":
                        if isinstance(result.data.data, (Pointwise, Reduction)):
                            result.realize()

                # TODO(jansel): introduce a store vs inline choice
                result.mark_reuse(len(n.users))

            # Realize if the IRNode already has accumulated lots of reads
            if isinstance(result, TensorBox) and result.has_exceeded_max_reads():
                # Prevent excessive accumulation in a computed buffer, when
                # there are multiple branches each with small number of memory
                # reads, but they converge to a user.
                result.realize_hint()

            # Realize if a Pointwise has too much stuff to be inlined.
            # As this may cause RecursionError during Inductor's evaluation.
            if isinstance(result, TensorBox) and isinstance(result.data, StorageBox):
                curr = result.data.data
                if isinstance(curr, Pointwise):
                    # Use inner fn as a rough proxy. Good enough.
                    if curr.has_large_inner_fn(threshold=100):
                        result.realize()

        # This is not complete, but it doesn't have to be: origin_node
        # tracking is best effort.  The logic here critically relies on direct
        # TensorBox -> StorageBox denoting a non-view; we don't bother trying
        # to get views to work.  Feel free to add any extra cases as needed.
        #
        # Note: we can't YOLO tree_map over this result, because if there are
        # buffers or a view involved, we might not be able to validly assign
        # the origin_node here.
        if isinstance(result, TensorBox) and isinstance(result.data, ir.StorageBox):
            if isinstance(result.data.data, ir.Loops):
                result.data.data._post_init_setattr("origin_node", n)
            elif isinstance(result.data.data, ir.Buffer):
                result.data.data._post_init_setattr("origin_node", n)
                if isinstance(result.data.data, ir.ComputedBuffer) and isinstance(
                    result.data.data.data, ir.Loops
                ):
                    result.data.data.data._post_init_setattr("origin_node", n)
                # Not really multi-output, can straightforwardly recurse in
                elif (
                    isinstance(result.data.data, ir.MultiOutput)
                    and not result.data.data.indices
                ):
                    if isinstance(result.data.data.inputs[0], ir.Buffer):
                        result.data.data.inputs[0]._post_init_setattr("origin_node", n)

        self.register_users_of(result)

        new_unbacked_defs: OrderedSet[sympy.Symbol] = OrderedSet()
        for buf in self.buffers[buffer_watermark:]:
            new_unbacked_defs |= buf.get_unbacked_symbol_defs()
        for op in self.operations[operation_watermark:]:
            new_unbacked_defs |= op.get_unbacked_symbol_defs()

        def format_new_defs() -> str:
            r = [
                f"unbacked_symbol_defs={buf.get_unbacked_symbol_defs()} in:\n{buf}\n"
                for buf in self.buffers[buffer_watermark:]
            ]
            r.extend(
                f"unbacked_symbol_defs={op.get_unbacked_symbol_defs()} in:\n{op}\n"
                for op in self.operations[operation_watermark:]
            )
            return "***\n".join(r)

        if n.op != "placeholder":
            # Note [Backwards runtime asserts]
            # Backwards poses an interesting problem for deferred runtime
            # asserts.  In the easy case, we may solely close over data
            # dependent sized tensors, and there are no binding sites for
            # unbacked SymInts.  In this case, we can just drop all the
            # runtime asserts on the floor: no non-placeholder bindings, no
            # problem.
            #
            # However, it is *possible* for a fresh runtime assert to show up
            # between forwards and backwards.  Right now, the freezing process
            # that happens when we lower forwards means that we will freeze
            # runtime asserts, and then the moment the backwards lowering
            # process attempts to add a new deferred runtime assert, we will
            # fail.  Let's say you remove that assert.  Now when we get here,
            # we need to make sure we actually emit these asserts (because we
            # can't emit them in forwards, we already compiled it).  So we
            # have to do something here.  But we don't want to reemit ALL
            # deferred runtime asserts, we only want to emit the NEW ones.
            # Therefore needing some sort of stratification in the ShapeEnv.
            # This is all doable, it just hasn't been done yet.
            shape_env = V.graph.sizevars.shape_env

            def make_assert(expr: SympyBoolean, msg: str) -> None:
                assert_op = ir.AssertScalar(expr, msg)
                self.register_buffer(assert_op, set_name=True)
                self.register_operation(assert_op)

            for i0 in new_unbacked_defs:
                ras = self.ras_by_symbol.pop(i0, [])
                # NB: size-like not needed, we won't retrace
                vr = shape_env.var_to_range[i0]
                if not shape_env._default_unspecified_value_range().issubset(vr):

                    def is_convertible(s: Expr) -> bool:
                        if s in (int_oo, -int_oo):
                            return False
                        try:
                            int(s)
                            return True
                        except TypeError:
                            return False

                    if is_convertible(vr.lower):
                        make_assert(i0 >= vr.lower, f"{i0} >= {vr.lower}")
                    if is_convertible(vr.upper):
                        make_assert(i0 <= vr.upper, f"{i0} <= {vr.upper}")

                for ra in ras:
                    fvs = free_unbacked_symbols(ra.expr)
                    missing = fvs - self.bound_unbacked_symbols
                    if missing:
                        i1 = min(missing, key=str)
                        self.ras_by_symbol.setdefault(i1, []).append(ra)
                    else:
                        make_assert(ra.expr, f"{ra.expr}")

            self.bound_unbacked_symbols |= new_unbacked_defs

            unbacked_bindings = resolve_unbacked_bindings(
                V.graph.sizevars.shape_env, n.meta.get("unbacked_bindings", {})
            )
            assert unbacked_bindings is not None
            # When we do lowering, it is possible we reallocate unbacked SymInts.
            # So we need to line up the unbacked SymInts when performing the test
            # here
            #
            # In principle, we could permit lowering to introduce MORE unbacked
            # SymInts: as long as all the old unbacked ones are accounted for,
            # it's fine for inductor to introduce extra calls to item()/unbacked()
            # whatever.  This actually happens in practice when an unbacked SymInt
            # gets memoized away; naively, when Inductor reprocesses a kernel, it
            # doesn't know that the memo still applies, and ends up allocating a
            # new symbol.  However, this is generally a bad thing: we may still
            # end up needing to test equalities on the symbols, and a fresh
            # symbol is likely to hit lots of GuardOnDataDependent errors that
            # we already know facts for.
            renamed_unbacked_bindings = OrderedSet(
                V.fake_mode.shape_env.unbacked_renamings.get(s, s)
                for s in unbacked_bindings.keys()
            )
            assert new_unbacked_defs >= renamed_unbacked_bindings, (
                f"failed {new_unbacked_defs} >= {renamed_unbacked_bindings} (inductor >= fx)\n"
                f"fx node is: {n.format_node()}\n"
                f"new operations are:\n\n{format_new_defs()}"
            )

        return result

    def validate_can_generate_cpp_wrapper(self) -> None:
        if config.disable_cpp_codegen:
            raise CppWrapperCodegenError("C++ codegen is disabled")

        if sys.platform not in ["linux", "darwin", "win32"]:
            raise CppWrapperCodegenError(f"Unsupported platform {sys.platform}")

        for value in self.graph_inputs.values():
            dtype = None
            if isinstance(value, TensorBox):
                dtype = value.get_dtype()
            elif isinstance(
                value, (sympy.Symbol, sympy.Expr, sympy.core.numbers.Integer)
            ):
                dtype = may_get_constant_buffer_dtype(value)

            if not supported_dtype_of_cpp_wrapper(dtype, self.device_type):  # type: ignore[arg-type]
                raise CppWrapperCodegenError(f"Unsupported input dtype {dtype}")

    def init_wrapper_code(
        self,
        is_subgraph: bool = False,
        subgraph_name: Optional[str] = None,
        parent_wrapper_code: Optional[PythonWrapperCodegen] = None,
    ) -> None:
        device_types = self.device_types.copy()
        device_types.discard("cpu")
        device_types.discard("meta")
        # TODO(Eikan): Only support mixing cpu and other device now.
        assert len(device_types) <= 1, "Does not support mixing {}".format(
            "+".join(device_types)
        )
        only_cpu = len(device_types) == 0
        self.device_type = "cpu" if only_cpu else device_types.pop()

        if self.cpp_wrapper:
            self.validate_can_generate_cpp_wrapper()

        self.device_ops = get_device_op_overrides(self.device_type)
        wrapper_code_gen_cls = get_wrapper_codegen_for_device(
            self.device_type, self.cpp_wrapper
        )
        assert (
            wrapper_code_gen_cls is not None
        ), f"Device {self.device_type} not supported"
        self.wrapper_code = wrapper_code_gen_cls.create(
            is_subgraph, subgraph_name, parent_wrapper_code
        )

        if self.const_module:
            # If we have const module, we could reuse the kernels
            # This could avoid duplication and save time on doing recompilation (if Triton.)
            self.wrapper_code._names_iter = self.const_module.wrapper_code._names_iter
            self.wrapper_code.src_to_kernel = (
                self.const_module.wrapper_code.src_to_kernel
            )

    def codegen_with_cpp_wrapper(self) -> Tuple[str, List[Tuple[int, Node]]]:
        """
        For CPU, the cpp wrapper codegen is done in one pass.
        For GPU, the cpp wrapper codegen is done in two steps: JIT-compile the model with python
        wrapper code and run it to generate autotuned kernel binaries in the first pass; and then
        generate cpp wrapper code and compile it to a dynamic library in the second pass.
        """
        if any(device in self.device_types for device in ["cuda", "xpu"]):
            # first pass
            self.cpp_wrapper = False
            compiled = self.compile_to_module().call

            if not config.triton.autotune_at_compile_time:

                def materialize(
                    x: Union[torch.SymInt, torch.SymFloat, torch.Tensor]
                ) -> Union[int, float, torch.Tensor]:
                    if x is None:
                        return None
                    elif isinstance(x, (torch.SymInt, torch.SymFloat)):
                        # Need concrete value to run dynamic shapes and tune the result
                        return x.node.hint
                    elif isinstance(x, FakeTensor):
                        return defake(x)
                    else:
                        assert isinstance(
                            x, torch.Tensor
                        ), "Unknown type when creating real inputs" + str(type(x))
                        return x

                tracing_context = torch._guards.TracingContext.try_get()
                if tracing_context is not None and not isinstance(
                    V.real_inputs, NullHandler
                ):
                    if tracing_context.output_strides:
                        tracing_context.output_strides.clear()

                    params_flat = [
                        param
                        for param in tracing_context.params_flat  # type: ignore[union-attr]
                        if param is not None
                    ]
                    real_inputs = [
                        materialize(x)
                        for x in itertools.chain(params_flat, V.real_inputs)
                    ]
                else:
                    # In the backward pass, V.real_inputs is not OrderedSet.
                    # Generating random inputs based on self.example_inputs sometimes can be problematic,
                    # e.g. illegal memory access. A comprehensive fix is to autotune in a separate process.
                    real_inputs = [
                        materialize(x)  # type:ignore[arg-type]
                        for x in (
                            self.example_inputs  # type:ignore[union-attr]
                            if isinstance(V.real_inputs, NullHandler)
                            else V.real_inputs
                        )
                    ]

                if self.mutated_inputs:
                    from .compile_fx import clone_preserve_strides

                    mutated_input_idxs = [
                        idx
                        for idx, name in enumerate(self.graph_inputs)
                        if name in self.mutated_inputs
                        and isinstance(real_inputs[idx], torch.Tensor)
                    ]
                    for idx in mutated_input_idxs:
                        # clone mutated Tensor inputs to avoid mutating them in
                        # the first pass of the CPP wrapper-based compilation, as
                        # this will lead to a side effect on the example inputs:
                        # e.g. if torch.compile(f)(x) if called on input-mutating
                        # f, the inputs x will be mutated twice in the process:
                        # once here, and again when running the compiled model;
                        # this will also lead to a numerically incorrect output
                        mutated_inp = real_inputs[idx]
                        assert isinstance(mutated_inp, torch.Tensor)
                        real_inputs[idx] = clone_preserve_strides(mutated_inp)
                        del mutated_inp

                with torch.utils._python_dispatch._disable_current_modes():
                    compiled(real_inputs)
                del real_inputs

            # second pass
            self.cpp_wrapper = True
            self.removed_buffers.clear()
            self.removed_operations.clear()
            self.inplaced_to_remove.clear()
            V.graph.sizevars.precomputed_replacements.clear()
            V.graph.sizevars.inv_precomputed_replacements.clear()
            metrics.reset()
            with config.patch({"triton.autotune_at_compile_time": False}):
                return self.codegen()
        else:
            # cpu
            return self.codegen()

    def codegen(self) -> Tuple[str, List[Tuple[int, Node]]]:
        with dynamo_timed("GraphLowering.codegen", log_pt2_compile_event=True):
            from .scheduler import Scheduler

            self.init_wrapper_code()

            self.scheduler = Scheduler(self.operations)
            V.debug.draw_orig_fx_graph(self.orig_gm, self.scheduler.nodes)

            self.wrapper_code.push_codegened_graph(self)
            self.scheduler.codegen()

            log.debug(
                "Finished codegen for all nodes. The list of kernel names available: %s",
                V.graph.all_codegen_kernel_names,
            )

            result = self.wrapper_code.generate(self.is_inference)
            self.wrapper_code.pop_codegened_graph()
            return result

    def codegen_subgraph(self, parent_graph: "GraphLowering") -> None:
        """
        This is a more compact version of the `codegen()` above
        where we codegen this graph as a subgraph of some parent
        graph. The parent graph is passed as an argument: the
        intention is to inline codegening of the subgraph in
        the parent graph's wrapper code (including the generated
        kerenls). The wrapper code is not finalized (via `.generate()`
        call), as this will be done in the parent graph's `codegen()`.
        """
        with dynamo_timed("GraphLowering.codegen_subgraph", log_pt2_compile_event=True):
            from .scheduler import Scheduler

            self.wrapper_code = parent_graph.wrapper_code
            self.device_ops = parent_graph.device_ops
            self.cpp_wrapper = parent_graph.cpp_wrapper

            self.scheduler = Scheduler(self.operations)
            self.scheduler.codegen()

    def count_bytes(
        self,
    ) -> Tuple[
        int, List[Tuple[BaseSchedulerNode, int]], List[Tuple[BaseSchedulerNode, float]]
    ]:
        total_bytes = 0
        node_counts = []
        node_runtimes = []
        for node in self.scheduler.nodes:
            num_bytes = node.get_read_write_buffers_sizes()
            total_bytes += num_bytes
            node_counts.append((node, num_bytes // 4))
            node_runtimes.append((node, node.get_estimated_runtime()))

        return total_bytes, node_counts, node_runtimes

    @staticmethod
    def save_output_code(code: str) -> None:
        # No-op to be patched for unit tests
        pass

    def compile_to_module(self) -> ModuleType:
        with dynamo_timed(
            "GraphLowering.compile_to_module",
            phase_name="code_gen",
            log_pt2_compile_event=True,
            dynamo_compile_column_us="inductor_code_gen_cumulative_compile_time_us",
        ):
            return self._compile_to_module()

    def _compile_to_module(self) -> ModuleType:
        from .codecache import PyCodeCache

        code, linemap = (
            self.codegen_with_cpp_wrapper() if self.cpp_wrapper else self.codegen()
        )

        GraphLowering.save_output_code(code)
        output_code_log.debug("Output code: \n%s", code)

        inductor_meta = autotune_cache.inductor_meta_from_config()
        AutotuneCacheBundler.begin_compile(inductor_meta, code=code)

        try:
            linemap = [(line_no, node.stack_trace) for line_no, node in linemap]  # type: ignore[misc]
            key, path = PyCodeCache.write(code)
<<<<<<< HEAD
            output_code_log.debug("Output code written to: \n%s", path)
=======
            output_code_log.debug("Output code written to: %s", path)
>>>>>>> ef59d18b
        except Exception:
            trace_structured(
                "inductor_output_code",
                # Just omit the filename, I still want the code though!
                payload_fn=lambda: code,
            )
            raise
        else:
            trace_structured(
                "inductor_output_code",
                lambda: {"filename": path},
                payload_fn=lambda: code,
            )
        with dynamo_timed("PyCodeCache.load_by_key_path", log_pt2_compile_event=True):
            mod = PyCodeCache.load_by_key_path(
                key,
                path,
                linemap=linemap,  # type: ignore[arg-type]
                attrs={**self.constants, **self.torchbind_constants},
            )
        self.cache_key = key
        self.cache_path = path
        self.cache_linemap = linemap  # type: ignore[assignment]

        if config.profile_bandwidth_output:
            # run the inputs code gen to get the bandwidth info
            mod.benchmark_compiled_module(times=1, repeat=1)
        # Logged twice as per https://github.com/pytorch/pytorch/pull/99038#discussion_r1167826029
        # TODO. Revisit this once the logging API is more mature
        assert mod.__file__ is not None

        log_module_code(mod.__file__)
        log.debug("Output code written to: %s", mod.__file__)
        output_code_log.info("Output code written to: %s", mod.__file__)
        if config.benchmark_kernel:
            print(f"Compiled module path: {mod.__file__}", file=sys.stderr)
        V.debug.output_code(mod.__file__)
        V.debug.copy(os.path.splitext(mod.__file__)[0] + ".debug")
        return mod

    def get_output_names(self) -> List[str]:
        return [
            node.get_name()
            for node in self.graph_outputs
            if not isinstance(node, ir.NoneAsConstantBuffer)
            and not isinstance(node, ir.ShapeAsConstantBuffer)
        ]

    def is_unspec_arg(self, name: str) -> bool:
        # dynamo wraps unspec variable as 0d CPU tensor,
        # need to convert to scalar during codegen (triton only)
        return (
            name in self.graph_inputs.keys()
            and self.graph_inputs[name].get_numel() == 1
            and len(self.graph_inputs[name].get_size()) == 0
            and get_device_type(self.graph_inputs[name]) == "cpu"
        ) or name in self.zero_dim_cpu_tensor_list


class SubgraphLowering(GraphLowering):
    """
    Mostly a helper class for the subgraph lowering. The main goal is to call
    init_wrapper_code with the subgraph related arguments.
    """

    def __init__(self, parent: GraphLowering, *args: Any, **kwargs: Any) -> None:
        self.parent = parent
        super().__init__(*args, **kwargs)

    def init_wrapper_code(
        self,
        is_subgraph: bool = False,
        subgraph_name: Optional[str] = None,
        parent_wrapper_code: Optional[PythonWrapperCodegen] = None,
    ) -> None:
        super().init_wrapper_code(
            is_subgraph=True,
            subgraph_name=self.name,
            parent_wrapper_code=self.parent.wrapper_code,
        )<|MERGE_RESOLUTION|>--- conflicted
+++ resolved
@@ -2018,11 +2018,7 @@
         try:
             linemap = [(line_no, node.stack_trace) for line_no, node in linemap]  # type: ignore[misc]
             key, path = PyCodeCache.write(code)
-<<<<<<< HEAD
-            output_code_log.debug("Output code written to: \n%s", path)
-=======
             output_code_log.debug("Output code written to: %s", path)
->>>>>>> ef59d18b
         except Exception:
             trace_structured(
                 "inductor_output_code",
