# mypy: allow-untyped-defs
from __future__ import annotations

import collections
import contextlib
import dataclasses
import enum
import functools
import inspect
import io
import itertools
import logging
import math
import operator
import os
import platform
import re
import shutil
import sys
import tempfile
import textwrap
import time
import unittest
from datetime import datetime
from io import StringIO
from typing import (
    Any,
    Callable,
    Dict,
    Generic,
    Iterable,
    List,
    NamedTuple,
    Optional,
    Protocol,
    Sequence,
    Tuple,
    TYPE_CHECKING,
    TypeVar,
    Union,
    ValuesView,
)
from typing_extensions import Concatenate, dataclass_transform, ParamSpec
from unittest import mock

import sympy

import torch
<<<<<<< HEAD
from torch.utils._ordered_set import OrderedSet
=======


if TYPE_CHECKING:
    from torch._prims_common import ELEMENTWISE_TYPE_PROMOTION_KIND

>>>>>>> e29dabbd
from torch.utils._pytree import tree_map_only


GPU_TYPES = ["cuda", "xpu"]


# defines here before import torch._dynamo is for avoiding circular import
# when get_gpu_type is imported from dynamo
@functools.lru_cache(None)
def get_gpu_type():
    avail_gpus = [x for x in GPU_TYPES if getattr(torch, x).is_available()]
    assert len(avail_gpus) <= 1
    gpu_type = "cuda" if len(avail_gpus) == 0 else avail_gpus.pop()
    return gpu_type


from torch._dynamo.device_interface import get_interface_for_device
from torch._dynamo.utils import detect_fake_mode
from torch.autograd import DeviceType
from torch.autograd.profiler_util import EventList
from torch.fx.passes.graph_transform_observer import GraphTransformObserver
from torch.fx.passes.shape_prop import ShapeProp
from torch.utils._sympy.functions import (
    CeilDiv,
    CleanDiv,
    FloorDiv,
    Identity,
    ModularIndexing,
)
from torch.utils._sympy.symbol import make_symbol, SymT
from torch.utils._sympy.value_ranges import bound_sympy, ValueRanges

from . import config
from .runtime.runtime_utils import ceildiv as runtime_ceildiv


_IS_WINDOWS = sys.platform == "win32"

log = logging.getLogger(__name__)

_T = TypeVar("_T")
VarRanges = Dict[sympy.Expr, sympy.Expr]
InputType = Optional[Union[torch.Tensor, int, torch.SymInt]]

GPU_KERNEL_BIN_EXTS = {"cuda": ".cubin", "xpu": ".spv"}

GPU_ALIGN_BYTES = 16
ALIGNMENT = 16

ALIGN_BYTES = 64
assert (ALIGN_BYTES & (ALIGN_BYTES - 1)) == 0 and ALIGN_BYTES >= 8, "must be power of 2"


def _align(nbytes):
    """Round up to the nearest multiple of ALIGN_BYTES"""
    return (nbytes + ALIGN_BYTES - 1) & -ALIGN_BYTES


def _is_aligned(v: sympy.Expr):
    """v can be statically proven to be a multiple of ALIGN_BYTES"""
    if isinstance(v, (sympy.Add, sympy.Max)):
        return all(map(_is_aligned, v.args))
    return isinstance(v, align) or sympy.gcd(v, ALIGN_BYTES) == ALIGN_BYTES


class align(sympy.Function):
    """Symbolically round up to the nearest multiple of ALIGN_BYTES"""

    nargs = (1,)
    is_integer = True

    @classmethod
    def eval(cls, value):
        if isinstance(value, (int, sympy.Integer)):
            return _align(int(value))
        if _is_aligned(value):
            return value


def do_bench_using_profiling(fn: Callable[[], Any], warmup=25, rep=100) -> float:
    """
    Returns benchmark results by examining torch profiler events.
    This could be more accurate as it doesn't count CPU side overhead.
    However, this also requires manually excluding irrelevant event, e.g.
    vectorized_elementwise_kernel which is used to fill L2 cache,
    various CUDA events, etc, so could also be fragile.
    """

    fn()
    torch.cuda.synchronize()
    cache = torch.empty(int(256e6 // 4), dtype=torch.int, device="cuda")

    # Estimate the runtime of the function
    start_event = torch.cuda.Event(enable_timing=True)
    end_event = torch.cuda.Event(enable_timing=True)
    start_event.record()
    for _ in range(5):
        cache.zero_()
        fn()
    end_event.record()
    torch.cuda.synchronize()
    estimate_ms = start_event.elapsed_time(end_event) / 5

    # compute number of warmup and repeat
    n_warmup = max(1, int(warmup / estimate_ms))
    n_repeat = max(1, int(rep / estimate_ms))

    # Warm-up
    for _ in range(n_warmup):
        fn()

    with torch.profiler.profile(
        activities=[
            torch.profiler.ProfilerActivity.CUDA,
        ]
    ) as p:
        # Benchmark
        for i in range(n_repeat):
            # we clear the L2 cache before each run
            cache.zero_()
            # record time of `fn`
            fn()
        # Record clocks
        torch.cuda.synchronize()

    log.debug("raw events")
    log.debug(p.key_averages().table(sort_by="self_device_time_total", row_limit=-1))

    filtered_events = EventList(
        [
            event
            for event in p.events()
            if event.device_type == DeviceType.CUDA and event.name != "Context Sync"
        ]
    )
    if len(filtered_events) % n_repeat != 0:
        raise RuntimeError(
            "Failed to divide all profiling events into #repeat groups. "
            "#CUDA events: %d, #repeats: %s",
            len(filtered_events),
            n_repeat,
        )
    num_event_per_group = len(filtered_events) / n_repeat
    actual_events = EventList(
        [
            event
            for i, event in enumerate(filtered_events)
            if i % num_event_per_group != 0
        ]
    )
    actual_events._build_tree()
    actual_events = actual_events.key_averages()

    log.debug("profiling time breakdown")
    log.debug(actual_events.table(row_limit=-1))

    res = sum(event.device_time_total for event in actual_events) / 1000.0 / n_repeat
    log.debug("profiling results: %s ms", res)
    return res


@functools.lru_cache(None)
def has_torchvision_roi_align() -> bool:
    try:
        from torchvision.ops import roi_align  # noqa: F401

        torch._C._dispatch_has_kernel_for_dispatch_key("torchvision::nms", "Meta")
        return roi_align is not None and hasattr(
            getattr(torch.ops, "torchvision", None), "roi_align"
        )
    except ImportError:
        return False
    except RuntimeError as e:
        assert "torchvision::nms does not exist" in str(e)
        return False


def decode_device(device: Union[Optional[torch.device], str]) -> torch.device:
    if device is None:
        return torch.tensor(0.0).device  # default device
    if isinstance(device, str):
        device = torch.device(device)
    if device.type not in ("cpu", "meta") and device.index is None:
        device_interface = get_interface_for_device(device.type)
        return torch.device(device.type, index=device_interface.Worker.current_device())
    return device


def sympy_product(it):
    return functools.reduce(operator.mul, it, sympy.S.One)


def sympy_dot(seq1, seq2):
    assert len(seq1) == len(seq2)
    return sympy.expand(sum(a * b for a, b in zip(seq1, seq2)))


def unique(it: Iterable[_T]) -> ValuesView[_T]:
    return {id(x): x for x in it}.values()


def ceildiv(
    numer: Union[int, sympy.Expr], denom: Union[int, sympy.Expr]
) -> Union[int, sympy.Expr]:
    if isinstance(numer, sympy.Expr) or isinstance(denom, sympy.Expr):
        return CeilDiv(sympy.sympify(numer), sympy.sympify(denom))
    # TODO: There is a bug in a call to this function, to repro:
    # python benchmarks/dynamo/huggingface.py --inductor -d cuda --accuracy
    # --amp --only YituTechConvBert --dynamic-shapes
    assert isinstance(numer, int) and isinstance(
        denom, int
    ), f"{numer}: {type(numer)}, {denom}: {type(denom)}"
    return runtime_ceildiv(numer, denom)


def _type_of(key):
    # Use the function here to get rid of dependencies on the Triton during the codegen.
    # Refer to Triton implementation here:
    # https://github.com/openai/triton/blob/98b5945d2aef679e00ebca8e07c35c3658ec76de/python/triton/runtime/jit.py#L238
    # `None` is nullptr.  Implicitly convert to *i8.
    if key is None:
        return "*i8"
    dtype_str = str(key).split(".")[-1]
    tys = {
        "bool": "i1",
        "float8e4nv": "fp8e4nv",
        "float8e5": "fp8e5",
        "float8e4b15": "fp8e4b15",
        "float8e4b15x4": "fp8e4b15x4",
        "float8_e4m3fn": "fp8e4nv",
        "float8_e5m2": "fp8e5",
        "float16": "fp16",
        "bfloat16": "bf16",
        "float32": "fp32",
        "float64": "fp64",
        "int8": "i8",
        "int16": "i16",
        "int32": "i32",
        "int64": "i64",
        "uint8": "u8",
        "uint16": "u16",
        "uint32": "u32",
        "uint64": "u64",
    }
    # reinterpret can create triton type
    for v in list(tys.values()):
        tys[v] = v
    return key if isinstance(key, str) else f"*{tys[dtype_str]}"


def convert_shape_to_inductor(
    lst: Iterable[Union[int, torch.SymInt]]
) -> List[sympy.Expr]:
    """
    Gets the shape and stride of a tensor. For non-symbolic tensors, this is
    trivial. But for symbolic tensors, we need to map from SymIntNode into
    sympy.Expr.
    """
    return [sympy.sympify(i) for i in lst]


def convert_shape_to_symint(
    lst: Iterable[Union[int, sympy.Expr]]
) -> List[Union[int, torch.SymInt]]:
    """
    Takes a list of shapes from Inductor and converts them into symints (or just
    ints if all shapes are static).
    """
    from .virtualized import V

    return [
        (
            i
            if isinstance(i, int)
            else (
                int(i)
                if isinstance(i, sympy.Integer)
                else V.graph.sizevars.shape_env.create_symintnode(i, hint=None)
            )
        )
        for i in lst
    ]


def is_view(op: torch._ops.OpOverload):
    """
    Does this op overload have aliasing
    """
    assert isinstance(op, torch._ops.OpOverload)
    return any(a.alias_info is not None for a in op._schema.arguments)


def is_pointwise_use(
    use, is_pointwise_fn: Optional[Callable[[torch._ops.OpOverload], bool]] = None
):
    """
    Do all uses of this op have torch.Tag.pointwise or return True for optional `is_pointwise_fn`

    Uses in views ops will follow the views uses
    """

    if not use.op == "call_function":
        return False

    if not (
        isinstance(use.target, torch._ops.OpOverload) or use.target is operator.getitem
    ):
        return False

    if use.target is operator.getitem or is_view(use.target):
        return all(is_pointwise_use(u, is_pointwise_fn) for u in use.users)

    return torch.Tag.pointwise in use.target.tags or (
        is_pointwise_fn is not None and is_pointwise_fn(use.target)
    )


def gen_gm_and_inputs(target, args, kwargs):
    g = torch.fx.Graph()
    graph_args = []

    def add_tensor_arg(arg):
        graph_args.append(arg)
        return g.placeholder(f"arg{len(graph_args)}")

    node = g.call_function(
        target, *tree_map_only(torch.Tensor, add_tensor_arg, (args, kwargs))
    )
    if (
        len(target._schema.returns) == 1
        and str(target._schema.returns[0].type) == "Tensor"
    ):
        node = (node,)  # type: ignore[assignment]
    g.output(node)

    gm = torch.fx.GraphModule({}, g)
    return gm, graph_args


def synchronize(device: str = "cuda"):
    if device == "cpu":
        return
    device_interface = get_interface_for_device(device)
    if device_interface.is_available():
        device_interface.synchronize()


def timed(
    model: Callable[..., Any], example_inputs, times: int = 1, device: str = "cuda"
) -> float:
    synchronize(device)
    torch.manual_seed(1337)
    t0 = time.perf_counter()
    for _ in range(times):
        result = model(*example_inputs)
        synchronize(device)
    t1 = time.perf_counter()
    # GC the result after timing
    assert result is not None  # type: ignore[possibly-undefined]
    return t1 - t0


def print_performance(
    fn, args=(), times=10, repeat=10, baseline=1.0, device: str = "cuda"
):
    timings = torch.tensor([timed(fn, args, times, device) for _ in range(repeat)])
    took = torch.median(timings) / times
    print(f"{took / baseline:.6f}")
    return took


def precompute_method(obj: Any, method: str):
    """Replace obj.method() with a new method that returns a precomputed constant."""
    result = getattr(obj, method)()
    setattr(obj, method, lambda: result)


def precompute_methods(obj: Any, methods: List[str]):
    """Replace methods with new methods that returns a precomputed constants."""
    for method in methods:
        precompute_method(obj, method)


def cmp(a, b) -> int:
    return int(a > b) - int(a < b)


def pad_listlike(x, size):
    if len(x) == 1:
        return type(x)([x[0]]) * size
    else:
        return x


# Used to ensure that iterating over a set is deterministic
def tuple_sorted(x):
    if len(x) == 0:
        return []

    def sort_func(elem):
        if isinstance(elem, str):
            return elem
        else:
            # We expect `elem` to be `scheduler.BaseSchedulerNode` type here,
            # but we are not able to do isinstance assert because of circular dependency
            return elem.get_name()

    return sorted(x, key=sort_func)


P = ParamSpec("P")
RV = TypeVar("RV", covariant=True)


class CachedMethod(Protocol, Generic[P, RV]):
    @staticmethod
    def clear_cache(self) -> None:
        ...

    def __call__(self, *args: P.args, **kwargs: P.kwargs) -> RV:
        ...


# See https://github.com/python/mypy/issues/13222#issuecomment-1193073470 to understand the type signature
def cache_on_self(fn: Callable[Concatenate[Any, P], RV]) -> CachedMethod[P, RV]:
    name = fn.__name__
    key = f"__{name}_cache"

    # wrapper is likely on the hot path, compile a specialized version of it
    ctx = {"fn": fn}
    exec(
        f"""\
        def {name}_cache_on_self(self):
            try:
                return self.{key}
            except AttributeError:
                rv = fn(self)
                object.__setattr__(self, "{key}", rv)
                return rv
        """.lstrip(),
        ctx,
    )
    wrapper = functools.wraps(fn)(ctx[f"{name}_cache_on_self"])

    def clear_cache(self):
        if hasattr(self, key):
            delattr(self, key)

    wrapper.clear_cache = clear_cache  # type: ignore[attr-defined]
    return wrapper  # type: ignore[return-value]


def aggregate_origins(node_schedule):
    from . import ir

    if isinstance(node_schedule, list):
        return functools.reduce(
            operator.or_,
            [
                node.node.origins
                for node in node_schedule
                if hasattr(node, "node") and node.node
            ],
            OrderedSet(),
        )
    elif isinstance(node_schedule, ir.ExternKernel):
        return node_schedule.origins
    else:
        return OrderedSet()


def get_fused_kernel_name(node_schedule, descriptive_names):
    all_origins = aggregate_origins(node_schedule)
    if descriptive_names == "original_aten":
        # Bases the kernel name off of the top-level aten operator (i.e. pre-decompositions)
        sources = [
            origin.meta["original_aten"]._overloadpacket.__name__
            for origin in all_origins
            if origin.op == "call_function"
            and "original_aten" in origin.meta
            and origin.meta["original_aten"] is not None
        ]
        sources = sorted(OrderedSet(sources))
    elif descriptive_names == "torch":
        # Bases the kernel name off of the top-level "torch" operator (i.e. post-dynamo graph)
        sources = []
        for origin in all_origins:
            if origin.op == "call_function" and "source_fn_stack" in origin.meta:
                source_fn = origin.meta["source_fn_stack"][-1]
                if isinstance(source_fn[1], str):
                    sources.append(source_fn[1])
                else:
                    sources.append(source_fn[1].__name__)
        sources = sorted(OrderedSet(sources))
    elif descriptive_names == "inductor_node":
        sources = [
            origin.name for origin in all_origins if origin.op == "call_function"
        ]
    else:
        raise NotImplementedError
    sources = sources
    return "_".join(["fused"] + sources)


def get_kernel_metadata(node_schedule, wrapper):
    all_origins = aggregate_origins(node_schedule)
    inductor_nodes = [origin for origin in all_origins if origin.op == "call_function"]

    from_node_dict = collections.defaultdict(list)
    original_aten_dict = collections.defaultdict(list)

    # Attempt to sort `inductor_nodes` topologically. Note that the case
    # where `inductor_nodes` contains nodes from multiple graph instances
    # is not supported. An example of this is conditional statements.
    single_graph = None
    if len(inductor_nodes):
        unique_graphs = OrderedSet([n.graph for n in inductor_nodes])
        if len(unique_graphs) == 1:
            single_graph = inductor_nodes[0].graph
            # create a map of idx -> node and cache it
            if not hasattr(single_graph, "_inductor_kernel_metadata_node_to_idx_map"):
                node_to_idx_map = {}
                for idx, n in enumerate(single_graph.nodes):
                    node_to_idx_map[n] = idx
                single_graph._inductor_kernel_metadata_node_to_idx_map = node_to_idx_map
            inductor_nodes.sort(
                key=lambda n: single_graph._inductor_kernel_metadata_node_to_idx_map[n]
            )

    for node in inductor_nodes:
        if "original_aten" in node.meta and node.meta["original_aten"] is not None:
            key = str(node.meta["original_aten"]._overloadpacket)
            original_aten_dict[key].append(node.name)
        if "from_node" in node.meta:
            key = node.meta["from_node"][0][0]
            from_node_dict[key].append(node.name)
    sort_str = "Topologically Sorted" if single_graph is not None else "Unsorted"
    metadata = (
        f"{wrapper.comment} {sort_str} Source Nodes: [{', '.join(from_node_dict.keys())}], "
        f"Original ATen: [{', '.join(original_aten_dict.keys())}]"
    )

    # trace back to original node here
    detailed_metadata = [f"{wrapper.comment} Source node to ATen node mapping:"]
    for original_node, nodes in sorted(from_node_dict.items()):
        detailed_metadata.append(
            f"{wrapper.comment}   {original_node} => {', '.join(sorted(nodes))}"
        )

    # print the aot_autograd graph fragment
    if single_graph is not None:
        detailed_metadata.append(f"{wrapper.comment} Graph fragment:")
        for n in inductor_nodes:
            # TODO(future): maybe refactor torch/fx/graph.py to make it easy to
            # generate python code for graph fragments
            detailed_metadata.append(f"{wrapper.comment}   {n.format_node()}")

    return metadata, "\n".join(detailed_metadata)


def dominated_nodes(
    initial_queue: Iterable[torch.fx.Node], skip_filter=None
) -> OrderedSet[torch.fx.Node]:
    """Returns the set of nodes whose values depend on those within initial_queue"""
    initial_queue = list(initial_queue)
    dominated_set = OrderedSet(initial_queue)

    while initial_queue:
        node = initial_queue.pop()
        for user in node.users:
            if skip_filter and skip_filter(user):
                continue
            if user not in dominated_set:
                dominated_set.add(user)
                initial_queue.append(user)

    return dominated_set


def gather_origins(args, kwargs):
    import itertools

    from . import ir

    def is_unrealized_node(n):
        if isinstance(n, ir.TensorBox):
            return is_unrealized_node(n.data)
        if isinstance(n, ir.StorageBox):
            return is_unrealized_node(n.data)
        return isinstance(n, ir.IRNode) and isinstance(n, ir.Pointwise)

    kwarg_origins = [val.origins for val in kwargs.values() if is_unrealized_node(val)]
    arg_origins = [arg.origins for arg in args if is_unrealized_node(arg)]
    return OrderedSet(itertools.chain(*arg_origins, *kwarg_origins))


def sympy_str(expr: sympy.Expr) -> str:
    """
    Normal sympy str is very slow, this is a lot faster.  The result are
    somewhat worse, as it doesn't do as much simplification.  So don't
    use this for final codegen.
    """
    if isinstance(expr, sympy.Symbol):
        return expr.name
    if isinstance(expr, sympy.Add):
        return " + ".join(map(sympy_str, expr.args))
    if isinstance(expr, sympy.Mul):
        return " * ".join(map(sympy_str, expr.args))

    if isinstance(expr, (ModularIndexing, CleanDiv, FloorDiv, Identity)):
        return f"{expr.func.__name__}({', '.join(map(sympy_str, expr.args))})"
    return str(expr)


def get_bounds_index_expr(index):
    from .virtualized import V

    # If this expression does not come from an FX node, we compute its bounds
    if (
        config.compute_all_bounds
        and (fx_node := getattr(V.interpreter, "current_node", None))
        and fx_node.target != "index_expr"
    ):
        return bound_sympy(index)
    else:
        return ValueRanges.unknown()


def sympy_index_symbol_with_prefix(prefix: SymT, idx: int) -> sympy.Symbol:
    """
    Used to generate an integer-nonnegative symbol.
    """
    # This should never be used for creating shape/stride symbols, as those
    # should all be allocated before Inductor.
    assert prefix != SymT.SIZE
    # NOTE: shape symbols are positive (> 0), but index variables are only
    # non-negative (>= 0).
    return make_symbol(prefix, idx, integer=True, nonnegative=True)


def generate_assert(check):
    return (check or config.debug_index_asserts) and config.assert_indirect_indexing


def sympy_index_symbol(name: str) -> sympy.Symbol:
    """
    Used to generate an integer-nonnegative symbol.
    """
    # This should never be used for creating shape/stride symbols, as those
    # should all be allocated before Inductor.
    assert name[0] != "s"
    # NOTE: shape symbols are positive (> 0), but index variables are only
    # non-negative (>= 0).
    return sympy.Symbol(name, integer=True, nonnegative=True)


def sympy_subs(expr: sympy.Expr, replacements: Dict[sympy.Expr, Any]) -> sympy.Expr:
    """
    When the passed replacement symbol v is a string, it is converted to a symbol with name v that
    have the same replaced expression integer and nonnegative properties.
    """

    def to_symbol(replaced, replacement):
        assert isinstance(replaced, sympy.Expr)
        if isinstance(replacement, str):
            return sympy.Symbol(
                replacement,
                integer=replaced.is_integer,  # type: ignore[attr-defined]
                nonnegative=replaced.is_nonnegative,  # type: ignore[attr-defined]
            )
        else:
            return replacement

    # xreplace is faster than subs, but is way more picky
    return sympy.sympify(expr).xreplace(
        {k: to_symbol(k, v) for k, v in replacements.items()}
    )


def is_symbolic(a: Any) -> bool:
    return isinstance(a, torch.SymInt) or (
        isinstance(a, torch.Tensor)
        and any(is_symbolic(x) for x in itertools.chain(a.size(), a.stride()))
    )


def any_is_symbolic(*args: Any) -> bool:
    return any(is_symbolic(a) for a in args)


def get_first_incompatible_cudagraph_node(
    gm: torch.fx.GraphModule,
) -> Optional[torch.fx.Node]:
    from torch.fx.experimental.symbolic_shapes import free_unbacked_symbols

<<<<<<< HEAD
    forbidden_set = OrderedSet(
        [
            "aten._fused_moving_avg_obs_fq_helper.default",
            "aten._fused_moving_avg_obs_fq_helper_functional.default",
            "aten.multinomial.default",
            "fbgemm.dense_to_jagged.default",
            "fbgemm.jagged_to_padded_dense.default",
            "run_and_save_rng_state",
            "run_with_rng_state",
            "aten._local_scalar_dense",
            # Technically, it's not necessary to ban this, because an
            # assert_scalar with constant arguments can be validly run
            # with CUDA graphs, but the operator is also pointless with
            # constant arguments, so might as well ban
            "aten._assert_scalar",
        ]
    )
=======
    forbidden_set = {
        "aten._fused_moving_avg_obs_fq_helper.default",
        "aten._fused_moving_avg_obs_fq_helper_functional.default",
        "fbgemm.dense_to_jagged.default",
        "fbgemm.jagged_to_padded_dense.default",
        "run_and_save_rng_state",
        "run_with_rng_state",
        "aten._local_scalar_dense",
        # Technically, it's not necessary to ban this, because an
        # assert_scalar with constant arguments can be validly run
        # with CUDA graphs, but the operator is also pointless with
        # constant arguments, so might as well ban
        "aten._assert_scalar",
    }
>>>>>>> e29dabbd
    if torch.are_deterministic_algorithms_enabled():
        forbidden_set.update(
            OrderedSet(
                [
                    "aten._unsafe_index_put.default",
                    "aten._unsafe_masked_index_put_accumulate.default",
                    "aten.index_put.default",
                    "aten.index_put_.default",
                    "aten.scatter.src",
                    "aten.scatter.reduce",
                    "aten.scatter.value_reduce",
                    "aten.scatter_add_",
                    "aten.scatter_add.default",
                    "aten.scatter_reduce.two",
                    "aten.scatter_reduce_.two",
                    "aten.scatter_reduce.two_out",
                ]
            )
        )
    for node in gm.graph.nodes:
        if str(node.target) in forbidden_set:
            return node
        if (val := node.meta.get("val")) is not None and free_unbacked_symbols(val):
            return node
    return None


def output_node(gm: torch.fx.GraphModule):
    """Get the output node from an FX graph"""
    last_node = next(iter(reversed(gm.graph.nodes)))
    assert last_node.op == "output"
    return last_node


_registered_caches: List[Any] = []


def clear_on_fresh_inductor_cache(obj: Any):
    """
    Use this decorator to register any caches that should be cache_clear'd
    with fresh_inductor_cache().
    """
    if not hasattr(obj, "cache_clear") or not callable(obj.cache_clear):
        raise AttributeError(f"{obj} does not have a cache_clear method")

    _registered_caches.append(obj)
    return obj


def clear_inductor_caches():
    """
    Clear all registered caches.
    """
    for obj in _registered_caches:
        obj.cache_clear()


@contextlib.contextmanager
def fresh_inductor_cache(cache_entries=None, dir=None, delete=True):
    """
    Contextmanager that provides a clean tmp cachedir for inductor.

    Optionally, pass a dict as 'cache_entries' to get a list of filenames and sizes
    generated with this cache instance.
    """
    clear_inductor_caches()

    inductor_cache_dir = tempfile.mkdtemp(dir=dir)
    try:
        with mock.patch.dict(
            os.environ, {"TORCHINDUCTOR_CACHE_DIR": inductor_cache_dir}
        ):
            log.debug("Using inductor cache dir %s", inductor_cache_dir)
            triton_cache_dir = os.path.join(inductor_cache_dir, "triton")
            with mock.patch.dict(os.environ, {"TRITON_CACHE_DIR": triton_cache_dir}):
                yield
                if isinstance(cache_entries, dict):
                    assert len(cache_entries) == 0, "expected empty cache_entries dict"
                    if os.path.exists(triton_cache_dir):
                        files = os.listdir(triton_cache_dir)
                        cache_entries.update(
                            {
                                f: os.path.getsize(os.path.join(triton_cache_dir, f))
                                for f in files
                                if ".lock" not in f
                            }
                        )
        if delete:
            shutil.rmtree(inductor_cache_dir)
    except Exception:
        if not _IS_WINDOWS:
            """
            Windows can't delete the loaded modules, because the modules binaries are opened.
            TODO: discuss if have better solution to handle this issue.
            """
            log.warning("on error, temporary cache dir kept at %s", inductor_cache_dir)
            raise
    finally:
        clear_inductor_caches()


def argsort(seq) -> List[int]:
    # preserve original order for equal strides
    getter = seq.__getitem__
    a_r = range(len(seq))
    return list(reversed(sorted(a_r, key=getter, reverse=True)))  # noqa: C413


def argsort_sym(
    shape_env, seq: Sequence[Union[int, torch.SymInt, sympy.Expr]]
) -> List[int]:
    def cmp(a, b):
        a_idx, a_val = a
        b_idx, b_val = b

        def evaluate(expr):
            if isinstance(expr, bool):
                return expr
            return shape_env.evaluate_expr(expr, size_oblivious=True)

        if evaluate(a_val < b_val):
            return -1
        if evaluate(a_val > b_val):
            return 1
        # If strides are the same, prefer the original order.
        # (this matches argsort's algorithm).
        # For strides = [2048, 2048, 16, 1], this is
        # [3, 2, 1, 0].
        if a_idx < b_idx:
            return 1
        if a_idx > b_idx:
            return -1
        return 0

    # Strategy: convert all symints to sympy.Expr, then use a custom comparator
    exprs = [
        (idx, s.node.expr if isinstance(s, torch.SymInt) else s)
        for idx, s in enumerate(seq)
    ]
    exprs = sorted(exprs, key=functools.cmp_to_key(cmp))
    result = [idx for idx, _ in exprs]
    return result


@functools.lru_cache(8)
def get_dtype_size(dtype):
    return torch.empty((), dtype=dtype).element_size()


class LineContext(NamedTuple):
    context: Any


class IndentedBuffer:
    tabwidth = 4

    def __init__(self, initial_indent=0):
        self._lines = []
        self._indent = initial_indent

    def getvaluewithlinemap(self) -> tuple[str, list[tuple[int, LineContext]]]:
        buf = StringIO()
        p = 1
        linemap = []
        for line in self._lines:
            if isinstance(line, DeferredLineBase):
                line = line()
                if line is None:
                    continue
            elif isinstance(line, LineContext):
                linemap.append((p, line.context))
                continue
            assert isinstance(line, str)
            buf.write(line)
            buf.write("\n")
            p += 1 + line.count("\n")
        return buf.getvalue(), linemap

    def getvalue(self) -> str:
        v, _ = self.getvaluewithlinemap()
        return v

    def getrawvalue(self) -> str:
        buf = StringIO()
        for line in self._lines:
            if isinstance(line, DeferredLineBase):
                line = line()
                if line is None:
                    continue
            elif isinstance(line, LineContext):
                continue
            assert isinstance(line, str)
            # backslash implies line continuation
            if line.endswith("\\"):
                buf.write(line[:-1])
            else:
                buf.write(line)
                buf.write("\n")
        return buf.getvalue()

    def clear(self):
        self._lines.clear()

    def __bool__(self):
        return bool(self._lines)

    def prefix(self):
        return " " * (self._indent * self.tabwidth)

    def newline(self):
        self.writeline("\n")

    def writeline(self, line):
        if isinstance(line, LineContext):
            self._lines.append(line)
        elif isinstance(line, DeferredLineBase):
            self._lines.append(line.with_prefix(self.prefix()))
        elif line.strip():
            self._lines.append(f"{self.prefix()}{line}")
        else:
            self._lines.append("")

    def writelines(self, lines):
        for line in lines:
            self.writeline(line)

    def indent(self, offset=1):
        @contextlib.contextmanager
        def ctx():
            self._indent += offset
            try:
                yield
            finally:
                self._indent -= offset

        return ctx()

    def do_indent(self, offset=1):
        self._indent += offset

    def do_unindent(self, offset=1):
        self._indent -= offset

    def splice(self, other_code, strip=False):
        if isinstance(other_code, IndentedBuffer):
            dedent = float("inf")
            for line in other_code._lines:
                if not isinstance(line, LineContext) and line:
                    dedent = min(dedent, len(line) - len(line.lstrip()))
            if math.isinf(dedent):
                dedent = 0
            for line in other_code._lines:
                if isinstance(line, LineContext):
                    self._lines.append(line)
                else:
                    IndentedBuffer.writeline(self, line[int(dedent) :])
        else:
            other_code = textwrap.dedent(other_code)
            if strip:
                other_code = other_code.lstrip()
            if not other_code:
                return
            other_code = other_code.rstrip()
            for line in other_code.split("\n"):
                self.writeline(line)

    def map(self, func: Callable[[Any], Any]) -> IndentedBuffer:
        res = IndentedBuffer(initial_indent=self._indent)
        res._lines = [func(line) for line in self._lines]
        return res

    def __repr__(self):
        return f"{type(self)}({self.getvalue()})"

    def __add__(self, other):
        assert self._indent == other._indent
        res = IndentedBuffer(initial_indent=self._indent)
        res.writelines(self._lines)
        res.writelines(other._lines)
        return res


class FakeIndentedBuffer(IndentedBuffer):
    def __init__(self) -> None:
        super().__init__()

    def __getattribute__(self, name):
        if name == "__class__":  # Allow access to the class attribute
            return object.__getattribute__(self, name)
        raise RuntimeError(
            f"Tried to call self.{name} on FakeIndentedBuffer. This buffer"
            "is currently used on TritonTemplateKernel to prevent actual"
            "writes to the body without explicitly specifying the body with"
            "`TritonTemplateKernel.set_subgraph_body(name)`"
        )


@contextlib.contextmanager
def restore_stdout_stderr(initial_stdout, initial_stderr):
    try:
        yield
    finally:
        sys.stdout = initial_stdout
        sys.stderr = initial_stderr


class DeferredLineBase:
    """A line that can be 'unwritten' at a later time"""

    def __init__(self, line):
        if not line.strip():
            line = ""
        self.line = line

    def __call__(self) -> Optional[str]:
        """Returns either self.line or None to indicate the line has been 'unwritten'"""
        raise NotImplementedError

    def _new_line(self, line: str) -> DeferredLineBase:
        """Returns a new deferred line with the same condition"""
        raise NotImplementedError

    def with_prefix(self, prefix):
        return self._new_line(f"{prefix}{self.line}")

    def lstrip(self):
        return self._new_line(self.line.lstrip())

    def __getitem__(self, index):
        return self._new_line(self.line[index])

    def __bool__(self):
        return bool(self.line)

    def __len__(self):
        return len(self.line)


class DelayReplaceLine(DeferredLineBase):
    """At end of codegen call `line.replace(key, value_fn())`"""

    def __init__(self, key: str, value_fn: Callable[[], str], line: str):
        super().__init__(line)
        self.key = key
        self.value_fn = value_fn

    def __call__(self) -> str:
        return self.line.replace(self.key, self.value_fn())

    def _new_line(self, line: str) -> DelayReplaceLine:
        return DelayReplaceLine(self.key, self.value_fn, line)


@functools.lru_cache(None)
def is_big_gpu(index) -> bool:
    min_sms = 68  # 3080
    avail_sms = torch.cuda.get_device_properties(index).multi_processor_count
    if avail_sms < min_sms:
        log.warning(
            "Not enough SMs to use max_autotune_gemm mode",
            extra={"min_sms": min_sms, "avail_sms": avail_sms},
        )
        return False
    return True


def use_max_autotune() -> bool:
    return (
        config.max_autotune or config.max_autotune_gemm or config.search_autotune_cache
    )


def _use_template_for_cuda(layout, allowed_layout_dtypes: List[torch.dtype]) -> bool:
    return (
        layout.device.type == "cuda"
        and layout.dtype in allowed_layout_dtypes
        and is_big_gpu(layout.device.index or 0)
    )


def _use_autotune_backend(backend: str) -> bool:
    return backend.upper() in [
        x.strip() for x in config.max_autotune_gemm_backends.upper().split(",")
    ]


def _use_conv_autotune_backend(backend: str) -> bool:
    return backend.upper() in [
        x.strip() for x in config.max_autotune_conv_backends.upper().split(",")
    ]


def use_triton_template(layout, *, enable_int32=False, enable_float8=False):
    from .codegen.common import BackendFeature, has_backend_feature

    layout_dtypes = [torch.float16, torch.bfloat16, torch.float32]
    if enable_int32:
        layout_dtypes = [torch.float16, torch.bfloat16, torch.float32, torch.int32]
    if enable_float8:
        layout_dtypes.extend([torch.float8_e4m3fn, torch.float8_e5m2])
    return (
        (
            (
                layout.device.type == "cuda"
                and _use_template_for_cuda(layout, layout_dtypes)
            )
            or (layout.device.type == "cpu" and layout.dtype in layout_dtypes)
        )
        and use_max_autotune()
        and _use_autotune_backend("TRITON")
        and has_backend_feature(layout.device, BackendFeature.TRITON_TEMPLATES)
    )


def use_cutlass_template(layout, m, n, k):
    from .virtualized import V

    gemm_size = V.graph.sizevars.size_hint(m * n * k, fallback=-1)
    if gemm_size <= 0 or gemm_size < config.cuda.cutlass_backend_min_gemm_size:
        return False
    from .codegen.cuda.cutlass_utils import try_import_cutlass

    # Do not use cutlass template on ROCm
    if torch.version.hip:
        return False

    layout_dtypes = [torch.float16, torch.bfloat16, torch.float32, torch.int32]
    res = (
        _use_template_for_cuda(layout, layout_dtypes)
        and use_max_autotune()
        and _use_autotune_backend("CUTLASS")
    )

    if res:
        if not try_import_cutlass():
            log.warning(
                "Failed to import CUTLASS lib. Please check whether "
                "_inductor.config.cuda.cutlass_dir is set correctly. "
                "Skipping CUTLASS backend for now."
            )
            return False
    return res


@functools.lru_cache(None)
def _rocm_native_device_arch_name(device):
    return torch.cuda.get_device_properties(device).gcnArchName


@functools.lru_cache(None)
def try_import_ck_lib():
    try:
        import ck4inductor  # type: ignore[import]
        from ck4inductor.universal_gemm.gen_instances import (  # type: ignore[import]
            gen_ops_library,
            gen_ops_preselected,
        )
        from ck4inductor.universal_gemm.op import (  # type: ignore[import]
            CKGemmOperation,
        )

        package_dirname = os.path.dirname(ck4inductor.__file__)
    except ImportError:

        def gen_ops_library():
            return []

        def gen_ops_preselected():
            return []

        class CKGemmOperation:  # type: ignore[no-redef]
            pass

        package_dirname = None
    return package_dirname, gen_ops_library, gen_ops_preselected, CKGemmOperation


def use_ck_template(layout):
    # config knobs check 1
    if not use_max_autotune():
        return False
    # platform check
    if not torch.version.hip:
        return False
    # tensors must be on GPU
    if not layout.device.type == "cuda":
        return False
    # hardware check
    # if config arch list is not specified, get the native arch from the device properties
    native_arch = _rocm_native_device_arch_name(layout.device)
    requested_archs = {k.split(":")[0]: k for k in config.rocm.arch} or {
        native_arch.split(":")[0]: native_arch
    }
    requested_supported_archs = [
        requested_archs[k]
        for k in requested_archs.keys() & config.rocm.ck_supported_arch
    ]
    if not requested_supported_archs:
        return False
    # supported input dtypes
    if layout.dtype not in [torch.float16, torch.bfloat16, torch.float32]:
        return False

    ck_package_dirname, _, _, _ = try_import_ck_lib()

    if not ck_package_dirname:
        log.warning("Please pip install Composable Kernel package")
        return False

    if config.is_fbcode():
        config.rocm.ck_dir = ck_package_dirname

    if not config.rocm.ck_dir:
        log.warning("Please set TORCHINDUCTOR_CK_DIR env variable")
        return False

    if ck_package_dirname != config.rocm.ck_dir:
        log.warning("Invalid path to CK library")
        return False

    return True


def use_ck_gemm_template(layout, m, n, k):
    from .virtualized import V

    return (
        _use_autotune_backend("CK")
        and use_ck_template(layout)
        and V.graph.sizevars.size_hint(m * n * k, fallback=-1) > 0
    )


def use_ck_conv_template(layout):
    return _use_conv_autotune_backend("CK") and use_ck_template(layout)


def _use_template_for_cpu(layout):
    return use_max_autotune() and layout.device.type == "cpu"


def use_cpp_packed_gemm_template(layout, mat1, mat2, mat2_transposed=False):
    from . import ir
    from .codegen.cpp_micro_gemm import create_micro_gemm
    from .codegen.cpp_utils import get_gemm_template_output_and_compute_dtype
    from .kernel.mm_common import mm_args

    if not _use_template_for_cpu(layout) or not _use_autotune_backend("CPP"):
        return False

    if not config.cpp.weight_prepack:
        return False

    int8_gemm = mat1.get_dtype() == torch.uint8
    layout_dtypes = [torch.float32, torch.bfloat16, torch.half, torch.uint8]
    m, n, k, layout, mat1, mat2 = mm_args(
        mat1,
        mat2,
        out_dtype=layout.dtype if int8_gemm else None,
        mat2_transposed=mat2_transposed,
    )

    # TODO(jgong5): support dynamic shapes for n or k
    if has_free_symbols((n, k)):
        return False
    if isinstance(mat2, ir.BaseView):
        mat2 = mat2.unwrap_view()

    output_dtype, _ = get_gemm_template_output_and_compute_dtype(mat1.get_dtype())
    micro_gemm = create_micro_gemm(
        "micro_gemm",
        m,
        n,
        k,
        input_dtype=mat1.get_dtype(),
        input2_dtype=mat2.get_dtype(),
        output_dtype=output_dtype,
        num_threads=parallel_num_threads(),
    )

    def is_last_dim_stride1(x):
        x.freeze_layout()
        return x.get_stride()[-1] == 1

    return (
        layout.dtype in layout_dtypes
        and micro_gemm is not None
        and is_last_dim_stride1(mat1)  # TODO(jgong5): support transposed input
        and isinstance(mat2, ir.StorageBox)
        and mat2.is_module_buffer()
    )


def use_aten_gemm_kernels():
    return not use_max_autotune() or _use_autotune_backend("ATEN")


class DebugDirManager:
    counter = itertools.count(0)
    prev_debug_name: str

    def __init__(self) -> None:
        self.id = next(DebugDirManager.counter)

    def __enter__(self):
        self.prev_debug_name = torch._dynamo.config.debug_dir_root
        self.new_name = f"{self.prev_debug_name}_tmp_{self.id}"
        torch._dynamo.config.debug_dir_root = self.new_name

    def __exit__(self, *args):
        shutil.rmtree(self.new_name)
        torch._dynamo.config.debug_dir_root = self.prev_debug_name


def run_and_get_code(fn, *args, **kwargs) -> Tuple[Any, List[str]]:
    from .graph import GraphLowering

    source_codes: List[str] = []

    def save_output_code(code: str):
        source_codes.append(code)

    with mock.patch.object(GraphLowering, "save_output_code", save_output_code):
        torch._dynamo.reset()
        result = fn(*args, **kwargs)
    return result, source_codes


def run_fw_bw_and_get_code(fn):
    def run_with_backward():
        result = fn()
        result.sum().backward()
        return result

    return run_and_get_code(run_with_backward)


def get_code(fn, *args, **kwargs):
    """Get the inductor-generated code, but skip any actual compilation or running."""
    from .graph import GraphLowering

    source_codes: List[str] = []

    def save_output_code(code: str):
        source_codes.append(code)

    def patched_compile_to_module(self: GraphLowering):
        class DummyModule:
            """This is empty to replace the generated triton module"""

            def __init__(self) -> None:
                pass

            def call(self, *args, **kwargs):
                # Don't do anything when called
                pass

        code, _ = (
            self.codegen_with_cpp_wrapper() if self.cpp_wrapper else self.codegen()
        )
        # Skip all the actual compiling.
        nonlocal save_output_code
        save_output_code(code)

        return DummyModule()

    with mock.patch.object(
        GraphLowering, "compile_to_module", patched_compile_to_module
    ), mock.patch.object(GraphLowering, "save_output_code", save_output_code):
        torch._dynamo.reset()
        # Note the return here is None
        _ = fn(*args, **kwargs)

    return source_codes


def get_triton_code(fn, *args, **kwargs):
    source_codes = get_code(fn, *args, **kwargs)
    # Can have two outputs if backwards was eagerly compiled
    assert (
        1 <= len(source_codes) <= 2
    ), f"expected one or two code outputs got {len(source_codes)}"
    return source_codes[0]


def run_and_get_triton_code(fn, *args, **kwargs):
    _, source_codes = run_and_get_code(fn, *args, **kwargs)
    # Can have two outputs if backwards was eagerly compiled
    assert (
        1 <= len(source_codes) <= 2
    ), f"expected one or two code outputs got {len(source_codes)}"
    return source_codes[0]


def run_and_get_graph_lowering(fn, *args, **kwargs):
    from torch._inductor.graph import GraphLowering
    from torch._inductor.output_code import CompiledFxGraph

    real_init = CompiledFxGraph.__init__
    graph_lowerings = []

    def fake_init(*args, **kwargs):
        real_init(*args, **kwargs)
        graph = args[2]
        assert isinstance(graph, GraphLowering)
        graph_lowerings.append(graph)

    with mock.patch.object(CompiledFxGraph, "__init__", fake_init):
        result = fn(*args, **kwargs)

    return result, graph_lowerings


@contextlib.contextmanager
def override_lowering(aten_op, override_fn):
    """
    Override the lowering of aten_op with override_fn.
    The first argument of override_fn is the original lowering fn.
    """
    from torch._inductor import lowering

    orig_fn = lowering.lowerings[aten_op]
    try:
        lowering.lowerings[aten_op] = functools.partial(override_fn, orig_fn)
        yield
    finally:
        lowering.lowerings[aten_op] = orig_fn


def add_scheduler_init_hook(pre_fn, post_fn=None):
    """
    Add hook functions to be called at the beginning and end of Scheduler.__init__.
    Used for unit tests.
    """
    from torch._inductor.scheduler import Scheduler

    orig_fn = Scheduler.__init__

    def wrapper(scheduler, nodes):
        pre_fn(scheduler, nodes)
        out = orig_fn(scheduler, nodes)
        if post_fn:
            post_fn(scheduler, nodes)
        return out

    return unittest.mock.patch.object(Scheduler, "__init__", wrapper)


def developer_warning(msg):
    """
    Warnings that will be actionable for PyTorch developers, but not
    end users.  Allows us to easily disable them in stable releases but
    keep them on for nightly builds.
    """
    if config.developer_warnings:
        log.warning(msg)
    else:
        log.info(msg)


def get_benchmark_name():
    """
    An experimental API used only when config.benchmark_kernel is true.

    The benchmark name is only available at codegen time. So we can not
    directly call it in benchmark_all_kernels which is run after codegen.

    The function assumes the argument after --only is the benchmark name.
    It works for torchbench.py/hugginface.py/timm_models.py. But for ad-hoc
    scripts, this function may return None.

    There are 2 flavors of --only argument we need handle:
    1. --only model_name
    2. --only=model_name
    """
    try:
        idx = sys.argv.index("--only")
        if (
            idx + 1 < len(sys.argv)
            and len(sys.argv[idx + 1]) > 0
            and sys.argv[idx + 1][0] != "-"
        ):
            return sys.argv[idx + 1]
    except ValueError:
        pass

    for arg in sys.argv:
        if arg.startswith("--only="):
            return arg[len("--only=") :]


def is_ones(items):
    return all(x == 1 for x in items)


def is_zeros(items):
    return all(x == 0 for x in items)


def is_cpu_device(inputs):
    return all(
        item.device == torch.device("cpu")
        for item in inputs
        if isinstance(item, torch.Tensor)
    )


def get_sympy_Expr_dtype(val: sympy.Expr) -> torch.dtype:
    assert isinstance(
        val, sympy.Expr
    ), "only support sympy.Expr as input to get_sympy_Expr_dtype"
    if val.is_integer:  # type: ignore[attr-defined]
        return torch.int64
    else:
        return torch.float64


@contextlib.contextmanager
def maybe_profile(should_profile, *args, **kwargs):
    if should_profile:
        with torch.profiler.profile(*args, **kwargs) as p:
            yield p
    else:
        yield


def parallel_num_threads():
    threads = config.cpp.threads
    if threads < 1:
        threads = torch.get_num_threads()
    return threads


@functools.lru_cache(None)
def get_backend_num_stages():
    from .runtime.triton_helpers import get_backend_options

    options = get_backend_options()
    return options.get("num_stages", 2 if torch.version.hip else 3)


@functools.lru_cache(None)
def get_device_tflops(dtype):
    from triton.testing import get_max_simd_tflops, get_max_tensorcore_tflops

    assert dtype in (torch.float16, torch.bfloat16, torch.float32)

    if inspect.signature(get_max_simd_tflops).parameters.get("clock_rate"):
        # Triton API change in https://github.com/openai/triton/pull/2293
        from torch._utils_internal import max_clock_rate

        sm_clock = max_clock_rate()
        if dtype in (torch.float16, torch.bfloat16):
            return get_max_tensorcore_tflops(dtype, sm_clock)

        if torch.backends.cuda.matmul.allow_tf32:
            return get_max_tensorcore_tflops(torch.float32, sm_clock)
        else:
            return get_max_simd_tflops(torch.float32, sm_clock)
    else:
        if dtype in (torch.float16, torch.bfloat16):
            return get_max_tensorcore_tflops(dtype)

        if torch.backends.cuda.matmul.allow_tf32:
            return get_max_tensorcore_tflops(torch.float32)
        else:
            return get_max_simd_tflops(torch.float32)


@functools.lru_cache(None)
def get_gpu_dram_gbps():
    from triton.testing import get_dram_gbps

    return get_dram_gbps()


def get_gpu_shared_memory():
    from triton.runtime import driver

    return driver.active.utils.get_device_properties(0).get("max_shared_mem", 0)


def is_welford_reduction(reduction_type):
    return reduction_type.startswith("welford")


def reduction_num_outputs(reduction_type):
    return 3 if is_welford_reduction(reduction_type) else 1


def is_linux() -> bool:
    return platform.system() == "Linux"


def is_windows():
    return sys.platform == "win32"


def has_free_symbols(itr: Iterable[Any]):
    return any(isinstance(x, sympy.Expr) and not x.is_number for x in itr)


def is_dynamic(*args):
    from . import ir

    for t in args:
        if isinstance(
            t, (ir.TensorBox, ir.StorageBox, ir.BaseView, ir.ComputedBuffer, ir.Buffer)
        ):
            if has_free_symbols(t.maybe_get_size() or ()) or has_free_symbols(
                t.maybe_get_stride() or ()
            ):
                return True
        elif not isinstance(t, ir.IRNode):
            continue
        else:
            raise TypeError(f"unexpected type for is_dynamic {type(t)}")

    return False


# Placeholder strings used in triton codegen.
class Placeholder(enum.Enum):
    # The placeholder for the actual name of a triton kernel.
    # e.g. for "def triton_" it would be "triton_"
    KERNEL_NAME = "KERNEL_NAME"

    # The descriptive name of the triton kernel; when unique_kernel_names = False, this
    # placeholder will be replaced with a string with more information.
    DESCRIPTIVE_NAME = "DESCRIPTIVE_NAME"


def pass_execution_and_save(func, gm, inp, msg):
    from .pattern_matcher import stable_topological_sort

    with tempfile.NamedTemporaryFile(
        mode="w",
        encoding="utf-8",
        delete=False,
    ) as f:
        before_io = io.StringIO()
        after_io = io.StringIO()
        ShapeProp(gm=gm, fake_mode=detect_fake_mode(inp)).propagate(*inp)
        print(f"Before:\n{gm.graph}", file=f)
        print(gm.graph, file=before_io)
        start_time = datetime.now()
        with GraphTransformObserver(gm, msg):
            func(gm.graph)
        time_elapsed = datetime.now() - start_time
        # recompile graph
        stable_topological_sort(gm.graph)
        gm.graph.lint()
        gm.recompile()

        print(f"After:\n{gm.graph}", file=f)
        print(gm.graph, file=after_io)
        t = before_io.getvalue() == after_io.getvalue()
        log.info(
            "%s, save before/after graph to %s, graph before/after are the same = %s, time elapsed = %s",
            msg,
            f.name,
            t,
            time_elapsed,
        )


def is_collective(node, op=None):
    from . import ir

    return type(node) == ir._CollectiveKernel and (op is None or node.op_overload is op)


def is_wait(node):
    from . import ir

    return type(node) == ir._WaitKernel


def contains_collective(snode):
    from torch._inductor.scheduler import BaseSchedulerNode, GroupedSchedulerNode

    assert isinstance(snode, BaseSchedulerNode)
    if isinstance(snode, GroupedSchedulerNode):
        return any(contains_collective(x) for x in snode.snodes)
    else:
        return is_collective(snode.node)


def contains_wait(snode):
    from torch._inductor.scheduler import BaseSchedulerNode, GroupedSchedulerNode

    assert isinstance(snode, BaseSchedulerNode)
    if isinstance(snode, GroupedSchedulerNode):
        return any(contains_wait(x) for x in snode.snodes)
    else:
        return is_wait(snode.node)


def is_fallback_op(node, op):
    from . import ir

    if isinstance(op, torch._ops.OpOverload):
        op = OrderedSet([op])
    return isinstance(node, ir.FallbackKernel) and node.op_overload in op


def buf_name_to_fused_snode(buf_name, name_to_buf, name_to_fused_node):
    return name_to_fused_node[name_to_buf[buf_name].defining_op.get_name()]


def find_recursive_deps_of_node(
    snode, collected_node_set, name_to_buf, name_to_fused_node, criteria_cb=None
):
    if criteria_cb and criteria_cb(snode):
        return
    collected_node_set.add(snode)
    for dep in snode.unmet_dependencies:
        defining_op_for_dep = buf_name_to_fused_snode(
            dep.name, name_to_buf, name_to_fused_node
        )
        if defining_op_for_dep in collected_node_set:
            continue
        find_recursive_deps_of_node(
            defining_op_for_dep,
            collected_node_set,
            name_to_buf,
            name_to_fused_node,
            criteria_cb=criteria_cb,
        )


def find_recursive_users_of_node(
    snode, collected_node_set, name_to_buf, name_to_fused_node, criteria_cb=None
):
    if criteria_cb and criteria_cb(snode):
        return
    collected_node_set.add(snode)
    for o in snode.get_outputs():
        for user in o.users:
            assert user.node is not None
            if user.node.get_name() == "OUTPUT":
                continue
            if user.node.get_name() not in name_to_fused_node:
                continue
            user_op = name_to_fused_node[user.node.get_name()]
            if user_op in collected_node_set:
                continue
            find_recursive_users_of_node(
                user_op,
                collected_node_set,
                name_to_buf,
                name_to_fused_node,
                criteria_cb=criteria_cb,
            )


def num_fw_fixed_arguments(dynamo_gm_num_inputs: int, aot_fw_gm_num_inputs: int):
    "Computes the number of inputs to the aot fw graph which have fixed addresses (params and buffers)"
    num_rng_seed_offset_inputs = (
        2 if torch._functorch.config.functionalize_rng_ops else 0
    )
    # AOT won't lift any parameters if we're inlining NN Modules
    # however desugaring subclasses will still add arguments
    # resulted in extra fixed inputs https://github.com/pytorch/pytorch/issues/130502
    if (
        torch._dynamo.config.inline_inbuilt_nn_modules
        and not torch._dynamo.utils.is_parameter_freezing()
    ):
        return 0

    return aot_fw_gm_num_inputs - dynamo_gm_num_inputs - num_rng_seed_offset_inputs


def count_tangents(fx_g: torch.fx.GraphModule):
    """
    Infers which inputs are static for a backwards graph
    """

    def is_saved_tensor(x):
        return (
            "tangents" not in x.name
            and "bwd_seed" not in x.name
            and "bwd_base_offset" not in x.name
        )

    arg_count = 0
    static_arg_idxs = []
    for n in fx_g.graph.nodes:
        if n.op == "placeholder":
            if is_saved_tensor(n):
                static_arg_idxs.append(arg_count)
            arg_count += 1

    assert static_arg_idxs == list(range(len(static_arg_idxs)))
    return len(static_arg_idxs)


@dataclasses.dataclass
class BoxedBool:
    value: bool

    def __bool__(self):
        return self.value

    @staticmethod
    def disable(obj):
        if isinstance(obj, BoxedBool):
            obj.value = False
            return obj
        return False


@contextlib.contextmanager
def collect_defined_kernels(kernel_list):
    from .codegen.wrapper import PythonWrapperCodegen

    orig_define_kernel = PythonWrapperCodegen.define_kernel

    def new_define_kernel(wrapper, name, kernel_code, metadata, *args, **kwargs):
        nonlocal kernel_list
        kernel_list.append(kernel_code)
        return orig_define_kernel(wrapper, name, kernel_code, metadata, *args, **kwargs)

    with unittest.mock.patch.object(
        PythonWrapperCodegen, "define_kernel", new_define_kernel
    ):
        yield


def get_cloned_parameter_buffer_name(name: str):
    return name + "__original__"


def is_gpu(device: Optional[str]):
    assert isinstance(device, str) or device is None, device
    return device in GPU_TYPES


def device_need_guard(device: str):
    assert isinstance(device, str)
    return is_gpu(device)


def needs_fallback_due_to_atomic_add_limitations(dtype):
    # tl.atomic_add does NOT support the following types
    return dtype in OrderedSet([torch.int64, torch.bool, torch.bfloat16])


def use_scatter_fallback(
    op_overload: torch._ops.OpOverload,
    reduction_type,
    self_dtype,
    src_dtype,
    src_device_type,
    src_is_tensor,
):
    if (
        op_overload.overloadpacket
        in (torch.ops.aten.scatter_reduce_, torch.ops.aten.scatter_reduce)
        and reduction_type is None
    ):
        return False

    reduce_ty = (
        "add" if op_overload.overloadpacket == torch.ops.aten.scatter_ else "sum"
    )

    return (
        reduction_type not in OrderedSet([None, reduce_ty])
        or (
            src_is_tensor
            and is_gpu(src_device_type)
            and needs_fallback_due_to_atomic_add_limitations(src_dtype)
        )
        or (
            op_overload.overloadpacket == torch.ops.aten.scatter_reduce_
            and reduction_type == "sum"
            and src_is_tensor
            and src_device_type == "cpu"
            and config.cpp.fallback_scatter_reduce_sum
            and (config.cpp.dynamic_threads or parallel_num_threads() != 1)
        )
        or (
            reduction_type == reduce_ty
            and self_dtype in OrderedSet([torch.bool, torch.int64])
        )
        or torch.are_deterministic_algorithms_enabled()
    )


def dump_node_schedule(node_schedule):
    """
    An API that can be used in pdb to dump a node_schedule.
    Right mainly dump the read/write dependencies but can add more as needed.
    """
    from torch._inductor.codegen.simd import DisableReduction, EnableReduction
    from torch._inductor.scheduler import SchedulerNode

    print(f"Node schedule with {len(node_schedule)} nodes")
    for idx, node in enumerate(node_schedule):
        print(f" {idx:3}:")
        if node is EnableReduction:
            print("enable reduction")
        elif node is DisableReduction:
            print("disable reduction")
        elif isinstance(node, SchedulerNode):
            is_red = node.is_reduction()
            print(f"{'red' if is_red else 'pw'} scheduler node")
            if is_red:
                assert node.node is not None
                print(f"original reduction hint {node.node.data.reduction_hint}")  # type: ignore[attr-defined]
            print("ReadDep:")
            for dep in node.read_writes.reads:
                print(dep)
            print("WriteDep:")
            for dep in node.read_writes.writes:
                print(dep)
        else:
            raise RuntimeError(f"Unrecognized node type: {type(node)}")


def tensor_is_aligned(tensor: torch.Tensor):
    # See Note: [Input Alignment handling in Inductor]
    # Right now, we don't try to guard on the alignment of the storage offset.
    # When this comment was written, non-symbolic storage_offsets are not guarded on
    # but symbolic storage_offsets are. For consistency, we suppress guard creation
    # upon performing this check: that ensures that we don't add recompiles when we
    # add this logic.
    from torch.fx.experimental.symbolic_shapes import statically_known_true

    return statically_known_true(
        (tensor.storage_offset() * get_dtype_size(tensor.dtype)) % GPU_ALIGN_BYTES == 0
    )


def should_assume_input_aligned(example_input: torch.Tensor):
    # See Note: [Input Alignment handling in Inductor]

    # right now, we only care about alignment for cuda tensors.
    if not is_gpu(example_input.device.type):
        return False
    return config.assume_aligned_inputs or tensor_is_aligned(example_input)


def maybe_get_suppress_shape_guards_ctx():
    # Try to get TracingContext.try_get().fake_mode.shape_env.suppress_guards()
    # If it's not available, return a nullcontext.

    # If we're dealing with cudagraphs, we might not have a tracing_context
    tracing_context = torch._guards.TracingContext.try_get()
    if not tracing_context:
        return contextlib.nullcontext()

    # In standalone inductor compile mode, we might not have a shape_env attached to the fake mode
    shape_env = tracing_context.fake_mode.shape_env
    if not shape_env:
        return contextlib.nullcontext()

    return shape_env.suppress_guards()


def run_and_get_cpp_code(fn, *args, **kwargs):
    # We use the patch context manager instead of using it as a decorator.
    # In this way, we can ensure that the attribute is patched and unpatched correctly
    # even if this run_and_get_cpp_code function is called multiple times.
    with unittest.mock.patch.object(config, "debug", True):
        torch._dynamo.reset()
        import io
        import logging

        log_capture_string = io.StringIO()
        ch = logging.StreamHandler(log_capture_string)
        from torch._inductor.codecache import output_code_log

        output_code_log.addHandler(ch)
        prev_level = output_code_log.level
        output_code_log.setLevel(logging.DEBUG)
        result = fn(*args, **kwargs)
        s = log_capture_string.getvalue()
        output_code_log.setLevel(prev_level)
        output_code_log.removeHandler(ch)
    return result, s


def shape_env_from_inputs(inputs: Sequence[InputType]):
    shape_env = None
    fake_mode = detect_fake_mode(inputs)

    # TODO(voz): It would be nice to enable this assert, but there are lots of tests that
    # pass in real inputs for now.
    # if len(inputs) > 0:
    # assert fake_mode is not None, breakpoint()

    if fake_mode is not None:
        return fake_mode.shape_env

    # When there are no tensor inputs, get shape_env from the first SymInt.
    for input in inputs:
        if isinstance(input, torch.SymInt):
            return input.node.shape_env

    # TODO(voz): Should we always have one anyway?
    return None


def align_inputs_from_check_idxs(
    model: Callable[[List[InputType]], Any],
    inputs_to_check: Sequence[int],
) -> Callable[[List[InputType]], Any]:
    if len(inputs_to_check) == 0:
        return model

    def run(new_inputs: List[InputType]):
        copy_misaligned_inputs(new_inputs, inputs_to_check)
        return model(new_inputs)

    return run


def clone_preserve_strides(x: torch.Tensor):
    if 0 in x.size():
        # Short-circuits if the shape has no elements
        needed_size = 0
    else:
        needed_size = (
            sum((shape - 1) * stride for shape, stride in zip(x.size(), x.stride())) + 1
        )
    buffer = torch.as_strided(x, (needed_size,), (1,)).clone()
    return torch.as_strided(buffer, x.size(), x.stride())


def copy_misaligned_inputs(
    new_inputs: List[InputType], check_inputs_idxs: Sequence[int]
) -> None:
    for i in check_inputs_idxs:
        _inp = new_inputs[i]
        assert isinstance(_inp, torch.Tensor)
        if _inp.data_ptr() % ALIGNMENT:
            new_inputs[i] = clone_preserve_strides(_inp)


def remove_unaligned_input_idxs(
    inputs: Sequence[InputType],
    static_input_idxs: Sequence[int],
) -> Sequence[int]:
    """
    We require all inputs to be aligned, so introduce a copy for any
    that aren't.
    """
    aligned_static_input_idxs = []
    for idx in static_input_idxs:
        input = inputs[idx]
        if isinstance(input, torch.Tensor) and (input.data_ptr() % ALIGNMENT) == 0:
            aligned_static_input_idxs.append(idx)
    if len(aligned_static_input_idxs) != len(static_input_idxs):
        return aligned_static_input_idxs
    return static_input_idxs


def expr_fits_within_32bit(e: sympy.Expr):
    from .virtualized import V

    int_max = torch.iinfo(torch.int32).max
    size_hint = V.graph.sizevars.size_hint
    has_hint = V.graph.sizevars.shape_env.has_hint

    # Allow for unhinted e as long as we can still statically prove
    # (e.g., via ValueRanges) that it is still in bounds
    if V.graph.sizevars.is_expr_static_and_true(e <= int_max):
        return True
    # Otherwise, the hint MUST exist and be in range
    return has_hint(e) and size_hint(e) <= int_max


def set_tracing_context_output_strides(example_inputs, compiled_graph):
    # Return the output strides to the caller via TracingContext
    context = torch._guards.TracingContext.try_get()
    if context is not None and context.output_strides is not None:
        assert len(context.output_strides) == 0
        shape_env = shape_env_from_inputs(example_inputs)
        for exprs in compiled_graph.output_strides:
            if exprs is None:
                context.output_strides.append(None)
            else:
                context.output_strides.append(
                    tuple(
                        (
                            shape_env.evaluate_symexpr(e)
                            if shape_env is not None
                            else int(e)
                        )
                        for e in exprs
                    )
                )


def should_use_remote_fx_graph_cache():
    if config.fx_graph_remote_cache is not None:
        return config.fx_graph_remote_cache
    if not config.is_fbcode():
        return False

    if torch._utils_internal.is_fb_unit_test():
        return False

    try:
        from torch._inductor.fb.remote_cache import REMOTE_CACHE_VERSION
    except ModuleNotFoundError:
        return False

    return REMOTE_CACHE_VERSION >= torch._utils_internal.justknobs_getval_int(
        "pytorch/remote_cache:fx_graph_memcache_version"
    )


def normalize_name(name: str) -> str:
    return re.sub(r"[^a-zA-Z0-9_]", "_", name)


def is_same_tensor(data: torch.Tensor, value: torch.Tensor):
    return (
        not data.is_mkldnn
        and data.size() == value.size()
        and data.stride() == value.stride()
        and data.dtype == value.dtype
        and data.device == value.device
        and data.untyped_storage().data_ptr() == value.untyped_storage().data_ptr()
        and data.storage_offset() == value.storage_offset()
    )


def is_same_mkldnn_tensor(data: torch.Tensor, value: torch.Tensor):
    return (
        data.is_mkldnn
        and data.size() == value.size()
        and data.dtype == value.dtype
        and data.device == value.device
        and torch.ops.mkldnn.data_ptr(data) == torch.ops.mkldnn.data_ptr(value)
    )


@functools.lru_cache(None)
def boolean_ops():
    return (
        "isinf",
        "isnan",
        "logical_not",
        "logical_and",
        "signbit",
        "and_",
        "le",
        "lt",
        "ge",
        "gt",
        "eq",
        "ne",
        "or_",  # TODO should remove this op
        "xor",
    )


@dataclasses.dataclass
class OpDtypeRule:
    type_promotion_kind: ELEMENTWISE_TYPE_PROMOTION_KIND
    override_return_dtype: Optional[torch.dtype]


op_dtype_propagation_rules: Dict[str, OpDtypeRule] = {}


def register_op_dtype_propagation_rules(
    name,
    type_promotion_kind: ELEMENTWISE_TYPE_PROMOTION_KIND,
    override_return_dtype: Optional[torch.dtype],
):
    op_dtype_propagation_rules[name] = OpDtypeRule(
        type_promotion_kind, override_return_dtype
    )


def upcast_compute_type(dtype: torch.dtype) -> torch.dtype:
    """Maybe upcast [b]float16 to float32"""
    if config.triton.codegen_upcast_to_fp32 and (
        dtype in (torch.float16, torch.bfloat16)
    ):
        return torch.float32
    return dtype


@dataclass_transform(frozen_default=True)
def ir_dataclass(cls=None, /, *, frozen: bool = True):
    def wrap(cls: _T) -> _T:
        if sys.version_info >= (3, 10):
            return dataclasses.dataclass(cls, kw_only=True, frozen=frozen)  # type: ignore[call-overload]
        else:
            # Polyfill for python=3.9. kw_only simply introduces an extra check
            # that only kwargs are used (and is not available on 3.9)
            return dataclasses.dataclass(cls, frozen=frozen)

    if cls is None:
        return wrap
    return wrap(cls)


def get_donated_idxs() -> Optional[List[int]]:
    tracing_context = torch._guards.TracingContext.try_get()
    if tracing_context is not None and tracing_context.fw_metadata:
        return tracing_context.fw_metadata.bw_donated_idxs
    return None<|MERGE_RESOLUTION|>--- conflicted
+++ resolved
@@ -34,6 +34,7 @@
     Optional,
     Protocol,
     Sequence,
+    Set,
     Tuple,
     TYPE_CHECKING,
     TypeVar,
@@ -46,15 +47,11 @@
 import sympy
 
 import torch
-<<<<<<< HEAD
-from torch.utils._ordered_set import OrderedSet
-=======
 
 
 if TYPE_CHECKING:
     from torch._prims_common import ELEMENTWISE_TYPE_PROMOTION_KIND
 
->>>>>>> e29dabbd
 from torch.utils._pytree import tree_map_only
 
 
@@ -518,12 +515,12 @@
                 for node in node_schedule
                 if hasattr(node, "node") and node.node
             ],
-            OrderedSet(),
+            set(),
         )
     elif isinstance(node_schedule, ir.ExternKernel):
         return node_schedule.origins
     else:
-        return OrderedSet()
+        return set()
 
 
 def get_fused_kernel_name(node_schedule, descriptive_names):
@@ -537,7 +534,7 @@
             and "original_aten" in origin.meta
             and origin.meta["original_aten"] is not None
         ]
-        sources = sorted(OrderedSet(sources))
+        sources = sorted(set(sources))
     elif descriptive_names == "torch":
         # Bases the kernel name off of the top-level "torch" operator (i.e. post-dynamo graph)
         sources = []
@@ -548,7 +545,7 @@
                     sources.append(source_fn[1])
                 else:
                     sources.append(source_fn[1].__name__)
-        sources = sorted(OrderedSet(sources))
+        sources = sorted(set(sources))
     elif descriptive_names == "inductor_node":
         sources = [
             origin.name for origin in all_origins if origin.op == "call_function"
@@ -571,7 +568,7 @@
     # is not supported. An example of this is conditional statements.
     single_graph = None
     if len(inductor_nodes):
-        unique_graphs = OrderedSet([n.graph for n in inductor_nodes])
+        unique_graphs = {n.graph for n in inductor_nodes}
         if len(unique_graphs) == 1:
             single_graph = inductor_nodes[0].graph
             # create a map of idx -> node and cache it
@@ -617,10 +614,10 @@
 
 def dominated_nodes(
     initial_queue: Iterable[torch.fx.Node], skip_filter=None
-) -> OrderedSet[torch.fx.Node]:
+) -> Set[torch.fx.Node]:
     """Returns the set of nodes whose values depend on those within initial_queue"""
     initial_queue = list(initial_queue)
-    dominated_set = OrderedSet(initial_queue)
+    dominated_set = set(initial_queue)
 
     while initial_queue:
         node = initial_queue.pop()
@@ -648,7 +645,7 @@
 
     kwarg_origins = [val.origins for val in kwargs.values() if is_unrealized_node(val)]
     arg_origins = [arg.origins for arg in args if is_unrealized_node(arg)]
-    return OrderedSet(itertools.chain(*arg_origins, *kwarg_origins))
+    return set(itertools.chain(*arg_origins, *kwarg_origins))
 
 
 def sympy_str(expr: sympy.Expr) -> str:
@@ -750,25 +747,6 @@
 ) -> Optional[torch.fx.Node]:
     from torch.fx.experimental.symbolic_shapes import free_unbacked_symbols
 
-<<<<<<< HEAD
-    forbidden_set = OrderedSet(
-        [
-            "aten._fused_moving_avg_obs_fq_helper.default",
-            "aten._fused_moving_avg_obs_fq_helper_functional.default",
-            "aten.multinomial.default",
-            "fbgemm.dense_to_jagged.default",
-            "fbgemm.jagged_to_padded_dense.default",
-            "run_and_save_rng_state",
-            "run_with_rng_state",
-            "aten._local_scalar_dense",
-            # Technically, it's not necessary to ban this, because an
-            # assert_scalar with constant arguments can be validly run
-            # with CUDA graphs, but the operator is also pointless with
-            # constant arguments, so might as well ban
-            "aten._assert_scalar",
-        ]
-    )
-=======
     forbidden_set = {
         "aten._fused_moving_avg_obs_fq_helper.default",
         "aten._fused_moving_avg_obs_fq_helper_functional.default",
@@ -783,25 +761,22 @@
         # constant arguments, so might as well ban
         "aten._assert_scalar",
     }
->>>>>>> e29dabbd
     if torch.are_deterministic_algorithms_enabled():
         forbidden_set.update(
-            OrderedSet(
-                [
-                    "aten._unsafe_index_put.default",
-                    "aten._unsafe_masked_index_put_accumulate.default",
-                    "aten.index_put.default",
-                    "aten.index_put_.default",
-                    "aten.scatter.src",
-                    "aten.scatter.reduce",
-                    "aten.scatter.value_reduce",
-                    "aten.scatter_add_",
-                    "aten.scatter_add.default",
-                    "aten.scatter_reduce.two",
-                    "aten.scatter_reduce_.two",
-                    "aten.scatter_reduce.two_out",
-                ]
-            )
+            {
+                "aten._unsafe_index_put.default",
+                "aten._unsafe_masked_index_put_accumulate.default",
+                "aten.index_put.default",
+                "aten.index_put_.default",
+                "aten.scatter.src",
+                "aten.scatter.reduce",
+                "aten.scatter.value_reduce",
+                "aten.scatter_add_",
+                "aten.scatter_add.default",
+                "aten.scatter_reduce.two",
+                "aten.scatter_reduce_.two",
+                "aten.scatter_reduce.two_out",
+            }
         )
     for node in gm.graph.nodes:
         if str(node.target) in forbidden_set:
@@ -1786,7 +1761,7 @@
     from . import ir
 
     if isinstance(op, torch._ops.OpOverload):
-        op = OrderedSet([op])
+        op = {op}
     return isinstance(node, ir.FallbackKernel) and node.op_overload in op
 
 
@@ -1929,7 +1904,7 @@
 
 def needs_fallback_due_to_atomic_add_limitations(dtype):
     # tl.atomic_add does NOT support the following types
-    return dtype in OrderedSet([torch.int64, torch.bool, torch.bfloat16])
+    return dtype in {torch.int64, torch.bool, torch.bfloat16}
 
 
 def use_scatter_fallback(
@@ -1952,7 +1927,7 @@
     )
 
     return (
-        reduction_type not in OrderedSet([None, reduce_ty])
+        reduction_type not in {None, reduce_ty}
         or (
             src_is_tensor
             and is_gpu(src_device_type)
@@ -1966,10 +1941,7 @@
             and config.cpp.fallback_scatter_reduce_sum
             and (config.cpp.dynamic_threads or parallel_num_threads() != 1)
         )
-        or (
-            reduction_type == reduce_ty
-            and self_dtype in OrderedSet([torch.bool, torch.int64])
-        )
+        or (reduction_type == reduce_ty and self_dtype in {torch.bool, torch.int64})
         or torch.are_deterministic_algorithms_enabled()
     )
 
