import builtins
import copy
import functools
import hashlib
import inspect
import json
import logging
import math
import operator
import os
import os.path
import re
import threading
from enum import auto, Enum
from typing import Any, Callable, Dict, List, Optional, Set, Tuple

import torch

import torch.autograd.profiler as autograd_profiler
from torch._dynamo.device_interface import get_interface_for_device
from torch._dynamo.utils import dynamo_timed
from torch.utils._triton import has_triton, has_triton_package

from . import config
from .codecache import cache_dir, CudaKernelParamCache
from .coordinate_descent_tuner import CoordescTuner

from .ir import ReductionHint, TileHint
from .utils import (
    ceildiv,
    conditional_product,
    create_bandwidth_info_str,
    do_bench,
    get_num_bytes,
    next_power_of_2,
    triton_config_to_hashable,
)


log = logging.getLogger(__name__)

if has_triton_package():
    import triton
    from triton import Config
    from triton.runtime.jit import KernelInterface
else:
    Config = object
    triton = None
    KernelInterface = object

if has_triton():
    from triton.runtime.jit import get_cuda_stream
else:
    get_cuda_stream = None


_NUM_THREADS_PER_WARP = 32


class HeuristicType(Enum):
    POINTWISE = auto()
    REDUCTION = auto()
    PERSISTENT_REDUCTION = auto()
    TEMPLATE = auto()
    USER_AUTOTUNE = auto()


class AutotuneHint(Enum):
    ELEMENTS_PER_WARP_32 = 0

    # Triton codegen tries to codegen set of AutotuneHints.
    # Enum.__repr__ looks like "<AutotuneHint.ELEMENTS_PER_WARP_32: 0>""
    # which isn't valid python.
    # Enum.__str__ will just return "AutotuneHint.ELEMENTS_PER_WARP_32".
    __repr__ = Enum.__str__


def autotune_hints_to_configs(
    hints: Set[AutotuneHint], size_hints, block_size
) -> List[Config]:
    """
    AutotuneHints can be attached to the metadata of triton kernels for providing
    suggestions about what to try for autotuning. One reason to do this is if there are
    some configs that are only useful in specific scenarios, in which case we can avoid
    wasting compile time on autotuning unless we know we are in one of those scenarios.

    Based on those hints, this function will generate a list of additional autotuning
    configs to try.
    """
    xyz_options: Tuple[Tuple[Any, ...], ...]
    configs = []

    for hint in hints:
        if hint == AutotuneHint.ELEMENTS_PER_WARP_32:
            if len(size_hints) == 1:
                xyz_options = ((block_size // 4,),)
            elif len(size_hints) == 2:
                xyz_options = ((block_size // 4, 1), (1, block_size // 4))
            elif len(size_hints) == 3:
                xyz_options = (
                    (block_size // 4, 1, 1),
                    (1, block_size // 4, 1),
                    (1, 1, block_size // 4),
                )
            for xyz in xyz_options:
                configs.append(
                    triton_config(  # type: ignore[misc]
                        size_hints,
                        *xyz,
                        num_elements_per_warp=32,
                    )
                )

    return configs


def disable_pointwise_autotuning():
    # Autotuning can give different benchmarking results from run to run, and
    # therefore we disable autotuning when use_deterministic flag is on.
    if torch.are_deterministic_algorithms_enabled():
        return True
    return not config.triton.autotune_pointwise


class CachingAutotuner(KernelInterface):
    """
    Simplified version of Triton autotuner that has no invalidation
    key and caches the best config to disk to improve cold start times.
    Unlike the main triton Autotuner, this version can precompile all
    configs, and does not rely on the Triton JIT.
    """

    def __init__(
        self,
        fn,
        triton_meta,  # passed directly to triton
        configs,
        save_cache_hook,
        mutated_arg_names,
        heuristic_type,
        size_hints=None,
        inductor_meta=None,  # metadata not relevant to triton
    ):
        super().__init__()

        self.fn = fn
        self.triton_meta = triton_meta
        self.inductor_meta = {} if inductor_meta is None else inductor_meta
        self.save_cache_hook = save_cache_hook
        self.mutated_arg_names = mutated_arg_names
        self.configs = configs
        self.heuristic_type = heuristic_type

        if log.isEnabledFor(logging.DEBUG):
            log.debug("CachingAutotuner gets %d configs", len(self.configs))
            for c in self.configs:
                log.debug(c)

        self.launchers = []
        self.lock = threading.Lock()
        if os.getenv("TRITON_CACHE_DIR") is None:
            os.environ["TRITON_CACHE_DIR"] = os.path.join(
                cache_dir(),
                "triton",
                str(self.triton_meta.get("device", 0)),
            )

        self.size_hints = size_hints
        self.coordesc_tuner = CoordescTuner(
            is_mm=False, name=self.fn.__name__, size_hints=size_hints
        )

        # pre-create the profiler context manager to reduce latency
        self.record_function_ctx = torch._C._profiler._RecordFunctionFast(
            self.inductor_meta.get("kernel_name", "triton kernel")
        )

    def precompile(self, warm_cache_only_with_cc=None):
        with self.lock:
            if self.launchers:
                return
            self.launchers = []
            compiled_binaries = []
            for c in self.configs:
                compiled_binary, launcher = self._precompile_config(
                    c, warm_cache_only_with_cc
                )
                self.launchers.append(launcher)
                compiled_binaries.append(compiled_binary)

            seen_configs = set(self.configs)

            device_interface = get_interface_for_device("cuda")
            device_prop = device_interface.Worker.get_device_properties(
                self.triton_meta["device"]
            )
            if (
                config.dynamic_scale_rblock
                and self.heuristic_type == HeuristicType.REDUCTION
                and self.size_hints is not None
                # TODO not enable for H100 yet since we haven't got a chance to test this
                # on H100. Will remove this check once we test on H100
                and device_prop.major == 8
            ):
                for triton_config, compiled_binary in zip(
                    self.configs, compiled_binaries
                ):
                    assert len(self.size_hints) == 2
                    xblock = triton_config.kwargs["XBLOCK"]
                    rblock = triton_config.kwargs["RBLOCK"]
                    total_block = (self.size_hints[0] + xblock - 1) // xblock
                    nreg = getattr(compiled_binary, "n_regs", None)
                    if nreg is None:
                        continue

                    # make sure rblock is not too small
                    if rblock <= 64:
                        continue

                    # each SM of A100 has 65536 32-bit registers. To maximize
                    # the theoretical occupancy, we need run 2048 threads on each
                    # SM. So each thread should use no more than 65536 / 2048
                    # = 32 registers. In cases where occupancy matters, and each
                    # thread uses too many registers, reduce RBLOCK to reduce
                    # the register usage.
                    # For kernel https://gist.github.com/shunting314/e4cccc031fe30d378b9b23c08c238cbd
                    # from PLBartForCausalLM, latency improve from
                    # 7.795ms to 4.883ms.
                    #
                    # Note both A100 and H100 have 65536 32-bit registers per SM.
                    if nreg <= 65536 // device_prop.max_threads_per_multi_processor:
                        continue

                    nreg_per_warp = nreg * 32
                    nreg_per_block = nreg_per_warp * triton_config.num_warps

                    # Previously we set max_blocks_per_sm to 'max_threads_per_multi_processo / (32 * num_warps)'
                    # The formula below is a tighter upper bound since we have the assumption that
                    #   nreg > 65536 // device_prop.max_threads_per_multi_processor
                    # due to the if condition above and:
                    #   65536 / nreg_per_block
                    #   = 65536 / (nreg * 32 * num_warps)
                    #   < 65536 / ((65536 / max_threads_per_multi_processor) * 32 * num_warps)
                    #   = max_threads_per_multi_processor / (32 * num_warps)
                    # Using a tigher upper bound can reveal more optimization opportunities.
                    max_blocks_per_sm = max(65536 // nreg_per_block, 1)

                    if (
                        total_block
                        <= max_blocks_per_sm * device_prop.multi_processor_count
                    ):
                        # no need to improve occupancy
                        continue
                    new_config = copy.deepcopy(triton_config)
                    new_config.kwargs["RBLOCK"] = rblock // 2
                    if new_config in seen_configs:
                        continue
                    seen_configs.add(new_config)
                    self.launchers.append(
                        self._precompile_config(new_config, warm_cache_only_with_cc)[1]
                    )
            self.configs = None

    def _precompile_config(self, cfg: Config, warm_cache_only_with_cc: Optional[int]):
        """Ahead of time compile a given autotuner config."""
        compile_meta = copy.deepcopy(self.triton_meta)
        for k, v in cfg.kwargs.items():
            compile_meta["constants"][self.fn.arg_names.index(k)] = v
        compile_meta["num_warps"] = cfg.num_warps
        compile_meta["num_stages"] = cfg.num_stages
        compile_meta["debug"] = (
            config.assert_indirect_indexing and torch.version.hip is None
        )

        # Setting device_type="hip" required on ROCm to pass down to triton
        compile_meta["device_type"] = "cuda" if torch.version.hip is None else "hip"

        if warm_cache_only_with_cc:
            return (
                triton.compile(
                    self.fn,
                    warm_cache_only=True,
                    cc=warm_cache_only_with_cc,
                    **compile_meta,
                ),
                None,
            )

        # load binary to the correct device
        with torch.cuda.device(compile_meta["device"]):
            # need to initialize context
            torch.cuda.synchronize(torch.cuda.current_device())
            binary = triton.compile(
                self.fn,
                **compile_meta,
            )
            binary._init_handles()

        call_args = [
            arg
            for i, arg in enumerate(self.fn.arg_names)
            if i not in self.fn.constexprs
        ]
        def_args = list(self.fn.arg_names)
        while def_args and def_args[-1] in cfg.kwargs:
            def_args.pop()

        scope = {
            "grid_meta": cfg.kwargs,
            "bin": binary,
            "torch": torch,
            "set_device": torch.cuda.set_device,
            "current_device": torch.cuda.current_device,
        }
        exec(
            f"""
            def launcher({', '.join(def_args)}, grid, stream):
                if callable(grid):
                    grid_0, grid_1, grid_2 = grid(grid_meta)
                else:
                    grid_0, grid_1, grid_2 = grid

                if hasattr(bin, "num_ctas"):
                    bin.c_wrapper(grid_0, grid_1, grid_2, bin.num_warps,
                                bin.num_ctas, *bin.clusterDims, bin.shared,
                                stream, bin.cu_function, None, None, None,
                                {', '.join(call_args)})
                else:
                    bin.c_wrapper(grid_0, grid_1, grid_2, bin.num_warps, bin.shared,
                                stream, bin.cu_function, None, None, None,
                                {', '.join(call_args)})
                return bin
            """.lstrip(),
            scope,
        )

        launcher = scope["launcher"]
        launcher.config = cfg
        launcher.n_regs = getattr(binary, "n_regs", None)
        launcher.n_spills = getattr(binary, "n_spills", None)
        launcher.shared = getattr(binary, "shared", None)
        launcher.store_cubin = config.triton.store_cubin
        # store this global varible to avoid the high overhead of reading it when calling run
        if launcher.store_cubin:
            launcher.fn = self.fn
            launcher.bin = binary

        return binary, launcher

    def bench(self, launcher, *args, grid, **kwargs):
        """Measure the performance of a given launcher"""
        if launcher.n_spills > config.triton.spill_threshold:
            log.debug(
                "Skip config %s because of register spilling: %d",
                launcher.config,
                launcher.n_spills,
            )
            return float("inf")

        stream = get_cuda_stream(torch.cuda.current_device())

        def kernel_call():
            if launcher.config.pre_hook is not None:
                launcher.config.pre_hook(
                    {**dict(zip(self.arg_names, args)), **launcher.config.kwargs}
                )

            cloned_args, cloned_kwargs = self.clone_args(*args, **kwargs)
            launcher(
                *cloned_args,
                **cloned_kwargs,
                grid=grid,
                stream=stream,
            )

        return do_bench(kernel_call, rep=40, fast_flush=True)

    def clone_args(self, *args, **kwargs) -> Tuple[List[Any], Dict[str, Any]]:
        from .compile_fx import clone_preserve_strides

        # clone inplace buffers to avoid autotune contaminating them if
        # the kernel does in-place stores. avoid cloning other buffers because
        # it leads to increase memory use
        cloned_args = []
        for i, arg in enumerate(args):
            if self.fn.arg_names[i] in self.mutated_arg_names:
                assert isinstance(arg, torch.Tensor)
                cloned_args.append(clone_preserve_strides(arg))
            else:
                cloned_args.append(arg)

        cloned_kwargs: Dict[str, Any] = {}
        for name, arg in kwargs.items():
            if name in self.mutated_arg_names:
                assert isinstance(arg, torch.Tensor)
                cloned_kwargs[name] = clone_preserve_strides(arg)
            else:
                cloned_kwargs[name] = arg

        return cloned_args, cloned_kwargs

    @dynamo_timed
    def benchmark_all_configs(self, *args, **kwargs):
        timings = {
            launcher: self.bench(launcher, *args, **kwargs)
            for launcher in self.launchers
        }

        for k, v in timings.items():
            self.coordesc_tuner.cache_benchmark_result(k.config, v)

        if log.isEnabledFor(logging.DEBUG):
            log.debug("Benchmark all input configs get:")
            for k, v in timings.items():
                log.debug(
                    "%s: %f, nreg %d, nspill %d, #shared-mem %d",
                    k.config,
                    v,
                    k.n_regs,
                    k.n_spills,
                    k.shared,
                )

        return timings

    def autotune_to_one_config(self, *args, **kwargs):
        """Do the actual autotuning"""
        timings = self.benchmark_all_configs(*args, **kwargs)
        self.launchers = [builtins.min(timings, key=timings.get)]
        if self.save_cache_hook:
            self.save_cache_hook(self.launchers[0].config)

    def save_cuda_kernel(self, grid, stream, launcher):
        if callable(grid):
            grid_x, grid_y, grid_z = grid(launcher.config.kwargs)
        else:
            grid_x, grid_y, grid_z = grid

        key = self.inductor_meta.get("kernel_name", None)  # unique kernel name
        assert key is not None, "kernel_name can not be None"
        params = {
            "mangled_name": launcher.bin.metadata["name"],
            "grid_x": grid_x,
            "grid_y": grid_y,
            "grid_z": grid_z,
            "x_block": launcher.config.kwargs.get("XBLOCK", 1),
            "y_block": launcher.config.kwargs.get("YBLOCK", None),
            "z_block": launcher.config.kwargs.get("ZBLOCK", None),
            "num_warps": launcher.bin.num_warps,
            "shared_mem": launcher.bin.shared,
            "stream": stream,
        }
        CudaKernelParamCache.set(key, params, launcher.bin.asm["cubin"])

    def coordinate_descent_tuning(self, launcher, *args, **kwargs):
        """
        Coordinate descent tuning can be run with or without max-autotune.

        The only difference between these two is the starting config for coordinate_descent tuning.
        E.g., assuming regular autotune only get one config C1; while max-autotune get 4 configs C1, C2, C3, C4
        and max-autotune figure out C3 is the best.

        Then if coordinate descnt tuning is run with max-autotune disabled, it will start from C1;
        while if coordinate descent tuning is run with max-autotune enabled, it will start from C3.
        """
        if (
            self.heuristic_type == HeuristicType.TEMPLATE
            or self.heuristic_type == HeuristicType.USER_AUTOTUNE
        ):
            # skip triton template
            return launcher

        cloned_args, _ = self.clone_args(*args)
        config2launcher = {launcher.config: launcher}

        def benchmark_one_config(config):
            with self.lock:
                _, launcher = self._precompile_config(config, None)
            config2launcher[config] = launcher

            out = self.bench(launcher, *cloned_args, **kwargs)
            log.debug(
                "COORDESC: %s: %f, nreg %d, nspill %d, #shared-mem %d",
                launcher.config,
                out,
                launcher.n_regs,
                launcher.n_spills,
                launcher.shared,
            )
            return out

        assert not (
            self.heuristic_type == HeuristicType.PERSISTENT_REDUCTION
            and "RBLOCK" in launcher.config.kwargs
        ), "Coordinate descent tuner relies on the assumption that persistent reduction's triton config does not have RBLOCK"
        best_config = self.coordesc_tuner.autotune(
            benchmark_one_config, launcher.config, None
        )
        best_config.found_by_coordesc = True

        if self.save_cache_hook:
            self.save_cache_hook(best_config, found_by_coordesc=True)
        return config2launcher.get(best_config)

    def run(self, *args, grid, stream, **kwargs):
        if len(self.launchers) != 1:
            if len(self.launchers) == 0:
                self.precompile()
            if len(self.launchers) > 1:
                self.autotune_to_one_config(*args, grid=grid, **kwargs)

        if (
            not getattr(self.launchers[0].config, "found_by_coordesc", False)
            and config.coordinate_descent_tuning
        ):
            self.launchers = [
                self.coordinate_descent_tuning(
                    self.launchers[0], *args, grid=grid, **kwargs
                )
            ]

        (launcher,) = self.launchers
        if launcher.store_cubin:
            self.save_cuda_kernel(grid, stream, launcher)

        if launcher.config.pre_hook is not None:
            launcher.config.pre_hook(
                {**dict(zip(self.arg_names, args)), **launcher.config.kwargs, **kwargs}
            )

        # guard the record_function_ctx and only call it if profiling is currently
        # in progress, to reduce latency when profiler is not turned on. Note that
        # the "if" statement (instead of, say, a contextlib.nullcontext) is intentional;
        # it is faster than entering and exiting a context manager, even if the context
        # manager is a nullcontext.
        if autograd_profiler._is_profiler_enabled:
            with self.record_function_ctx:
                return launcher(
                    *args,
                    **kwargs,
                    grid=grid,
                    stream=stream,
                )
        else:
            return launcher(
                *args,
                **kwargs,
                grid=grid,
                stream=stream,
            )


def _find_names(obj):
    import gc
    import inspect

    frame = inspect.currentframe()
    while frame is not None:
        frame.f_locals
        frame = frame.f_back
    obj_names = []
    for referrer in gc.get_referrers(obj):
        if isinstance(referrer, dict):
            for k, v in referrer.items():
                if v is obj:
                    obj_names.append(k)
    return obj_names


collected_calls: List[Any] = []


def start_graph():
    collected_calls.clear()


def end_graph():
    if len(collected_calls) == 0:
        return
    overall_time = sum(call[0] for call in collected_calls)
    overall_gb = sum(call[1] for call in collected_calls)
    cur_file = inspect.stack()[1].filename
    print(f"SUMMARY ({cur_file})")
    print(
        f"{overall_time:.2f}ms   \t {overall_gb:.2f} GB\t {overall_gb/(overall_time/1e3):.2f}GB/s"
    )
    print()


class DebugAutotuner(CachingAutotuner):
    def __init__(self, *args, regex_filter="", **kwargs):
        self.regex_filter = regex_filter
        super().__init__(*args, **kwargs)
        self.cached = None

    def run(self, *args, grid, stream):
        possible_names = _find_names(self)
        kernel_name = f"{max(possible_names, key=lambda x: len(x))}"
        if not re.match(self.regex_filter, kernel_name):
            return
        super().run(*args, grid=grid, stream=stream)
        (launcher,) = self.launchers

        if self.cached is None:
            ms = self.bench(launcher, *args, grid=grid)
            num_in_out_ptrs = len(
                [
                    arg_name
                    for arg_name in self.fn.arg_names
                    if arg_name.startswith("in_out_ptr")
                ]
            )
            num_gb = get_num_bytes(*args, num_in_out_args=num_in_out_ptrs) / 1e9
            gb_per_s = num_gb / (ms / 1e3)
            self.cached = (ms, num_gb, gb_per_s, kernel_name)
        else:
            ms, num_gb, gb_per_s, kernel_name = self.cached
        collected_calls.append((ms, num_gb, gb_per_s, kernel_name))
        print(
            create_bandwidth_info_str(ms, num_gb, gb_per_s, suffix=f" \t {kernel_name}")
        )


def hash_configs(configs: List[Config]):
    """
    Hash used to check for changes in configurations
    """
    hasher = hashlib.sha256()
    for cfg in configs:
        hasher.update(
            f"{sorted(cfg.kwargs.items())} {cfg.num_warps} {cfg.num_stages}\n".encode()
        )
    return hasher.hexdigest()


def load_cached_autotuning(
    cache_filename: str, configs_hash: str, configs: List[Config]
):
    """
    Read a cached autotuning result from disk
    """
    if not os.path.exists(cache_filename):
        return None

    with open(cache_filename) as fd:
        best_config = json.loads(fd.read())
    if best_config.pop("configs_hash", None) != configs_hash:
        return None

    if config.coordinate_descent_tuning and best_config.pop("found_by_coordesc", False):
        num_warps = best_config.pop("num_warps")
        num_stages = best_config.pop("num_stages")
        triton_config = Config(best_config, num_warps=num_warps, num_stages=num_stages)
        triton_config.found_by_coordesc = True
        return triton_config

    matching_configs = [
        cfg
        for cfg in configs
        if all(val == best_config.get(key) for key, val in cfg.kwargs.items())
        and cfg.num_warps == best_config.get("num_warps")
        and cfg.num_stages == best_config.get("num_stages")
    ]
    if len(matching_configs) != 1:
        return None

    return matching_configs[0]


def cached_autotune(
    size_hints: Optional[List[int]],
    configs: List[Config],
    triton_meta,
    heuristic_type,
    filename=None,
    inductor_meta=None,
):
    """
    A copy of triton.autotune that calls our subclass.  Our subclass
    has additional debugging, error handling, and on-disk caching.
    """
    configs = unique_configs(configs)
    assert len(configs) == 1 or filename
    save_cache_hook: Optional[Callable[[Any, Any], Any]]
    inductor_meta = {} if inductor_meta is None else inductor_meta

    # on disk caching logic
    if filename is not None and (len(configs) > 1 or config.coordinate_descent_tuning):
        cache_filename = os.path.splitext(filename)[0] + ".best_config"
        configs_hash = hash_configs(configs)
        best_config = load_cached_autotuning(cache_filename, configs_hash, configs)
        if best_config:
            configs = [best_config]

        def save_cache_hook(cfg, found_by_coordesc=False):
            with open(cache_filename, "w") as fd:
                fd.write(
                    json.dumps(
                        {
                            **cfg.kwargs,
                            "num_warps": cfg.num_warps,
                            "num_stages": cfg.num_stages,
                            "configs_hash": configs_hash,
                            "found_by_coordesc": found_by_coordesc,
                        }
                    )
                )
            if log.isEnabledFor(logging.DEBUG):
                type_str = "coordesc" if found_by_coordesc else "heuristic"
                log.debug("Save %s tuning result to %s", type_str, cache_filename)

    else:
        save_cache_hook = None

    mutated_arg_names = inductor_meta.pop("mutated_arg_names", ())

    def decorator(fn):
        # Remove XBLOCK from config if it's not a function argument.
        # This way, coordinate descent tuning will not try to tune it.
        #
        # Context: When TritonKernel.no_x_dim is True, we hardcode XBLOCK to 1.
        import inspect

        if "XBLOCK" not in inspect.signature(fn.fn).parameters:
            for tconfig in configs:
                if "XBLOCK" in tconfig.kwargs:
                    assert tconfig.kwargs["XBLOCK"] == 1
                    tconfig.kwargs.pop("XBLOCK")

        if config.profile_bandwidth:
            return DebugAutotuner(
                fn,
                triton_meta=triton_meta,
                inductor_meta=inductor_meta,
                regex_filter=config.profile_bandwidth_regex,
                configs=configs,
                save_cache_hook=save_cache_hook,
                mutated_arg_names=mutated_arg_names,
                heuristic_type=heuristic_type,
                size_hints=size_hints,
            )
        return CachingAutotuner(
            fn,
            triton_meta=triton_meta,
            inductor_meta=inductor_meta,
            configs=configs,
            save_cache_hook=save_cache_hook,
            mutated_arg_names=mutated_arg_names,
            heuristic_type=heuristic_type,
            size_hints=size_hints,
        )

    return decorator


def unique_configs(configs: List[Config]):
    """Remove duplicate configurations"""
    seen = set()
    pruned_configs = []

    for cfg in configs:
        key = triton_config_to_hashable(cfg)
        if key not in seen:
            seen.add(key)
            pruned_configs.append(cfg)
    return pruned_configs


def check_config(cfg, *, xnumel=None, ynumel=None, znumel=None):
    for numel, label in zip((xnumel, ynumel, znumel), "XYZ"):
        if numel is None:
            continue
        block = cfg[f"{label}BLOCK"]
        if numel == 1:
            assert block == 1, (
                f"TritonKernel.indexing assumes numel == 1 => BLOCK == 1"
                f" but {label.lower()}numel=={numel} and {label}BLOCK={block} (cfg={cfg})."
            )
        max_block = config.triton.max_block[label]
        max_block_str = f'config.triton.max_block["{label}"]'
        assert max_block % block == 0, (
            f"TritonKernel.indexing assumes {label}BLOCK divides {max_block_str}"
            f" but {label}BLOCK={block} and {max_block_str}={max_block} (cfg={cfg})."
        )


def triton_config(
    size_hints,
    x,
    y=None,
    z=None,
    num_stages=1,
    num_elements_per_warp=256,
    min_elem_per_thread=0,
) -> Config:
    """
    Construct a pointwise triton config with some adjustment heuristics
    based on size_hints. Size_hints is a tuple of numels in each tile
    dimension and will be rounded up to the nearest power of 2.

    num_elements_per_warp is a suggestion for controlling how many warps
    the triton config should contain. e.g.: if x=16, y=8, z=4 then
    num_elements = 16*8*4 = 512. Then if we set num_elements_per_warp=128,
    we'll launch 512 (elem) / 128 (elem/warp) = 4 warps. Note that it's
    just a suggestion, and sometimes other adjustment heuristics will
    override the num_elements_per_warp.

    min_elem_per_thread controls the minimum number of elements
    processed by each thread. It's always enforced.
    """
    # Ideally we want to read this from some device config

    # for a 2d size_hints [a, b], a should be mapped to YBLOCK rather than XBLOCK
    size_hints = list(reversed(size_hints))

    maxGridSize = [2147483647, 65535, 65535]

    target = conditional_product(x, y, z)
    if conditional_product(*size_hints) < target:
        target //= 8

    # shrink sizes to size hints
    x = min(x, size_hints[0])
    if y:
        y = min(y, size_hints[1])
    if z:
        z = min(z, size_hints[2])

    # if we are below original block size, scale up where we can;
    # or if the calculated grid size is larger than the limit, we bump up the corresponding dimension
    while x < min(size_hints[0], config.triton.max_block["X"]) and (
        x * maxGridSize[0] < size_hints[0] or conditional_product(x, y, z) < target
    ):
        x *= 2
    while (
        y
        and y < min(size_hints[1], config.triton.max_block["Y"])
        and (
            y * maxGridSize[1] < size_hints[1] or conditional_product(x, y, z) < target
        )
    ):
        y *= 2
    while (
        z
        and z < min(size_hints[2], config.triton.max_block["Z"])
        and (
            z * maxGridSize[2] < size_hints[2] or conditional_product(x, y, z) < target
        )
    ):
        z *= 2

    num_warps = next_power_of_2(
        min(max(conditional_product(x, y, z) // num_elements_per_warp, 1), 8)
    )
    # we are going to arrive at 2 warps only if bs was too small due to
    # numel being too small. However to workaround some ptx bugs we still
    # want at least 4 warps if there's enough elements per thread
    # given that this is a rare situation, don't expect this to affect perf
    # in general
    # see https://github.com/pytorch/pytorch/pull/97950
    num_warps = max(num_warps, 4) if conditional_product(x, y, z) >= 128 else num_warps
    xnumel = size_hints[0]
    ynumel = size_hints[1] if y else None
    znumel = size_hints[2] if z else None

    # Increase x to satisfy min_elem_per_thread requirements.
    block_size = max(
        conditional_product(x, y, z),
        min_elem_per_thread * _NUM_THREADS_PER_WARP * num_warps,
    )
    x *= math.ceil(block_size / conditional_product(x, y, z))

    cfg = {"XBLOCK": x}
    if y:
        cfg["YBLOCK"] = y
    if z:
        cfg["ZBLOCK"] = z
    check_config(cfg, xnumel=xnumel, ynumel=ynumel, znumel=znumel)
    return Config(cfg, num_warps=num_warps, num_stages=num_stages)


def triton_config_reduction(size_hints, x, r, num_stages=1, num_warps=None) -> Config:
    """
    Construct a reduction triton config with some adjustment heuristics
    based on size_hints. Size_hints is a tuple of numels in each tile
    dimension and will be rounded up to the nearest power of 2.
    """

    target = conditional_product(x, r)
    if conditional_product(*size_hints) < target:
        target //= 8

    # shrink sizes to size hints
    x = min(x, size_hints[0])
    r = min(r, size_hints[1])

    # if we are below original block size, scale up where we can
    while x < size_hints[0] and conditional_product(x, r) < target:
        x *= 2
    while r < size_hints[1] and conditional_product(x, r) < target:
        r *= 2

    cfg = {"XBLOCK": x, "RBLOCK": r}
    if num_warps is None:
        num_warps = conditional_product(x, r) // 128
    num_warps = next_power_of_2(min(max(num_warps, 2), 8))
    check_config(cfg, xnumel=size_hints[0])
    return Config(cfg, num_warps=num_warps, num_stages=num_stages)


def triton_config_tiled_reduction(size_hints, x, y, r, num_stages=1):
    """
    Construct a tile reduction triton config with some adjustment
    heuristics based on size_hints. Size_hints is a tuple of numels in
    each tile dimension and will be rounded up to the nearest power of 2.
    """

    target = conditional_product(x, y, r)
    if conditional_product(*size_hints) < target:
        target //= 8

    # shrink sizes to size hints
    x = min(x, size_hints[0])
    y = min(y, size_hints[1])
    r = min(r, size_hints[2])

    # if we are below original block size, scale up where we can
    while x < size_hints[0] and conditional_product(x, y, r) < target:
        x *= 2
    while r < size_hints[2] and conditional_product(x, y, r) < target:
        r *= 2
    while y < size_hints[1] and conditional_product(x, y, r) < target:
        y *= 2

    cfg = {"XBLOCK": x, "YBLOCK": y, "RBLOCK": r}
    num_warps = next_power_of_2(min(max(conditional_product(x, y, r) // 256, 1), 8))
    check_config(cfg, xnumel=size_hints[0], ynumel=size_hints[1])
    return Config(cfg, num_warps=num_warps, num_stages=num_stages)


def pointwise(
    size_hints,
    triton_meta,
    tile_hint=None,
    filename=None,
    min_elem_per_thread=0,
    inductor_meta=None,
):
    """
    Construct @triton.heuristics() based on size_hints.
    """
    inductor_meta = {} if inductor_meta is None else inductor_meta

    numel = functools.reduce(operator.mul, size_hints)
    bs = max(256, min(numel // 128, 1024))

    hinted_configs = autotune_hints_to_configs(
        inductor_meta.get("autotune_hints", set()), size_hints, bs
    )

    triton_config_with_settings = functools.partial(
        triton_config, min_elem_per_thread=min_elem_per_thread
    )

    if len(size_hints) == 1:
        if disable_pointwise_autotuning() and not (
            config.max_autotune or config.max_autotune_pointwise
        ):
            return cached_autotune(
                size_hints,
                [triton_config_with_settings(size_hints, bs)],
                triton_meta=triton_meta,
                inductor_meta=inductor_meta,
                heuristic_type=HeuristicType.POINTWISE,
                filename=filename,
            )
        else:
            return cached_autotune(
                size_hints,
                [
                    triton_config_with_settings(
                        size_hints, bs, num_elements_per_warp=256
                    ),
                    triton_config_with_settings(
                        size_hints, bs // 2, num_elements_per_warp=64
                    ),
                    *hinted_configs,
                ],
                triton_meta=triton_meta,
                inductor_meta=inductor_meta,
                heuristic_type=HeuristicType.POINTWISE,
                filename=filename,
            )
    if len(size_hints) == 2:
        if (disable_pointwise_autotuning() or tile_hint == TileHint.SQUARE) and not (
            config.max_autotune or config.max_autotune_pointwise
        ):
            return cached_autotune(
                size_hints,
                [triton_config_with_settings(size_hints, 32, 32)],
                triton_meta=triton_meta,
                inductor_meta=inductor_meta,
                heuristic_type=HeuristicType.POINTWISE,
                filename=filename,
            )
        return cached_autotune(
            size_hints,
            [
                triton_config_with_settings(size_hints, 32, 32),
                triton_config_with_settings(size_hints, 64, 64),  # ~8% better for fp16
                triton_config_with_settings(size_hints, 256, 16),
                triton_config_with_settings(size_hints, 16, 256),
                triton_config_with_settings(size_hints, bs, 1),
                triton_config_with_settings(size_hints, 1, bs),
                *hinted_configs,
            ],
            triton_meta=triton_meta,
            inductor_meta=inductor_meta,
            filename=filename,
            heuristic_type=HeuristicType.POINTWISE,
        )
    if len(size_hints) == 3:
        if disable_pointwise_autotuning():
            return cached_autotune(
                size_hints,
                [triton_config_with_settings(size_hints, 16, 16, 16)],
                triton_meta=triton_meta,
                inductor_meta=inductor_meta,
                heuristic_type=HeuristicType.POINTWISE,
                filename=filename,
            )
        return cached_autotune(
            size_hints,
            [
                triton_config_with_settings(size_hints, 16, 16, 16),
                triton_config_with_settings(size_hints, 64, 8, 8),
                triton_config_with_settings(size_hints, 8, 64, 8),
                triton_config_with_settings(size_hints, 8, 8, 64),
                triton_config_with_settings(size_hints, bs, 1, 1),
                triton_config_with_settings(size_hints, 1, bs, 1),
                triton_config_with_settings(size_hints, 1, 1, bs),
                *hinted_configs,
            ],
            triton_meta=triton_meta,
            inductor_meta=inductor_meta,
            filename=filename,
            heuristic_type=HeuristicType.POINTWISE,
        )
    raise NotImplementedError(f"size_hints: {size_hints}")


def reduction(
    size_hints,
    reduction_hint=False,
    triton_meta=None,
    filename=None,
    inductor_meta=None,
):
    """args to @triton.heuristics()"""
    inductor_meta = {} if inductor_meta is None else inductor_meta

    assert triton_meta is not None
    rnumel = size_hints[-1]
    if len(size_hints) == 2:
        contiguous_config = triton_config_reduction(
            size_hints, 1, (rnumel if 256 <= rnumel < 2048 else 2048)
        )
        outer_config = triton_config_reduction(size_hints, 128, 8)
        tiny_config = triton_config_reduction(
            size_hints, 2 * (256 // rnumel) if rnumel <= 256 else 1, min(rnumel, 2048)
        )
        if config.max_autotune or config.max_autotune_pointwise:
            pass  # skip all these cases
        elif reduction_hint == ReductionHint.INNER:
            return cached_autotune(
                size_hints,
                [contiguous_config],
                triton_meta=triton_meta,
                inductor_meta=inductor_meta,
                heuristic_type=HeuristicType.REDUCTION,
                filename=filename,
            )
        elif reduction_hint == ReductionHint.OUTER:
            return cached_autotune(
                size_hints,
                [outer_config],
                triton_meta=triton_meta,
                inductor_meta=inductor_meta,
                heuristic_type=HeuristicType.REDUCTION,
                filename=filename,
            )
        elif reduction_hint == ReductionHint.OUTER_TINY:
            return cached_autotune(
                size_hints,
                [tiny_config],
                triton_meta=triton_meta,
                inductor_meta=inductor_meta,
                heuristic_type=HeuristicType.REDUCTION,
                filename=filename,
            )
        if disable_pointwise_autotuning():
            return cached_autotune(
                size_hints,
                [triton_config_reduction(size_hints, 32, 128)],
                triton_meta=triton_meta,
                inductor_meta=inductor_meta,
                heuristic_type=HeuristicType.REDUCTION,
                filename=filename,
            )
        return cached_autotune(
            size_hints,
            [
                contiguous_config,
                outer_config,
                tiny_config,
                triton_config_reduction(size_hints, 64, 64),
                triton_config_reduction(size_hints, 8, 512),
                # halve the XBLOCK/RBLOCK compared to outer_config
                # TODO: this may only be beneficial when each iteration of the reduction
                # is quite heavy. E.g. https://gist.github.com/shunting314/189a8ef69f90db9d614a823385147a72
                triton_config_reduction(size_hints, 64, 4, num_warps=8),
            ],
            triton_meta=triton_meta,
            inductor_meta=inductor_meta,
            filename=filename,
            heuristic_type=HeuristicType.REDUCTION,
        )
    raise NotImplementedError(f"size_hints: {size_hints}")


def persistent_reduction(
    size_hints,
    reduction_hint=False,
    triton_meta=None,
    filename=None,
    inductor_meta=None,
):
    xnumel, rnumel = size_hints

    configs = [
        triton_config_reduction(size_hints, xblock, rnumel)
        for xblock in (1, 8, 32, 128)
        if rnumel * xblock <= 4096 and xblock <= xnumel
    ]

    # TODO(jansel): we should be able to improve these heuristics
    if reduction_hint == ReductionHint.INNER and rnumel >= 256:
        configs = configs[:1]
    elif reduction_hint == ReductionHint.OUTER:
        configs = configs[-1:]
    elif reduction_hint == ReductionHint.OUTER_TINY:
        configs = [
            triton_config_reduction(
                size_hints, 2 * (256 // rnumel) if rnumel <= 256 else 1, rnumel
            )
        ]
    for c in configs:
        # we don't need RBLOCK for persistent reduction
        c.kwargs.pop("RBLOCK")

    if disable_pointwise_autotuning():
        configs = configs[:1]

    return cached_autotune(
        size_hints,
        configs,
        triton_meta=triton_meta,
        inductor_meta=inductor_meta,
        filename=filename,
        heuristic_type=HeuristicType.PERSISTENT_REDUCTION,
    )


def template(num_stages, num_warps, triton_meta, filename=None, inductor_meta=None):
    """
    Compile a triton template
    """
    return cached_autotune(
        None,
        [triton.Config({}, num_stages=num_stages, num_warps=num_warps)],
        triton_meta=triton_meta,
        inductor_meta=inductor_meta,
        heuristic_type=HeuristicType.TEMPLATE,
        filename=filename,
    )


<<<<<<< HEAD
def foreach(triton_meta, num_warps, filename=None, inductor_meta=None):
=======
def user_autotune(configs, meta, filename=None):
    """
    Compile a user defined triton kernel
    """
    defaults = inspect.signature(triton.Config).parameters
    default_num_stages = defaults["num_stages"].default
    default_num_warps = defaults["num_warps"].default

    if len(configs) == 0:
        configs = [
            triton.Config(
                {}, num_stages=default_num_stages, num_warps=default_num_warps
            )
        ]
    else:
        configs = [
            triton.Config(
                c.get("kwargs", {}),
                num_stages=c.get("num_stages", default_num_stages),
                num_warps=c.get("num_warps", default_num_warps),
            )
            for c in configs
        ]

    return cached_autotune(
        None,
        configs,
        meta=meta,
        heuristic_type=HeuristicType.USER_AUTOTUNE,
        filename=filename,
    )


def foreach(meta, num_warps, filename=None):
>>>>>>> 47a91033
    """
    Compile a triton foreach kernel
    """
    return cached_autotune(
        None,
        [triton.Config({}, num_stages=1, num_warps=num_warps)],
        triton_meta=triton_meta,
        inductor_meta=inductor_meta,
        heuristic_type=HeuristicType.TEMPLATE,
        filename=filename,
    )


def grid(*numels):
    """Helper function to compute triton grids"""

    if len(numels) == 1 and isinstance(numels[0], tuple):
        numels = numels[0]

    if len(numels) == 1:
        xnumel, ynumel, znumel = numels[0], None, None
    elif len(numels) == 2:
        xnumel, ynumel, znumel = numels[1], numels[0], None
    elif len(numels) == 3:
        xnumel, ynumel, znumel = numels[2], numels[1], numels[0]
    else:
        raise AssertionError(f"invalid size for numels {len(numels)}")

    def get_grid_dim(numel, block):
        if numel is None or block is None:
            return 1
        return ceildiv(numel, block)

    def grid_fn(meta):
        return (
            get_grid_dim(xnumel, meta.get("XBLOCK", 1)),
            get_grid_dim(ynumel, meta.get("YBLOCK", None)),
            get_grid_dim(znumel, meta.get("ZBLOCK", None)),
        )

    return grid_fn<|MERGE_RESOLUTION|>--- conflicted
+++ resolved
@@ -1185,10 +1185,7 @@
     )
 
 
-<<<<<<< HEAD
-def foreach(triton_meta, num_warps, filename=None, inductor_meta=None):
-=======
-def user_autotune(configs, meta, filename=None):
+def user_autotune(configs, triton_meta, filename=None, inductor_meta=None):
     """
     Compile a user defined triton kernel
     """
@@ -1215,14 +1212,14 @@
     return cached_autotune(
         None,
         configs,
-        meta=meta,
+        triton_meta=triton_meta,
         heuristic_type=HeuristicType.USER_AUTOTUNE,
         filename=filename,
+        inductor_meta=inductor_meta,
     )
 
 
-def foreach(meta, num_warps, filename=None):
->>>>>>> 47a91033
+def foreach(triton_meta, num_warps, filename=None, inductor_meta=None):
     """
     Compile a triton foreach kernel
     """
