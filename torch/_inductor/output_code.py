--- conflicted
+++ resolved
@@ -563,16 +563,12 @@
         self._time_taken_ns = 0
         self._boxed_call = True
 
-<<<<<<< HEAD
-    def post_compile(self, example_inputs, cudagraphs, constants) -> None:
-=======
     def post_compile(
         self,
         example_inputs: Sequence[InputType],
         cudagraphs: BoxedBool,
-        gm: GraphModule,
+        constants: CompiledFxGraphConstants,
     ) -> None:
->>>>>>> bac4d8b5
         pass
 
     def __call__(self, inputs: Sequence[Any]) -> Any:
