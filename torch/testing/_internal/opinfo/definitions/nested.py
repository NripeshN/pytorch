--- conflicted
+++ resolved
@@ -436,11 +436,7 @@
             for dim in range(1, njt.dim()):
                 dim_desc = "normal" if dim != njt._ragged_idx else "ragged"
                 yield SampleInput(
-<<<<<<< HEAD
-                    njt.clone().detach(),
-=======
                     njt.detach().clone(),
->>>>>>> a440a018
                     kwargs={
                         **op_kwargs,
                         "dim": dim,
@@ -504,11 +500,7 @@
 
         # full reduction
         yield SampleInput(
-<<<<<<< HEAD
-            njt.clone().detach(),
-=======
             njt.detach().clone(),
->>>>>>> a440a018
             kwargs=dict(op_kwargs),
             name=f"{njt_desc}: full reduction with keepdim={keepdim}",
         )
@@ -611,11 +603,7 @@
             other._batch_dim = 0
             njt_desc = _describe_njt(njt_3d)
             yield SampleInput(
-<<<<<<< HEAD
-                njt_3d.clone().detach(),
-=======
                 njt_3d.detach().clone(),
->>>>>>> a440a018
                 kwargs={"mat2": other},
                 name=f"{njt_desc}: (B, j, D) x (B, D, E)",
             )
@@ -657,11 +645,7 @@
             E = D + 2
             njt_desc = _describe_njt(njt_3d)
             yield SampleInput(
-<<<<<<< HEAD
-                njt_3d.clone().detach(),
-=======
                 njt_3d.detach().clone(),
->>>>>>> a440a018
                 kwargs={"other": torch.randn(D, E, device=device, dtype=dtype)},
                 name=f"{njt_desc}: (B, j, D) x (D, E)",
             )
@@ -676,11 +660,7 @@
             F = E + 2
             njt_desc = _describe_njt(njt_4d)
             yield SampleInput(
-<<<<<<< HEAD
-                njt_4d.clone().detach(),
-=======
                 njt_4d.detach().clone(),
->>>>>>> a440a018
                 kwargs={"other": torch.randn(E, F, device=device, dtype=dtype)},
                 name=f"{njt_desc}: (B, j, D, E) x (E, F)",
             )
