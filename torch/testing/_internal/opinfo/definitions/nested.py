# mypy: ignore-errors

import math
from copy import copy
from dataclasses import dataclass
from functools import partial
from typing import List, Optional, Tuple

import torch
from torch.fx.experimental.symbolic_shapes import is_nested_int
from torch.testing._internal.common_methods_invocations import op_db
from torch.testing._internal.opinfo.core import (
    BinaryUfuncInfo,
    ReductionOpInfo,
    SampleInput,
    UnaryUfuncInfo,
)
from torch.utils._pytree import tree_flatten, tree_map


@dataclass
class ExtraOpData:
    """
    Contains info on top of the typical OpInfo data that is useful for NJT test generation.

    The process that converts the standard op_db -> an NJT-compatible op_db will attach this
    data onto each associated OpInfo entry.
    """

    # Indicates whether the associated op is a view op
    is_view: bool = False

    # Specifies the names of any dim-related args that the op takes in. This is useful
    # for NJT tests because there is often asymmetry across the supported set of dims for
    # an op; it may make sense to operate over the batch dim but not the ragged dim, for
    # example. The length of this list should match the number of relevant overloads.
    # Each list item of the outer list should specify dim argnames. Ellipses should be used
    # to indicate multi-dim support for a given overload.
    #
    # For example, squeeze() has both a dim and multi-dim overload, where the argname for
    # each is simply "dim". Its entry should be: [["dim"], ["dim..."]].
    #
    # If no overload of the op accepts dim-related args, this should be None.
    dim_args: List[List[str]] = None

    # Helper function to extract names of dim-related args.
    # Returns: tuple of (single dim argname if available, dim list argname if available)
    # If the op doesn't support dim-related args at all OR this op only has overloads
    # with multiple dim args (e.g. transpose()), then this returns (None, None).
    def get_dim_argnames(self) -> Tuple[Optional[str], Optional[str]]:
        if self.dim_args is None:
            return (None, None)

        # name for the dim arg that supports a single dim
        single_dim_argname = None
        # name for the dim arg that supports a list of dims
        dimlist_argname = None
        for overload in self.dim_args:
            # only consider overloads with a single dim-related arg
            if len(overload) != 1:
                continue
            if overload[0].endswith("..."):
                dimlist_argname = overload[0].replace("...", "")
                if single_dim_argname is None:
                    single_dim_argname = dimlist_argname
            else:
                single_dim_argname = overload[0]
        return (single_dim_argname, dimlist_argname)


# Mapping of OpInfo full names -> extra data to tack onto the OpInfo entry for use
# in test generation.
extra_op_data = {
    "_segment_reduce.lengths": ExtraOpData(dim_args=[["axis0"]]),
    "_segment_reduce.offsets": ExtraOpData(dim_args=[["axis0"]]),
    "all": ExtraOpData(dim_args=[["dim"], ["dim..."]]),
    "argmax": ExtraOpData(dim_args=[["dim"]]),
    "argmin": ExtraOpData(dim_args=[["dim"]]),
    "amax": ExtraOpData(dim_args=[["dim..."]]),
    "amin": ExtraOpData(dim_args=[["dim..."]]),
    "any": ExtraOpData(dim_args=[["dim"], ["dim..."]]),
    "argsort": ExtraOpData(dim_args=[["dim"]]),
    "broadcast_to": ExtraOpData(is_view=True),
    "cat": ExtraOpData(dim_args=[["dim"]]),
    "chunk": ExtraOpData(is_view=True, dim_args=[["dim"]]),
    "conj": ExtraOpData(is_view=True),
    "contiguous": ExtraOpData(is_view=True),
    "count_nonzero": ExtraOpData(dim_args=[["dim"], ["dim..."]]),
    "cummax": ExtraOpData(dim_args=[["dim"]]),
    "cummin": ExtraOpData(dim_args=[["dim"]]),
    "cumprod": ExtraOpData(dim_args=[["dim"]]),
    "cumsum": ExtraOpData(dim_args=[["dim"]]),
    "cumulative_trapezoid": ExtraOpData(dim_args=[["dim"]]),
    "diag_embed": ExtraOpData(dim_args=[["dim1", "dim2"]]),
    "diagonal": ExtraOpData(is_view=True, dim_args=[["dim1", "dim2"]]),
    "diagonal_copy": ExtraOpData(dim_args=[["dim1", "dim2"]]),
    "diagonal_scatter": ExtraOpData(dim_args=[["dim1", "dim2"]]),
    "diff": ExtraOpData(dim_args=[["dim"]]),
    "expand": ExtraOpData(is_view=True),
    "expand_as": ExtraOpData(is_view=True),
    "fft.fft": ExtraOpData(dim_args=[["dim"]]),
    "fft.hfft": ExtraOpData(dim_args=[["dim"]]),
    "fft.ifft": ExtraOpData(dim_args=[["dim"]]),
    "fft.ihfft": ExtraOpData(dim_args=[["dim"]]),
    "fft.irfft": ExtraOpData(dim_args=[["dim"]]),
    "fft.rfft": ExtraOpData(dim_args=[["dim"]]),
    "flatten": ExtraOpData(is_view=True, dim_args=[["start_dim", "end_dim"]]),
    "flip": ExtraOpData(dim_args=[["dims..."]]),
    "gather": ExtraOpData(dim_args=[["dim"]]),
    "imag": ExtraOpData(is_view=True),
    "index_add": ExtraOpData(dim_args=[["dim"]]),
    "index_copy": ExtraOpData(dim_args=[["dim"]]),
    "index_fill": ExtraOpData(dim_args=[["dim"]]),
    "index_reduce.amax": ExtraOpData(dim_args=[["dim"]]),
    "index_reduce.amin": ExtraOpData(dim_args=[["dim"]]),
    "index_reduce.mean": ExtraOpData(dim_args=[["dim"]]),
    "index_reduce.prod": ExtraOpData(dim_args=[["dim"]]),
    "index_select": ExtraOpData(dim_args=[["dim"]]),
    "kthvalue": ExtraOpData(dim_args=[["dim"]]),
    "linalg.cross": ExtraOpData(dim_args=[["dim"]]),
    "linalg.diagonal": ExtraOpData(is_view=True, dim_args=[["dim1", "dim2"]]),
    "linalg.tensorsolve": ExtraOpData(dim_args=[["dims..."]]),
    "linalg.vecdot": ExtraOpData(dim_args=[["dim"]]),
    "linalg.vector_norm": ExtraOpData(dim_args=[["dim..."]]),
    "log_softmax": ExtraOpData(dim_args=[["dim"]]),
    "logcumsumexp": ExtraOpData(dim_args=[["dim"]]),
    "masked.amax": ExtraOpData(dim_args=[["dim"]]),
    "masked.amin": ExtraOpData(dim_args=[["dim"]]),
    "masked.argmax": ExtraOpData(dim_args=[["dim"]]),
    "masked.argmin": ExtraOpData(dim_args=[["dim"]]),
    "masked.logsumexp": ExtraOpData(dim_args=[["dim"]]),
    "masked.mean": ExtraOpData(dim_args=[["dim"]]),
    "masked.norm": ExtraOpData(dim_args=[["dim"]]),
    "masked.prod": ExtraOpData(dim_args=[["dim"]]),
    "masked.std": ExtraOpData(dim_args=[["dim"]]),
    "masked.sum": ExtraOpData(dim_args=[["dim"]]),
    "masked.var": ExtraOpData(dim_args=[["dim"]]),
    "max.reduction_with_dim": ExtraOpData(dim_args=[["dim"]]),
    "median": ExtraOpData(dim_args=[["dim"]]),
    "mean": ExtraOpData(dim_args=[["dim..."]]),
    "min.reduction_with_dim": ExtraOpData(dim_args=[["dim"]]),
    "mode": ExtraOpData(dim_args=[["dim"]]),
    "movedim": ExtraOpData(
        dim_args=[["source", "destination"], ["source...", "destination..."]]
    ),
    "nanmean": ExtraOpData(dim_args=[["dim..."]]),
    "nanmedian": ExtraOpData(dim_args=[["dim"]]),
    "nansum": ExtraOpData(dim_args=[["dim..."]]),
    "narrow": ExtraOpData(is_view=True, dim_args=[["dim"]]),
    "narrow_copy": ExtraOpData(dim_args=[["dim"]]),
    "nn.functional.cosine_similarity": ExtraOpData(dim_args=[["dim"]]),
    "nn.functional.glu": ExtraOpData(dim_args=[["dim"]]),
    "permute": ExtraOpData(is_view=True, dim_args=[["dims..."]]),
    "positive": ExtraOpData(is_view=True),
    "prod": ExtraOpData(dim_args=[["dim"]]),
    "ravel": ExtraOpData(is_view=True),
    "real": ExtraOpData(is_view=True),
    "renorm": ExtraOpData(dim_args=[["dim"]]),
    "reshape": ExtraOpData(is_view=True),
    "reshape_as": ExtraOpData(is_view=True),
    "roll": ExtraOpData(dim_args=[["dims..."]]),
    "rot90": ExtraOpData(dim_args=[["dims..."]]),
    "scatter": ExtraOpData(dim_args=[["dim"]]),
    "scatter_add": ExtraOpData(dim_args=[["dim"]]),
    "scatter_reduce.amax": ExtraOpData(dim_args=[["dim"]]),
    "scatter_reduce.amin": ExtraOpData(dim_args=[["dim"]]),
    "scatter_reduce.mean": ExtraOpData(dim_args=[["dim"]]),
    "scatter_reduce.prod": ExtraOpData(dim_args=[["dim"]]),
    "scatter_reduce.sum": ExtraOpData(dim_args=[["dim"]]),
    "select": ExtraOpData(is_view=True, dim_args=[["dim"]]),
    "select_scatter": ExtraOpData(dim_args=[["dim"]]),
    "slice": ExtraOpData(is_view=True, dim_args=[["dim"]]),
    "slice_scatter": ExtraOpData(dim_args=[["dim"]]),
    "softmax": ExtraOpData(dim_args=[["dim"]]),
    "sort": ExtraOpData(dim_args=[["dim"]]),
    "split": ExtraOpData(is_view=True, dim_args=[["dim"]]),
    "split_with_sizes": ExtraOpData(is_view=True, dim_args=[["dim"]]),
    "split_with_sizes_copy": ExtraOpData(dim_args=[["dim"]]),
    "squeeze": ExtraOpData(is_view=True, dim_args=[["dim"], ["dim..."]]),
    "squeeze_copy": ExtraOpData(dim_args=[["dim"], ["dim..."]]),
    "stack": ExtraOpData(dim_args=[["dim"]]),
    "std": ExtraOpData(dim_args=[["dim..."]]),
    "std.unbiased": ExtraOpData(dim_args=[["dim..."]]),
    "sum": ExtraOpData(dim_args=[["dim..."]]),
    "t": ExtraOpData(is_view=True),
    "tensor_split": ExtraOpData(is_view=True, dim_args=[["dim"]]),
    "tensordot": ExtraOpData(dim_args=[["dims..."]]),
    "tile": ExtraOpData(dim_args=[["dims..."]]),
    "topk": ExtraOpData(dim_args=[["dim"]]),
    "transpose": ExtraOpData(is_view=True, dim_args=[["dim0", "dim1"]]),
    "transpose_copy": ExtraOpData(dim_args=[["dim0", "dim1"]]),
    "trapezoid": ExtraOpData(dim_args=[["dim"]]),
    "trapz": ExtraOpData(dim_args=[["dim"]]),
    "unbind": ExtraOpData(is_view=True, dim_args=[["dim"]]),
    "unflatten": ExtraOpData(is_view=True, dim_args=[["dim"]]),
    "unfold": ExtraOpData(is_view=True, dim_args=[["dimension"]]),
    "unfold_copy": ExtraOpData(dim_args=[["dimension"]]),
    "unsafe_chunk": ExtraOpData(dim_args=[["dim"]]),
    "unsafe_split": ExtraOpData(dim_args=[["dim"]]),
    "unsqueeze": ExtraOpData(is_view=True, dim_args=[["dim"]]),
    "unsqueeze_copy": ExtraOpData(dim_args=[["dim"]]),
    "var": ExtraOpData(dim_args=[["dim..."]]),
    "var.unbiased": ExtraOpData(dim_args=[["dim..."]]),
    "view": ExtraOpData(is_view=True),
    "view_as": ExtraOpData(is_view=True),
    "view_as_complex": ExtraOpData(is_view=True),
    "view_as_real": ExtraOpData(is_view=True),
}


# random integer used for sizes
def _rnd():
    return torch.randint(3, 8, ()).item()


def _raggedness_matches(nt1, nt2):
    return (
        nt1.is_nested
        and nt2.is_nested
        and nt1._ragged_idx == nt2._ragged_idx
        and nt1.shape[nt1._ragged_idx] == nt2.shape[nt2._ragged_idx]
    )


# Helper function to update a sample with new kwargs / name
def _update_sample(sample, new_kwargs):
    all_kwargs = dict(sample.kwargs)
    all_kwargs.update(new_kwargs)
    full_name = ", ".join([sample.name, *(f"{k}={v}" for (k, v) in new_kwargs.items())])
    return SampleInput(
        sample.input.clone().detach(),
        args=sample.args,
        kwargs=all_kwargs,
        name=full_name,
    )


# Generates a random NT.
# dims should be something like [5, None, 10], with None indicating that a
# random ragged structure should be used
def random_nt_from_dims(
    dims, device=None, dtype=None, layout=torch.strided, requires_grad=False
):
    sizes = [[d if d is not None else _rnd() for d in dims[1:]] for d in range(dims[0])]
    return torch.nested.nested_tensor(
        [torch.randn(*size) for size in sizes],
        device=device,
        dtype=dtype,
        layout=layout,
        requires_grad=requires_grad,
    )


# Helper function to get a reasonable string representation of an NJT for use in
# SampleInput names.
def _describe_njt(njt) -> str:
    contig_type = "_contig" if njt.is_contiguous() else "_noncontig"
    if njt._lengths is not None and njt._offsets is not None:
        contig_type += "_holes"
    elif njt._ragged_idx != 1:
        contig_type += "_transposed"

    cached_data = "_without_seqlen_cache"
    if njt._max_seqlen_tensor is not None:
        cached_data = "_with_seqlen_cache"

    return f"{njt.dim()}D{contig_type}{cached_data}"


# Helper function to get a reasonable string representation of a given dim wrt an NJT.
def _describe_dim(njt, dim):
    if dim == 0:
        return "batch_dim"
    elif dim == njt._ragged_idx:
        return "ragged_dim"
    return "normal_dim"


# Helper function for generating a comprehensive set of NJT sample inputs.
def _sample_njts(device, dtype, requires_grad=False, dims=None):
    if dims is None:
        dims = [2, 3, 4]
    if not isinstance(dims, (list, tuple)):
        dims = [dims]

    # contiguous NJTs
    for dim in dims:
        # with min / max seqlen cached
        shape = (_rnd(), None, *[_rnd() for _ in range(dim - 2)])
        nt = random_nt_from_dims(
            shape,
            device=device,
            dtype=dtype,
            requires_grad=requires_grad,
            layout=torch.jagged,
        )
        yield nt

        # without min / max seqlen cached
        values = nt.values().detach().clone()
        offsets = nt.offsets().detach().clone()
        yield torch.nested.nested_tensor_from_jagged(values, offsets)

        # non-contiguous transposed NJT (not possible for 2D)
        if dim > 2:
            yield nt.transpose(-1, nt._ragged_idx)

        # non-contiguous with holes NJT
        values = nt.values().clone().detach()
        offsets = nt.offsets().clone().detach()
        # subtract 1 to cause holes
        lengths = (offsets.diff() - 1).clone().detach()
        yield torch.nested.nested_tensor_from_jagged(
            values=values,
            offsets=offsets,
            lengths=lengths,
        )


# Computes an unbind-based reference for a given OpInfo on a given SampleInput.
# This reference unbinds the input NJT and invokes the op on each of the components,
# optionally wrapping the result in an NJT.
def unbind_reference(op, sample, wrap_output_as_njt=True):
    # first NJT in the arglist determines expected ragged structure
    nt_inp = (
        sample.input
        if sample.input.is_nested
        # TODO: look in kwargs too?
        else next(a for a in sample.args if a.is_nested)
    )

    out_ref_components = []
    for i in range(nt_inp.shape[0]):

        def _slice_input(t, i=i, inp=nt_inp):
            # any NJT with the same ragged structure as the input should
            # be sliced to pass to the reference
            if isinstance(t, torch.Tensor) and _raggedness_matches(t, inp):
                return t[i]
            # allow the SampleInput to tell us how to slice it for ref calculation
            elif isinstance(t, torch.Tensor) and hasattr(t, "_batch_dim"):
                bdim = t._batch_dim  # type: ignore[attr]
                if t.shape[bdim] == 1:
                    return t[0]
                else:
                    return t.select(bdim, i)
            else:
                return t

        inp = _slice_input(sample.input)
        args = tree_map(_slice_input, sample.args)
        kwargs = tree_map(_slice_input, sample.kwargs)

        # Handle indices in index_put
        if "index_put" in op.full_name and "indices" in kwargs:
            if len(kwargs["indices"]) > 1:
                # If after unrolling we still have indices left, use them
                kwargs["indices"] = [t[i] for t in kwargs["indices"][1:]]
            else:
                # If no indices are left, create them so they match the NJT implementation
                sequence_put = kwargs["indices"][0].tolist()
                if i in sequence_put:
                    kwargs["indices"] = [
                        torch.tensor(
                            list(range(inp.shape[0])),
                            dtype=torch.int32,
                            device=kwargs["indices"][0].device,
                        )
                    ]
                else:
                    kwargs["indices"] = [
                        torch.tensor(
                            [], dtype=torch.int32, device=kwargs["indices"][0].device
                        )
                    ]

        from torch.nested._internal.ops import _outer_to_inner_dim

        # Need to adjust dims to apply on NJT component
        if op._extra_op_data.dim_args is not None:
            # get all possible dim-related argnames that could be encountered for this op
            argnames = tree_map(
                lambda a: a.replace("...", ""),
                tree_flatten(op._extra_op_data.dim_args)[0],
            )
            # for all dim-related args present, convert from outer -> inner dim space
            for argname in {a for a in argnames if a in kwargs}:
                # allow the SampleInput to tell us how to canonicalize the dim kwargs
                ndim = nt_inp._ndim if hasattr(nt_inp, "_ndim") else nt_inp.dim()
                kwargs[argname] = _outer_to_inner_dim(
                    ndim, kwargs[argname], canonicalize=True
                )

        out_ref_component = op.op(inp, *args, **kwargs)
        out_ref_components.append(out_ref_component)

    if wrap_output_as_njt:
        # handle list / tuple of outputs
        if len(out_ref_components) > 0 and isinstance(
            out_ref_components[0], (list, tuple)
        ):
            num_returns = len(out_ref_components[0])
            # ensure we get the same number of returns for each invocation
            assert all(len(o) == num_returns for o in out_ref_components)
            # construct NJTs from same index returns from each invocation
            njt_returns = [
                torch.nested.as_nested_tensor(
                    [o[r] for o in out_ref_components], layout=torch.jagged
                )
                for r in range(num_returns)
            ]
            return type(out_ref_components[0])(njt_returns)
        return torch.nested.as_nested_tensor(out_ref_components, layout=torch.jagged)

    return out_ref_components


# Computes the reference value for a non-reduction unary op with dim-wise application.
def unary_dimwise_reference(op, sample, batchwise_reference=None):
    # extract info about the dim args this op supports
    assert op._extra_op_data.dim_args is not None
    single_dim_argname, dimlist_argname = op._extra_op_data.get_dim_argnames()
    # only support a single non-list dim arg for now
    assert dimlist_argname is None
    assert single_dim_argname is not None
    if sample.kwargs[single_dim_argname] == 0:
        # unbind reference won't work for batch-wise operation; handle this case here
        assert batchwise_reference is not None
        return batchwise_reference(op, sample)
    return unbind_reference(op, sample)


# Computes the reference value for a reduction op.
def reduction_reference(op, sample):
    assert sample.input.is_nested

    # extract info about the dim args this op supports
    assert op._extra_op_data.dim_args is not None
    single_dim_argname, dimlist_argname = op._extra_op_data.get_dim_argnames()
    assert single_dim_argname is not None
    supports_dimlist = dimlist_argname is not None

    dim = sample.kwargs.get(
        dimlist_argname, sample.kwargs.get(single_dim_argname, None)
    )
    keepdim = sample.kwargs.get("keepdim", False)
    assert dim != 0, "reductions over just the batch dim are not supported"
    if isinstance(dim, (tuple, list)):
        reduce_on_ragged = sample.input._ragged_idx in dim
        reduce_on_batch = 0 in dim
    else:
        reduce_on_ragged = sample.input._ragged_idx == dim
        reduce_on_batch = dim == 0

    if dim is None:
        # calculate reference value by running reduction on values buffer
        return op.op(sample.input.values(), *sample.args, **sample.kwargs)

    if reduce_on_ragged and reduce_on_batch:
        # run reference directly on buffer with dims converted to inner space
        from torch.nested._internal.ops import _outer_to_inner_dim

        ref_kwargs = dict(sample.kwargs)
        assert dimlist_argname is not None
        ref_kwargs[dimlist_argname] = _outer_to_inner_dim(
            sample.input.dim(), dim, canonicalize=True
        )
        out = op.op(sample.input.values(), *sample.args, **ref_kwargs)
        if keepdim:
            if isinstance(out, (tuple, list)):
                # some ops return multiple things; unsqueeze all of them
                out = type(out)(o.unsqueeze(sample.input._ragged_idx) for o in out)
            else:
                out = out.unsqueeze(sample.input._ragged_idx)
        return out

    if reduce_on_ragged and not reduce_on_batch:
        # calculate reference value by running an unbind reference and stacking
        out_ref_components = unbind_reference(op, sample, wrap_output_as_njt=False)
        if len(out_ref_components) > 0 and isinstance(
            out_ref_components[0], (tuple, list)
        ):
            # some ops return multiple things; stack all of them
            num_returns = len(out_ref_components[0])
            # ensure we get the same number of returns for each invocation
            assert all(len(o) == num_returns for o in out_ref_components)
            # stack same index returns from each invocation
            stacked_returns = [
                torch.stack([o[r] for o in out_ref_components], dim=0)
                for r in range(num_returns)
            ]
            return type(out_ref_components[0])(stacked_returns)
        return torch.stack(out_ref_components, dim=0)

    # unbind reference works for other reductions
    return unbind_reference(op, sample)


def sample_inputs_elementwise_njt_unary(
    op_info, device, dtype, requires_grad, op_kwargs=None, **kwargs
):
    if not op_kwargs:
        op_kwargs = {}

    for njt in _sample_njts(
        device=device, dtype=dtype, requires_grad=requires_grad, dims=[2, 3, 4]
    ):
        yield SampleInput(njt, kwargs=dict(op_kwargs), name=_describe_njt(njt))


def sample_inputs_elementwise_njt_binary(
    op_info, device, dtype, requires_grad, op_kwargs=None, **kwargs
):
    if not op_kwargs:
        op_kwargs = {}

    for njt1 in _sample_njts(
        device=device, dtype=dtype, requires_grad=requires_grad, dims=[2, 3, 4]
    ):
        njt_desc = _describe_njt(njt1)
        njt2 = torch.randn_like(njt1)
        yield SampleInput(
            njt1.clone().detach(),
            args=(njt2,),
            kwargs=dict(op_kwargs),
            name=f"{njt_desc}: (NT, NT)",
        )

        # broadcasting case: (B, j0, ...) with (B, 1, ...)
        dense_shape = list(njt1.shape)
        dense_shape[njt1._ragged_idx] = 1
        t = torch.randn(
            dense_shape,
            device=device,
            dtype=dtype,
            requires_grad=requires_grad,
        )
        t2 = t.clone().detach()
        # used for slicing in unbind_reference()
        t._batch_dim = 0
        t2._batch_dim = 0
        # (NT, T)
        yield SampleInput(
            njt1.clone().detach(),
            args=(t,),
            kwargs=dict(op_kwargs),
            name=f"{njt_desc}: (NT, T) broadcasting 1 over ragged",
        )
        # (T, NT)
        yield SampleInput(
            t2,
            args=(njt1.clone().detach(),),
            kwargs=dict(op_kwargs),
            name=f"{njt_desc}: (T, NT) broadcasting 1 over ragged",
        )

        # broadcasting case: (B, j0, ...) with (1, 1...)
        t = torch.randn(
            [1 for _ in range(njt1.dim())],
            device=device,
            dtype=dtype,
            requires_grad=requires_grad,
        )
        t2 = t.clone().detach()
        # used for slicing in unbind_reference()
        t._batch_dim = 0
        t2._batch_dim = 0
        # (NT, T)
        yield SampleInput(
            njt1.clone().detach(),
            args=(t,),
            kwargs=dict(op_kwargs),
            name=f"{njt_desc}: (NT, T) broadcasting all 1s",
        )
        # (T, NT)
        yield SampleInput(
            t2,
            args=(njt1.clone().detach(),),
            kwargs=dict(op_kwargs),
            name=f"{njt_desc}: (T, NT) broadcasting all 1s",
        )

        # broadcasting case: (B, j0, ...) with (...)
        if njt1.dim() > njt1._ragged_idx + 1:
            t = torch.randn(
                njt1.shape[njt1._ragged_idx + 1 :],
                device=device,
                dtype=dtype,
                requires_grad=requires_grad,
            )
            # (NT, T)
            yield SampleInput(
                njt1.clone().detach(),
                args=(t.clone().detach(),),
                kwargs=dict(op_kwargs),
                name=f"{njt_desc}: (NT, T) broadcasting normal dims",
            )
            # (T, NT)
            yield SampleInput(
                t.clone().detach(),
                args=(njt1.clone().detach(),),
                kwargs=dict(op_kwargs),
                name=f"{njt_desc}: (T, NT) broadcasting normal dims",
            )

        # broadcasting case: (B, j0, ...) with scalar
        t = torch.randn((), device=device, dtype=dtype, requires_grad=requires_grad)
        # (NT, T)
        yield SampleInput(
            njt1.clone().detach(),
            args=(t.clone().detach(),),
            kwargs=dict(op_kwargs),
            name=f"{njt_desc}: (NT, T) broadcasting with scalar",
        )
        # (T, NT)
        yield SampleInput(
            t.clone().detach(),
            args=(njt1.clone().detach(),),
            kwargs=dict(op_kwargs),
            name=f"{njt_desc}: (T, NT) broadcasting with scalar",
        )

    # mixed broadcasting case: (B, j0, 1) with (B, 1, D)
    B = 4
    D = 16
    njt = random_nt_from_dims(
        (B, None, 1),
        device=device,
        dtype=dtype,
        requires_grad=requires_grad,
        layout=torch.jagged,
    )
    njt_desc = _describe_njt(njt)
    t = torch.randn(B, 1, D, device=device, dtype=dtype, requires_grad=requires_grad)
    t2 = t.clone().detach()
    # used for slicing in unbind_reference()
    t._batch_dim = 0
    t2._batch_dim = 0

    # (NT, T)
    yield SampleInput(
        njt.clone().detach(),
        args=(t,),
        kwargs=dict(op_kwargs),
        name=f"{njt_desc}: (NT, T) mixed broadcasting",
    )
    # (T, NT)
    yield SampleInput(
        t2,
        args=(njt.clone().detach(),),
        kwargs=dict(op_kwargs),
        name=f"{njt_desc}: (T, NT) mixed broadcasting",
    )


def sample_inputs_njt_reduction(
    op_info,
    device,
    dtype,
    requires_grad,
    supports_keepdim=True,
    op_kwargs=None,
    **kwargs,
):
    if not op_kwargs:
        op_kwargs = {}

    # extract info about the dim args this op supports
    assert op_info._extra_op_data.dim_args is not None
    (
        single_dim_argname,
        dimlist_argname,
    ) = op_info._extra_op_data.get_dim_argnames()
    assert single_dim_argname is not None
    supports_dimlist = dimlist_argname is not None

    for njt in _sample_njts(
        device=device, dtype=dtype, requires_grad=requires_grad, dims=[2, 3, 4]
    ):
        njt_desc = _describe_njt(njt)
        keepdim_values = [False, True] if supports_keepdim else [None]
        for keepdim in keepdim_values:
            keepdim_suffix = f" with keepdim={keepdim}" if supports_keepdim else ""
            # single dim-wise reduction; includes reduction over the ragged dim
            # NB: reduction over the batch dim is not supported!
            # TODO: Cover this in the set of error inputs
            for dim in range(1, njt.dim()):
                dim_desc = "normal" if dim != njt._ragged_idx else "ragged"
                yield SampleInput(
                    njt.detach().clone(),
                    kwargs={
                        **op_kwargs,
                        single_dim_argname: dim,
                        **({"keepdim": keepdim} if supports_keepdim else {}),
                    },
                    name=f"{njt_desc}: {dim_desc} dim reduction{keepdim_suffix}",
                )

            if supports_dimlist:
                # reduce on both batch and ragged dims
                yield SampleInput(
                    njt.detach().clone(),
                    kwargs={
                        **op_kwargs,
                        dimlist_argname: [0, njt._ragged_idx],
                        **({"keepdim": keepdim} if supports_keepdim else {}),
                    },
                    name=f"{njt_desc}: batch+ragged reduction{keepdim_suffix}",
                )

                # reduce on batch, ragged, and other dims
                for other_dim in range(njt._ragged_idx + 1, njt.dim()):
                    yield SampleInput(
                        njt.detach().clone(),
                        kwargs={
                            **op_kwargs,
                            dimlist_argname: [0, njt._ragged_idx, other_dim],
                            **({"keepdim": keepdim} if supports_keepdim else {}),
                        },
                        name=(
                            f"{njt_desc}: batch+ragged+dim={other_dim} "
                            f"reduction{keepdim_suffix}"
                        ),
                    )

                # reduce on two non-ragged, non-batch dims
                if njt.dim() > 3 and njt._ragged_idx == 1:
                    yield SampleInput(
                        njt.detach().clone(),
                        kwargs={
                            **op_kwargs,
                            dimlist_argname: [njt.dim() - 2, njt.dim() - 1],
                            **({"keepdim": keepdim} if supports_keepdim else {}),
                        },
                        name=f"{njt_desc}: two normal dim reduction{keepdim_suffix}",
                    )

                # full reduction by specifying all dims
                yield SampleInput(
                    njt.detach().clone(),
                    kwargs={
                        **op_kwargs,
                        dimlist_argname: list(range(njt.dim())),
                        **({"keepdim": keepdim} if supports_keepdim else {}),
                    },
                    name=f"{njt_desc}: all dim reduction{keepdim_suffix}",
                )

                # TODO: Reducing on ragged dim and non-batch dim is not supported;
                # cover this in the set of error inputs.

        # full reduction
        yield SampleInput(
            njt.detach().clone(),
            kwargs=dict(op_kwargs),
            name=f"{njt_desc}: full reduction with keepdim={keepdim}",
        )


def unsupported_sample_inputs_func(op_name):
    def _f(op_info, device, dtype, requires_grad, op_name=op_name, **kwargs):
        raise RuntimeError(
            f"OpInfo for {op_name} does not support NJT. Support can be added by modifying "
            "torch/testing/_internal/opinfo/definitions/nested.py."
        )

    return _f


def unsupported_reference(op_name):
    def _f(op, sample):
        raise RuntimeError(
            f"OpInfo for {op_name} does not define a ref() function. Support can be added by "
            "modifying torch/testing/_internal/opinfo/definitions/nested.py."
        )

    return _f


# === BEGIN OP-SPECIFIC SAMPLE INPUTS FUNCS / REFERENCES ===
def sample_inputs_unary_dimwise(
    op_info, device, dtype, requires_grad, op_kwargs=None, **kwargs
):
    if op_kwargs is None:
        op_kwargs = {}

    # only support a single non-list dim arg for now
    assert op_info._extra_op_data is not None
    single_dim_argname, dimlist_argname = op_info._extra_op_data.get_dim_argnames()
    assert single_dim_argname is not None
    assert dimlist_argname is None

    for njt in _sample_njts(
        device=device, dtype=dtype, requires_grad=requires_grad, dims=[2, 3, 4]
    ):
        for dim in range(njt.dim()):
            kwargs = {single_dim_argname: dim}
            kwargs.update(op_kwargs)
            yield SampleInput(
                njt.clone().detach(),
                kwargs=kwargs,
                name=f"{_describe_njt(njt)}: {_describe_dim(njt, dim)}",
            )


def batchwise_reference_chunk(op, sample):
    # reference for chunk() over dim=0
    kwargs = sample.kwargs
    B = sample.input.size(0)
    num_chunks = sample.kwargs["chunks"]
    chunk_size = math.ceil(B / num_chunks)
    num_full_chunks = B // chunk_size
    chunk_sizes = [chunk_size for _ in range(num_full_chunks)]
    if B % chunk_size != 0:
        # final chunk contains the leftovers
        chunk_sizes.append(B % chunk_size)

    # split unbound components into chunks according to calculated sizes
    components = list(sample.input.unbind())
    start = 0
    chunks = []
    for chunk_size in chunk_sizes:
        chunks.append(components[start : start + chunk_size])
        start += chunk_size

    # rejoin into NJT outputs
    return [torch.nested.nested_tensor(lst, layout=torch.jagged) for lst in chunks]


def batchwise_reference_narrow(op, sample):
    # TODO: write this!
    raise NotImplementedError


def batchwise_reference_select(op, sample):
    # reference for select() over dim=0
    return sample.input.unbind()[sample.kwargs["index"]]


def batchwise_reference_split(op, sample):
    # TODO: write this!
    raise NotImplementedError


def batchwise_reference_split_with_sizes(op, sample):
    # TODO: write this!
    raise NotImplementedError


def batchwise_reference_unflatten(op, sample):
    # TODO: write this!
    raise NotImplementedError


def batchwise_reference_unsqueeze(op, sample):
    raise ValueError("unsqueeze() is not intended to operate on the batch dim")


def sample_inputs_clone(op_info, device, dtype, requires_grad, **kwargs):
    # non-contiguous NJTs
    for njt in _sample_njts(
        device=device, dtype=dtype, requires_grad=requires_grad, dims=[2, 3, 4]
    ):
        yield SampleInput(njt, name=_describe_njt(njt))

    for memory_format in (torch.contiguous_format, torch.preserve_format):
        # construct a "non-contiguous with holes" NJT
        values = torch.randn(
            10, 5, device=device, dtype=dtype, requires_grad=requires_grad
        )
        offsets = torch.tensor([0, 2, 4, 10], device=device, dtype=torch.int64)
        lengths = torch.tensor([2, 1, 3], device=device, dtype=torch.int64)
        njt = torch.nested.nested_tensor_from_jagged(
            values, offsets=offsets, lengths=lengths
        )

        njt_desc = _describe_njt(njt)
        yield SampleInput(
            njt,
            kwargs={"memory_format": memory_format},
            name=f"{njt_desc}: {memory_format})",
        )


def sample_inputs_mvl_gamma(p):
    return partial(sample_inputs_elementwise_njt_unary, op_kwargs={"p": p})


def sample_inputs_polygamma_n(n):
    return partial(sample_inputs_elementwise_njt_unary, op_kwargs={"n": n})


def sample_inputs_special_polygamma_n(n):
    return partial(sample_inputs_elementwise_njt_unary, op_kwargs={"n": n})


def sample_inputs_to(op_info, device, dtype, requires_grad, op_kwargs=None, **kwargs):
    for njt in _sample_njts(
        device=device,
        dtype=dtype,
        requires_grad=requires_grad,
        dims=[2, 3, 4],
    ):
        other_dtypes = (
            d for d in (torch.float32, torch.half, torch.double) if d is not dtype
        )
        for other_dtype in other_dtypes:
            sample_name = f"{njt.dim()}D: {dtype} -> {other_dtype}"
            yield SampleInput(
                njt.detach().clone(), kwargs={"dtype": dtype}, name=sample_name
            )

        # only include device transfer for CUDA inputs
        if "cuda" in device:
            other_device = "cpu"
            sample_name = f"{njt.dim()}D: {device} -> {other_device}"
            yield SampleInput(
                njt.detach().clone(), kwargs={"device": other_device}, name=sample_name
            )


def sample_inputs_bmm(op_info, device, dtype, requires_grad, op_kwargs=None, **kwargs):
    for njt_3d in _sample_njts(
        device=device, dtype=dtype, requires_grad=requires_grad, dims=[3]
    ):
        # (B, j1, D) x (B, D, E) => (B, j1, E)
        if njt_3d._ragged_idx == 1:
            B, D = njt_3d.shape[0], njt_3d.shape[-1]
            E = D + 2
            other = torch.randn(B, D, E, device=device, dtype=dtype)
            # used for slicing in unbind_reference()
            other._batch_dim = 0
            njt_desc = _describe_njt(njt_3d)
            yield SampleInput(
                njt_3d.detach().clone(),
                kwargs={"mat2": other},
                name=f"{njt_desc}: (B, j, D) x (B, D, E)",
            )

        # TODO (need factory functions):
        # (B, D, j1) x (B, j1, E) => (B, D, E)


def reference_bmm(op, sample):
    # unbind reduces a dim and bmm requires 3D, so use matmul as the reference
    matmul_op = copy(op)
    matmul_op.op = torch.matmul
    # change arg name from mat2 -> other
    modified_sample = copy(sample)
    other = modified_sample.kwargs["mat2"]
    del modified_sample.kwargs["mat2"]
    modified_sample.kwargs["other"] = other
    return unbind_reference(matmul_op, modified_sample)


def sample_inputs_chunk(op_info, device, dtype, requires_grad, **kwargs):
    for sample_input in sample_inputs_unary_dimwise(
        op_info, device, dtype, requires_grad, **kwargs
    ):
        # ragged dim chunking: test a single chunks value
        if sample_input.kwargs["dim"] == sample_input.input._ragged_idx:
            yield _update_sample(sample_input, {"chunks": 3})
        # other dim chunking: test different chunks values
        else:
            D = sample_input.input.size(sample_input.kwargs["dim"])
            for chunks in [1, D // 2, D - 1, D]:
                yield _update_sample(sample_input, {"chunks": chunks})


def sample_inputs_matmul(
    op_info, device, dtype, requires_grad, op_kwargs=None, **kwargs
):
    # also run bmm samples through
    for sample_input in sample_inputs_bmm(op_info, device, dtype, requires_grad):
        # change arg name from mat2 -> other
        other = sample_input.kwargs["mat2"]
        del sample_input.kwargs["mat2"]
        sample_input.kwargs["other"] = other
        yield sample_input

    # 3D cases not covered by bmm
    for njt_3d in _sample_njts(
        device=device, dtype=dtype, requires_grad=requires_grad, dims=[3]
    ):
        # (B, j1, D) x (D, E) => (B, j1, E)
        if njt_3d._ragged_idx == 1:
            D = njt_3d.shape[-1]
            E = D + 2
            njt_desc = _describe_njt(njt_3d)
            yield SampleInput(
                njt_3d.detach().clone(),
                kwargs={"other": torch.randn(D, E, device=device, dtype=dtype)},
                name=f"{njt_desc}: (B, j, D) x (D, E)",
            )

    # 4D cases
    for njt_4d in _sample_njts(
        device=device, dtype=dtype, requires_grad=requires_grad, dims=[4]
    ):
        # (B, j1, D, E) x (E, F) => (B, j1, D, F)
        if njt_4d._ragged_idx == 1:
            E = njt_4d.shape[-1]
            F = E + 2
            njt_desc = _describe_njt(njt_4d)
            yield SampleInput(
                njt_4d.detach().clone(),
                kwargs={"other": torch.randn(E, F, device=device, dtype=dtype)},
                name=f"{njt_desc}: (B, j, D, E) x (E, F)",
            )

        # TODO (need factory functions):
        # (B, j1, D, E) x (B, j1, E, F) => (B, j1, D, F)


def sample_inputs_masked_select(
    op_info, device, dtype, requires_grad, op_kwargs=None, **kwargs
):
    for njt in _sample_njts(
        device=device, dtype=dtype, requires_grad=requires_grad, dims=[2]
    ):
        yield SampleInput(
            njt,
            kwargs={"mask": (torch.randn_like(njt, requires_grad=False) < 0.0)},
            name=_describe_njt(njt),
        )


def sample_inputs_narrow(op_info, device, dtype, requires_grad, **kwargs):
    for sample_input in sample_inputs_unary_dimwise(
        op_info, device, dtype, requires_grad, **kwargs
    ):
        # ragged dim narrowing: test a single start, length value
        if sample_input.kwargs["dim"] == sample_input.input._ragged_idx:
            yield _update_sample(sample_input, {"start": 1, "length": 2})
        # other dim narrowing: test different start, length values
        else:
            D = sample_input.input.size(sample_input.kwargs["dim"])
            for start, length in [(0, D), (0, D - 1), (1, D - 1), (D - 1, 1)]:
                yield _update_sample(sample_input, {"start": start, "length": length})


def sample_inputs_nn_functional_embedding(
    op_info, device, dtype, requires_grad, **kwargs
):
    indices = torch.nested.nested_tensor(
        [
            torch.tensor([0, 2, 1, 3]),
            torch.tensor([4, 2, 1]),
            torch.tensor([6, 7, 5, 2, 4]),
        ],
        layout=torch.jagged,
        dtype=torch.int64,
        device=device,
    )

    NUM_EMBEDDINGS = 20
    EMBEDDING_DIM = 32
    weight = torch.randn(NUM_EMBEDDINGS, EMBEDDING_DIM, device=device, dtype=dtype)

    # NB: the OpInfo entry for embedding_bag expects weight first so the gradients
    # can be checked
    yield SampleInput(
        weight.detach().clone().requires_grad_(),
        args=(indices,),
    )

    yield SampleInput(
        weight.detach().clone().requires_grad_(),
        args=(indices,),
        kwargs={"padding_idx": 1},
    )


def sample_inputs_index_put(
    op_info, device, dtype, requires_grad, op_kwargs=None, **kwargs
):
    for njt in _sample_njts(
        device=device, dtype=dtype, requires_grad=requires_grad, dims=[2, 3, 4]
    ):
        for dim in range(njt.dim()):
            indices = [
                torch.tensor(list(range(njt.size(0))), device=njt.device),
                *[
                    torch.tensor([0] * njt.size(0), device=njt.device)
                    for _ in range(dim - 1)
                ],
            ]
            njt_desc = _describe_njt(njt)
            yield SampleInput(
                njt.detach().clone(),
                kwargs={
                    "indices": indices,
                    "values": torch.tensor(1.0, device=njt.device),
                },
                name=f"{njt_desc}: up to dim {dim - 1}",
            )

    # Non-cont NJT for completeness
    offsets = torch.tensor([0, 2, 5, 7], device=device)
    lengths = torch.tensor([2, 2, 2], device=device)
    indices = [
        torch.tensor([0, 1, 2], device=device),
        torch.tensor([0, 1, 1], device=device),
        torch.tensor([0, 0, 0], device=device),
    ]
    a = torch.nested.nested_tensor_from_jagged(
        torch.zeros(7, 3, device=device), offsets, lengths
    )

    njt_desc = _describe_njt(a)
    yield SampleInput(
        a.detach().clone(),
        kwargs={"indices": indices, "values": torch.tensor(1.0, device=a.device)},
        name=f"{njt_desc}: all dims",
    )


def sample_inputs_nn_functional_embedding_bag(
    op_info, device, dtype, requires_grad, **kwargs
):
    for generate_per_sample_weight in (True, False):
        for mode in ("sum", "mean", "max"):
            # per_sample_weights is only supported for mode='sum'
            if mode != "sum" and generate_per_sample_weight:
                continue

            NUM_EMBEDDINGS = 10
            EMBEDDING_DIM = 32
            weight = torch.randn(
                NUM_EMBEDDINGS, EMBEDDING_DIM, dtype=dtype, device=device
            )

            njt = torch.nested.nested_tensor(
                [
                    torch.randint(0, NUM_EMBEDDINGS, size=(2,)),
                    torch.randint(0, NUM_EMBEDDINGS, size=(3,)),
                    torch.randint(0, NUM_EMBEDDINGS, size=(4,)),
                ],
                layout=torch.jagged,
                dtype=torch.int64,
                device=device,
            )

            per_sample_weights = None
            if generate_per_sample_weight:
                per_sample_weights = torch.randn_like(njt, dtype=dtype)

            # NB: the OpInfo entry for embedding_bag expects weight first so the gradients
            # can be checked
            yield SampleInput(
                weight,
                args=(njt,),
                kwargs={
                    "mode": mode,
                    "per_sample_weights": per_sample_weights,
                },
            )


def reference_nn_functional_embedding_bag(op, sample):
    # run reference on a single bag at a time
    new_kwargs = dict(sample.kwargs)
    new_kwargs.update(
        {"offsets": torch.tensor([0], dtype=torch.int64, device=sample.input.device)}
    )
    # flip input / weight back to what unbind_reference() expects
    sample = SampleInput(sample.args[0], args=(sample.input,), kwargs=new_kwargs)
    old_op = op.op
    op.op = torch.nn.functional.embedding_bag
    output = unbind_reference(op, sample, wrap_output_as_njt=False)
    op.op = old_op
    # concat bag outputs to get final output
    return torch.cat(output, dim=0)


def sample_inputs_nn_functional_linear(op_info, device, dtype, requires_grad, **kwargs):
    for njt in _sample_njts(
        device=device, dtype=dtype, requires_grad=requires_grad, dims=[3, 4, 5]
    ):
        # projection over a ragged dim is not currently supported
        if is_nested_int(njt.size(-1)):
            continue

        # with bias
        NUM_OUTPUT = 10
        weight = torch.randn(
            NUM_OUTPUT,
            njt.size(-1),
            device=device,
            dtype=dtype,
            requires_grad=requires_grad,
        )
        bias = torch.randn(
            NUM_OUTPUT, device=device, dtype=dtype, requires_grad=requires_grad
        )
        yield SampleInput(
            njt,
            kwargs={
                "weight": weight,
                "bias": bias,
            },
        )

        # without bias
        yield SampleInput(
            njt,
            kwargs={
                "weight": weight,
            },
        )


def sample_inputs_nn_functional_rms_norm(
    op_info, device, dtype, requires_grad, **kwargs
):
    for njt in _sample_njts(
        device=device, dtype=dtype, requires_grad=requires_grad, dims=[3, 4]
    ):
        # normalize over non-ragged dims
        for start_dim in range(njt.dim()):
            if start_dim <= njt._ragged_idx:
                continue

            normalized_shape = njt.shape[start_dim:]
            weight = torch.randn(
                normalized_shape,
                device=device,
                dtype=dtype,
                requires_grad=requires_grad,
            )

            yield SampleInput(
                njt,
                kwargs={
                    "normalized_shape": normalized_shape,
                    "weight": weight,
                },
            )


sample_inputs_nn_functional_threshold = partial(
    sample_inputs_elementwise_njt_unary,
    op_kwargs={"threshold": float.fromhex("0x1.3ap-3"), "value": -9},
)


def sample_inputs_select(op_info, device, dtype, requires_grad, **kwargs):
    for sample_input in sample_inputs_unary_dimwise(
        op_info, device, dtype, requires_grad, **kwargs
    ):
        # ragged dim chunking: test a single index
        if sample_input.kwargs["dim"] == sample_input.input._ragged_idx:
            yield _update_sample(sample_input, {"index": 0})
        # other dim chunking: test different indices
        else:
            D = sample_input.input.size(sample_input.kwargs["dim"])
            for index in [0, D // 2, D - 1]:
                yield _update_sample(sample_input, {"index": index})


def sample_inputs_split(op_info, device, dtype, requires_grad, **kwargs):
    for sample_input in sample_inputs_unary_dimwise(
        op_info, device, dtype, requires_grad, **kwargs
    ):
        # ragged dim chunking: test a single split size
        if sample_input.kwargs["dim"] == sample_input.input._ragged_idx:
            yield _update_sample(sample_input, {"split_size_or_sections": 3})
        # other dim chunking: test different split sizes
        else:
            D = sample_input.input.size(sample_input.kwargs["dim"])
            for split_size in [1, D // 2, D - 1, D]:
                yield _update_sample(
                    sample_input, {"split_size_or_sections": split_size}
                )


def sample_inputs_split_with_sizes(op_info, device, dtype, requires_grad, **kwargs):
    for sample_input in sample_inputs_unary_dimwise(
        op_info, device, dtype, requires_grad, **kwargs
    ):
        # It will never make sense to operate on the ragged dim.
        # TODO: Handle this with error_inputs
        if sample_input.kwargs["dim"] == sample_input.input._ragged_idx:
            continue

        D = sample_input.input.size(sample_input.kwargs["dim"])
        # splits should add up to D
        split1 = torch.randint(0, D - 1, size=()).item()
        split2 = D - split1
        yield _update_sample(sample_input, {"split_sizes": [split1, split2]})


def sample_inputs_squeeze(op_info, device, dtype, requires_grad, **kwargs):
    # squeeze-specific NJT generator (need to ensure there are some 1s in the shape)
    def _get_njts():
        njt = random_nt_from_dims(
            (4, None, 1, 3, 1),
            device=device,
            dtype=dtype,
            requires_grad=requires_grad,
            layout=torch.jagged,
        )
        yield njt
        # without min / max seqlen cached
        values = njt.values().detach().clone()
        offsets = njt.offsets().detach().clone()
        yield torch.nested.nested_tensor_from_jagged(values, offsets)
        # non-contiguous transposed
        yield njt.transpose(1, 3)
        # non-contiguous with holes
        values = njt.values().clone().detach()
        offsets = njt.offsets().clone().detach()
        # subtract 1 to cause holes
        lengths = (offsets.diff() - 1).clone().detach()
        yield torch.nested.nested_tensor_from_jagged(
            values=values,
            offsets=offsets,
            lengths=lengths,
        )

    for njt in _get_njts():
        # single dim operation
        for dim in range(njt.dim()):
            # Operation on batch / ragged dim is never expected to work.
            # TODO: Handle these via error_inputs.
            if dim == 0 or dim == njt._ragged_idx:
                continue

            yield SampleInput(
                njt.clone().detach(),
                kwargs={"dim": dim},
                name=f"{_describe_njt(njt)}: {_describe_dim(njt, dim)}",
            )

        # multiple dim operation (pass no args)
        yield SampleInput(
            njt.clone().detach(),
            kwargs={"dim": dim},
            name=f"{_describe_njt(njt)}: multiple dims",
        )


def sample_inputs_unflatten(op_info, device, dtype, requires_grad, **kwargs):
    for sample_input in sample_inputs_unary_dimwise(
        op_info, device, dtype, requires_grad, **kwargs
    ):
        # It will never make sense to operate on the ragged dim.
        # TODO: Handle this with error_inputs
        if sample_input.kwargs["dim"] == sample_input.input._ragged_idx:
            continue

        D = sample_input.input.size(sample_input.kwargs["dim"])
        # sizes should multiply to be D
        yield _update_sample(sample_input, {"sizes": [D, 1]})
        yield _update_sample(sample_input, {"sizes": [1, D]})
        if D % 2 == 0:
            yield _update_sample(sample_input, {"sizes": [D // 2, 2]})
            yield _update_sample(sample_input, {"sizes": [2, D // 2]})


def sample_inputs_unsqueeze(op_info, device, dtype, requires_grad, **kwargs):
    for sample_input in sample_inputs_unary_dimwise(
        op_info, device, dtype, requires_grad, **kwargs
    ):
        yield sample_input

        last_dim_sample = _update_sample(sample_input, {"dim": -1})
        last_dim_sample.name = (
            f"{_describe_njt(last_dim_sample.input)}: add dim to the end"
        )
        # Tell the unbind reference how to canonicalize the dim kwargs
        # This is necessary because unsqueeze() allows for a dim after
        # the last dim to indicate an unsqueeze at the end.
        last_dim_sample.input._ndim = last_dim_sample.input.dim() + 1
        yield last_dim_sample


def sample_inputs_where(op_info, device, dtype, requires_grad, **kwargs):
    for sample in sample_inputs_elementwise_njt_binary(
        op_info, device, dtype, requires_grad, **kwargs
    ):
<<<<<<< HEAD
        # NJTs for input, condition, and other
        condition = njt > 0.0
        yield SampleInput(
            njt.clone().detach(),
            kwargs={
                "condition": condition,
                "other": torch.randn_like(njt),
            },
        )

        # NJT for input + condition and scalar for other
        yield SampleInput(
            njt.clone().detach(),
            kwargs={
                "condition": condition,
                "other": 42,
            },
        )

        # TODO: Cover broadcasting beyond scalar tensors


=======
        other = sample.args[0]
        sample.args = ()
        sample.kwargs["other"] = other
        sample.kwargs["condition"] = sample.input > 0.0
        sample.name = sample.name.replace("(", "(NT, ")
        yield sample
>>>>>>> a9ab4c71
# === END OP-SPECIFIC SAMPLE INPUTS FUNCS / REFERENCES ===


# Mapping of OpInfo full names -> sample_inputs_funcs, which define the set of sample inputs
# (involving NJTs) to pass to the op. Full name consists of the OpInfo's name and variant name
# separated by a period (e.g. special.polygamma.special_polygamma_n_0). These are necessary
# to specify if they cannot be auto-generated for some reason. Try to keep these sorted
# in alphabetical order!
njt_sample_inputs = {
    "bmm": sample_inputs_bmm,
    "chunk": sample_inputs_chunk,
    "clone": sample_inputs_clone,
    "count_nonzero": partial(sample_inputs_njt_reduction, supports_keepdim=False),
    **{f"mvlgamma.mvlgamma_p_{p}": sample_inputs_mvl_gamma(p=1) for p in (1, 3, 5)},
    "nn.functional.embedding": sample_inputs_nn_functional_embedding,
    "nn.functional.embedding_bag": sample_inputs_nn_functional_embedding_bag,
    "nn.functional.linear": sample_inputs_nn_functional_linear,
    "nn.functional.rms_norm": sample_inputs_nn_functional_rms_norm,
    "nn.functional.threshold": sample_inputs_nn_functional_threshold,
    **{f"polygamma.polygamma_n_{n}": sample_inputs_polygamma_n(n=n) for n in range(5)},
    "special.polygamma.special_polygamma_n_0": sample_inputs_special_polygamma_n(n=0),
    "to": sample_inputs_to,
    "matmul": sample_inputs_matmul,
    "masked_select": sample_inputs_masked_select,
    "narrow": sample_inputs_narrow,
    "index_put": sample_inputs_index_put,
    # these two don't have ReductionOpInfo entries
    "max.reduction_with_dim": sample_inputs_njt_reduction,
    "min.reduction_with_dim": sample_inputs_njt_reduction,
    "select": sample_inputs_select,
    "split": sample_inputs_split,
    "split_with_sizes": sample_inputs_split_with_sizes,
    "squeeze": sample_inputs_squeeze,
    "unflatten": sample_inputs_unflatten,
    "unsqueeze": sample_inputs_unsqueeze,
    "where": sample_inputs_where,
}

njt_references = {
    "bmm": reference_bmm,
    "chunk": partial(
        unary_dimwise_reference, batchwise_reference=batchwise_reference_chunk
    ),
    "count_nonzero": reduction_reference,
    # these two don't have ReductionOpInfo entries
    "max.reduction_with_dim": reduction_reference,
    "min.reduction_with_dim": reduction_reference,
    "narrow": partial(
        unary_dimwise_reference, batchwise_reference=batchwise_reference_narrow
    ),
    "select": partial(
        unary_dimwise_reference, batchwise_reference=batchwise_reference_select
    ),
    "split": partial(
        unary_dimwise_reference, batchwise_reference=batchwise_reference_split
    ),
    "split_with_sizes": partial(
        unary_dimwise_reference,
        batchwise_reference=batchwise_reference_split_with_sizes,
    ),
    "squeeze": unbind_reference,
    "nn.functional.embedding_bag": reference_nn_functional_embedding_bag,
    "unflatten": partial(
        unary_dimwise_reference, batchwise_reference=batchwise_reference_unflatten
    ),
    "unsqueeze": partial(
        unary_dimwise_reference, batchwise_reference=batchwise_reference_unsqueeze
    ),
}


# Translates an OpInfo entry to one that operates on NJTs.
def translate_opinfo(op):
    new_op = copy(op)
    new_op.supports_njt = True
    # add some extra info for use in generating tests on the right subset of ops
    new_op._extra_op_data = extra_op_data.get(op.full_name, ExtraOpData())

    if op.full_name in njt_sample_inputs:
        new_op.sample_inputs_func = njt_sample_inputs[op.full_name]
        new_op.ref = njt_references.get(op.full_name, unbind_reference)
    elif isinstance(op, UnaryUfuncInfo):
        new_op.sample_inputs_func = partial(
            sample_inputs_elementwise_njt_unary, op_kwargs=None
        )
        new_op.ref = unbind_reference
    elif isinstance(op, BinaryUfuncInfo):
        new_op.sample_inputs_func = partial(
            sample_inputs_elementwise_njt_binary, op_kwargs=None
        )
        new_op.ref = unbind_reference
    elif isinstance(op, ReductionOpInfo):
        new_op.sample_inputs_func = partial(sample_inputs_njt_reduction, op_kwargs=None)
        new_op.ref = reduction_reference
    # TODO: Translate the rest of the OpInfos
    else:
        new_op.sample_inputs_func = unsupported_sample_inputs_func(op.full_name)
        new_op.ref = unsupported_reference(op.full_name)
        new_op.supports_njt = False

    return new_op


njt_op_db = [translate_opinfo(op) for op in op_db]<|MERGE_RESOLUTION|>--- conflicted
+++ resolved
@@ -1379,37 +1379,12 @@
     for sample in sample_inputs_elementwise_njt_binary(
         op_info, device, dtype, requires_grad, **kwargs
     ):
-<<<<<<< HEAD
-        # NJTs for input, condition, and other
-        condition = njt > 0.0
-        yield SampleInput(
-            njt.clone().detach(),
-            kwargs={
-                "condition": condition,
-                "other": torch.randn_like(njt),
-            },
-        )
-
-        # NJT for input + condition and scalar for other
-        yield SampleInput(
-            njt.clone().detach(),
-            kwargs={
-                "condition": condition,
-                "other": 42,
-            },
-        )
-
-        # TODO: Cover broadcasting beyond scalar tensors
-
-
-=======
         other = sample.args[0]
         sample.args = ()
         sample.kwargs["other"] = other
         sample.kwargs["condition"] = sample.input > 0.0
         sample.name = sample.name.replace("(", "(NT, ")
         yield sample
->>>>>>> a9ab4c71
 # === END OP-SPECIFIC SAMPLE INPUTS FUNCS / REFERENCES ===
 
 
