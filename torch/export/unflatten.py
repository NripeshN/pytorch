--- conflicted
+++ resolved
@@ -1505,10 +1505,7 @@
     module: torch.nn.Module,
     inputs_to_state: Dict[str, List[str]],
     scope: List[str],
-<<<<<<< HEAD
     module_id_to_inputs_removed: Optional[Dict[int, List[str]]] = None,
-=======
->>>>>>> 25e6105e
 ):
     """Sink params, buffers, and constants from graph inputs into get_attr nodes.
 
@@ -1523,16 +1520,9 @@
     scope: tracks where we are in the module hierarchy, so that we can emit the
         right `getattr(self, "foo.bar")` calls, etc.
     """
-<<<<<<< HEAD
 
     if module_id_to_inputs_removed is None:
         module_id_to_inputs_removed = defaultdict(list)
-=======
-    # This dict records inputs removed by child modules.
-    # Maps the module object id to the list of placeholder node names
-    # in the child module that were removed.
-    module_id_to_inputs_removed: Dict[int, List[str]] = defaultdict(list)
->>>>>>> 25e6105e
 
     # We need to use _modules here instead of named_children(), because we
     # explicitly want duplicate modules to show up in the traversal.
