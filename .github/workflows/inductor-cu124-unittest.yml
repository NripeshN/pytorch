--- conflicted
+++ resolved
@@ -79,9 +79,7 @@
       build-environment: linux-focal-cuda12.4-py3.12-gcc9-sm86
       docker-image: ${{ needs.linux-focal-cuda12_4-py3_12-gcc9-inductor-build.outputs.docker-image }}
       test-matrix: ${{ needs.linux-focal-cuda12_4-py3_12-gcc9-inductor-build.outputs.test-matrix }}
-<<<<<<< HEAD
     secrets: inherit
-=======
 
   linux-focal-cuda12_4-py3_13-gcc9-inductor-build:
     if: github.repository_owner == 'pytorch'
@@ -96,6 +94,7 @@
           { config: "inductor", shard: 1, num_shards: 2, runner: "linux.g5.4xlarge.nvidia.gpu" },
           { config: "inductor", shard: 2, num_shards: 2, runner: "linux.g5.4xlarge.nvidia.gpu" },
         ]}
+    secrets: inherit
 
   linux-focal-cuda12_4-py3_13-gcc9-inductor-test:
     name: cuda12.4-py3.13-gcc9-sm86
@@ -105,4 +104,4 @@
       build-environment: linux-focal-cuda12.4-py3.13-gcc9-sm86
       docker-image: ${{ needs.linux-focal-cuda12_4-py3_13-gcc9-inductor-build.outputs.docker-image }}
       test-matrix: ${{ needs.linux-focal-cuda12_4-py3_13-gcc9-inductor-build.outputs.test-matrix }}
->>>>>>> 02f48489
+    secrets: inherit